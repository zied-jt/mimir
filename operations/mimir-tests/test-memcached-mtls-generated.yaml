apiVersion: v1
kind: Namespace
metadata:
  name: default
---
apiVersion: policy/v1
kind: PodDisruptionBudget
metadata:
  labels:
    name: alertmanager-pdb
  name: alertmanager-pdb
  namespace: default
spec:
  maxUnavailable: 1
  selector:
    matchLabels:
      name: alertmanager
---
apiVersion: policy/v1
kind: PodDisruptionBudget
metadata:
  labels:
    name: ingester-pdb
  name: ingester-pdb
  namespace: default
spec:
  maxUnavailable: 1
  selector:
    matchLabels:
      name: ingester
---
apiVersion: policy/v1
kind: PodDisruptionBudget
metadata:
  labels:
    name: store-gateway-pdb
  name: store-gateway-pdb
  namespace: default
spec:
  maxUnavailable: 2
  selector:
    matchLabels:
      name: store-gateway
---
apiVersion: v1
data:
  overrides.yaml: |
    overrides: {}
kind: ConfigMap
metadata:
  name: overrides
  namespace: default
---
apiVersion: v1
kind: Service
metadata:
  labels:
    name: alertmanager
  name: alertmanager
  namespace: default
spec:
  clusterIP: None
  ports:
  - name: alertmanager-http-metrics
    port: 8080
    targetPort: 8080
  - name: alertmanager-grpc
    port: 9095
    targetPort: 9095
  - name: alertmanager-gossip-ring
    port: 7946
    targetPort: 7946
  selector:
    name: alertmanager
---
apiVersion: v1
kind: Service
metadata:
  labels:
    name: compactor
  name: compactor
  namespace: default
spec:
  clusterIP: None
  ports:
  - name: compactor-http-metrics
    port: 8080
    targetPort: 8080
  - name: compactor-grpc
    port: 9095
    targetPort: 9095
  - name: compactor-gossip-ring
    port: 7946
    targetPort: 7946
  selector:
    name: compactor
---
apiVersion: v1
kind: Service
metadata:
  labels:
    name: distributor
  name: distributor
  namespace: default
spec:
  clusterIP: None
  ports:
  - name: distributor-http-metrics
    port: 8080
    targetPort: 8080
  - name: distributor-grpc
    port: 9095
    targetPort: 9095
  - name: distributor-gossip-ring
    port: 7946
    targetPort: 7946
  selector:
    name: distributor
---
apiVersion: v1
kind: Service
metadata:
  name: gossip-ring
  namespace: default
spec:
  clusterIP: None
  ports:
  - name: gossip-ring
    port: 7946
    protocol: TCP
    targetPort: 7946
  selector:
    gossip_ring_member: "true"
---
apiVersion: v1
kind: Service
metadata:
  labels:
    name: ingester
  name: ingester
  namespace: default
spec:
  ports:
  - name: ingester-http-metrics
    port: 8080
    targetPort: 8080
  - name: ingester-grpc
    port: 9095
    targetPort: 9095
  - name: ingester-gossip-ring
    port: 7946
    targetPort: 7946
  selector:
    name: ingester
---
apiVersion: v1
kind: Service
metadata:
  labels:
    name: memcached
  name: memcached
  namespace: default
spec:
  clusterIP: None
  ports:
  - name: memcached-client
    port: 11211
    targetPort: 11211
  - name: exporter-http-metrics
    port: 9150
    targetPort: 9150
  selector:
    name: memcached
---
apiVersion: v1
kind: Service
metadata:
  labels:
    name: memcached-frontend
  name: memcached-frontend
  namespace: default
spec:
  clusterIP: None
  ports:
  - name: memcached-client
    port: 11211
    targetPort: 11211
  - name: exporter-http-metrics
    port: 9150
    targetPort: 9150
  selector:
    name: memcached-frontend
---
apiVersion: v1
kind: Service
metadata:
  labels:
    name: memcached-index-queries
  name: memcached-index-queries
  namespace: default
spec:
  clusterIP: None
  ports:
  - name: memcached-client
    port: 11211
    targetPort: 11211
  - name: exporter-http-metrics
    port: 9150
    targetPort: 9150
  selector:
    name: memcached-index-queries
---
apiVersion: v1
kind: Service
metadata:
  labels:
    name: memcached-metadata
  name: memcached-metadata
  namespace: default
spec:
  clusterIP: None
  ports:
  - name: memcached-client
    port: 11211
    targetPort: 11211
  - name: exporter-http-metrics
    port: 9150
    targetPort: 9150
  selector:
    name: memcached-metadata
---
apiVersion: v1
kind: Service
metadata:
  labels:
    name: querier
  name: querier
  namespace: default
spec:
  ports:
  - name: querier-http-metrics
    port: 8080
    targetPort: 8080
  - name: querier-grpc
    port: 9095
    targetPort: 9095
  - name: querier-gossip-ring
    port: 7946
    targetPort: 7946
  selector:
    name: querier
---
apiVersion: v1
kind: Service
metadata:
  labels:
    name: query-frontend
  name: query-frontend
  namespace: default
spec:
  ports:
  - name: query-frontend-http-metrics
    port: 8080
    targetPort: 8080
  - name: query-frontend-grpc
    port: 9095
    targetPort: 9095
  selector:
    name: query-frontend
---
apiVersion: v1
kind: Service
metadata:
  labels:
    name: query-scheduler
  name: query-scheduler
  namespace: default
spec:
  ports:
  - name: query-scheduler-http-metrics
    port: 8080
    targetPort: 8080
  - name: query-scheduler-grpc
    port: 9095
    targetPort: 9095
  selector:
    name: query-scheduler
---
apiVersion: v1
kind: Service
metadata:
  labels:
    name: query-scheduler
  name: query-scheduler-discovery
  namespace: default
spec:
  clusterIP: None
  ports:
  - name: query-scheduler-http-metrics
    port: 8080
    targetPort: 8080
  - name: query-scheduler-grpc
    port: 9095
    targetPort: 9095
  publishNotReadyAddresses: true
  selector:
    name: query-scheduler
---
apiVersion: v1
kind: Service
metadata:
  labels:
    name: ruler
  name: ruler
  namespace: default
spec:
  ports:
  - name: ruler-http-metrics
    port: 8080
    targetPort: 8080
  - name: ruler-grpc
    port: 9095
    targetPort: 9095
  selector:
    name: ruler
---
apiVersion: v1
kind: Service
metadata:
  labels:
    name: store-gateway
  name: store-gateway
  namespace: default
spec:
  ports:
  - name: store-gateway-http-metrics
    port: 8080
    targetPort: 8080
  - name: store-gateway-grpc
    port: 9095
    targetPort: 9095
  - name: store-gateway-gossip-ring
    port: 7946
    targetPort: 7946
  selector:
    name: store-gateway
---
apiVersion: apps/v1
kind: Deployment
metadata:
  name: distributor
  namespace: default
spec:
  minReadySeconds: 10
  replicas: 3
  revisionHistoryLimit: 10
  selector:
    matchLabels:
      name: distributor
  strategy:
    rollingUpdate:
      maxSurge: 5
      maxUnavailable: 1
  template:
    metadata:
      labels:
        gossip_ring_member: "true"
        name: distributor
    spec:
      containers:
      - args:
        - -distributor.ha-tracker.enable=true
        - -distributor.ha-tracker.enable-for-all-users=true
        - -distributor.ha-tracker.etcd.endpoints=etcd-client.default.svc.cluster.local.:2379
        - -distributor.ha-tracker.prefix=prom_ha/
        - -distributor.ha-tracker.store=etcd
        - -distributor.health-check-ingesters=true
        - -distributor.ingestion-burst-size=200000
        - -distributor.ingestion-rate-limit=10000
        - -distributor.ring.prefix=
        - -distributor.ring.store=memberlist
        - -ingester.ring.heartbeat-timeout=10m
        - -ingester.ring.prefix=
        - -ingester.ring.replication-factor=3
        - -ingester.ring.store=memberlist
        - -mem-ballast-size-bytes=1073741824
        - -memberlist.bind-port=7946
        - -memberlist.join=dns+gossip-ring.default.svc.cluster.local:7946
        - -runtime-config.file=/etc/mimir/overrides.yaml
        - -server.grpc.keepalive.max-connection-age=2m
        - -server.grpc.keepalive.max-connection-age-grace=5m
        - -server.grpc.keepalive.max-connection-idle=1m
        - -server.grpc.keepalive.min-time-between-pings=10s
        - -server.grpc.keepalive.ping-without-stream-allowed=true
        - -server.http-listen-port=8080
        - -target=distributor
        - -usage-stats.installation-mode=jsonnet
<<<<<<< HEAD
        image: grafana/mimir:2.7.2
=======
        image: grafana/mimir:2.8.0
>>>>>>> 087c45a0
        imagePullPolicy: IfNotPresent
        name: distributor
        ports:
        - containerPort: 8080
          name: http-metrics
        - containerPort: 9095
          name: grpc
        - containerPort: 7946
          name: gossip-ring
        readinessProbe:
          httpGet:
            path: /ready
            port: 8080
          initialDelaySeconds: 15
          timeoutSeconds: 1
        resources:
          limits:
            memory: 4Gi
          requests:
            cpu: "2"
            memory: 2Gi
        volumeMounts:
        - mountPath: /etc/mimir
          name: overrides
      topologySpreadConstraints:
      - labelSelector:
          matchLabels:
            name: distributor
        maxSkew: 1
        topologyKey: kubernetes.io/hostname
        whenUnsatisfiable: ScheduleAnyway
      volumes:
      - configMap:
          name: overrides
        name: overrides
---
apiVersion: apps/v1
kind: Deployment
metadata:
  name: querier
  namespace: default
spec:
  minReadySeconds: 10
  replicas: 6
  revisionHistoryLimit: 10
  selector:
    matchLabels:
      name: querier
  strategy:
    rollingUpdate:
      maxSurge: 5
      maxUnavailable: 1
  template:
    metadata:
      labels:
        gossip_ring_member: "true"
        name: querier
    spec:
      containers:
      - args:
        - -blocks-storage.bucket-store.metadata-cache.backend=memcached
        - -blocks-storage.bucket-store.metadata-cache.memcached.addresses=dnssrvnoa+memcached-metadata.default.svc.cluster.local:11212
        - -blocks-storage.bucket-store.metadata-cache.memcached.connect-timeout=1s
        - -blocks-storage.bucket-store.metadata-cache.memcached.max-async-concurrency=50
        - -blocks-storage.bucket-store.metadata-cache.memcached.max-item-size=1048576
        - -blocks-storage.bucket-store.metadata-cache.memcached.tls-ca-path=/var/secrets/memcached-ca-cert/memcached-ca-cert.pem
        - -blocks-storage.bucket-store.metadata-cache.memcached.tls-cert-path=/var/secrets/memcached-client-cert/memcached-client-cert.pem
        - -blocks-storage.bucket-store.metadata-cache.memcached.tls-enabled=true
        - -blocks-storage.bucket-store.metadata-cache.memcached.tls-key-path=/var/secrets/memcached-client-key/memcached-client-key.pem
        - -blocks-storage.bucket-store.metadata-cache.memcached.tls-server-name=memcached-cluster
        - -blocks-storage.bucket-store.sync-dir=/data/tsdb
        - -blocks-storage.bucket-store.sync-interval=15m
        - -blocks-storage.gcs.bucket-name=blocks-bucket
        - -common.storage.backend=gcs
        - -distributor.health-check-ingesters=true
        - -ingester.ring.heartbeat-timeout=10m
        - -ingester.ring.prefix=
        - -ingester.ring.replication-factor=3
        - -ingester.ring.store=memberlist
        - -mem-ballast-size-bytes=268435456
        - -memberlist.bind-port=7946
        - -memberlist.join=dns+gossip-ring.default.svc.cluster.local:7946
        - -querier.frontend-client.grpc-max-send-msg-size=104857600
        - -querier.max-concurrent=8
        - -querier.max-partial-query-length=768h
        - -querier.scheduler-address=query-scheduler-discovery.default.svc.cluster.local:9095
        - -runtime-config.file=/etc/mimir/overrides.yaml
        - -server.grpc.keepalive.min-time-between-pings=10s
        - -server.grpc.keepalive.ping-without-stream-allowed=true
        - -server.http-listen-port=8080
        - -store-gateway.sharding-ring.prefix=
        - -store-gateway.sharding-ring.replication-factor=3
        - -store-gateway.sharding-ring.store=memberlist
        - -target=querier
        - -usage-stats.installation-mode=jsonnet
        env:
        - name: JAEGER_REPORTER_MAX_QUEUE_SIZE
          value: "1024"
<<<<<<< HEAD
        image: grafana/mimir:2.7.2
=======
        image: grafana/mimir:2.8.0
>>>>>>> 087c45a0
        imagePullPolicy: IfNotPresent
        name: querier
        ports:
        - containerPort: 8080
          name: http-metrics
        - containerPort: 9095
          name: grpc
        - containerPort: 7946
          name: gossip-ring
        readinessProbe:
          httpGet:
            path: /ready
            port: 8080
          initialDelaySeconds: 15
          timeoutSeconds: 1
        resources:
          limits:
            memory: 24Gi
          requests:
            cpu: "1"
            memory: 12Gi
        volumeMounts:
        - mountPath: /var/secrets/memcached-ca-cert/
          name: memcached-ca-cert
          readOnly: true
        - mountPath: /var/secrets/memcached-client-cert/
          name: memcached-client-cert
          readOnly: true
        - mountPath: /var/secrets/memcached-client-key/
          name: memcached-client-key
          readOnly: true
        - mountPath: /etc/mimir
          name: overrides
      topologySpreadConstraints:
      - labelSelector:
          matchLabels:
            name: querier
        maxSkew: 1
        topologyKey: kubernetes.io/hostname
        whenUnsatisfiable: ScheduleAnyway
      volumes:
      - configMap:
          name: overrides
        name: overrides
      - name: memcached-ca-cert
        secret:
          secretName: memcached-ca-cert
      - name: memcached-client-cert
        secret:
          secretName: memcached-client-cert
      - name: memcached-client-key
        secret:
          secretName: memcached-client-key
---
apiVersion: apps/v1
kind: Deployment
metadata:
  name: query-frontend
  namespace: default
spec:
  minReadySeconds: 10
  replicas: 2
  revisionHistoryLimit: 10
  selector:
    matchLabels:
      name: query-frontend
  strategy:
    rollingUpdate:
      maxSurge: 1
      maxUnavailable: 1
  template:
    metadata:
      labels:
        name: query-frontend
    spec:
      containers:
      - args:
        - -query-frontend.align-queries-with-step=false
        - -query-frontend.cache-results=true
        - -query-frontend.max-cache-freshness=10m
        - -query-frontend.max-total-query-length=12000h
        - -query-frontend.results-cache.backend=memcached
        - -query-frontend.results-cache.memcached.addresses=dnssrvnoa+memcached-frontend.default.svc.cluster.local:11212
        - -query-frontend.results-cache.memcached.connect-timeout=1s
        - -query-frontend.results-cache.memcached.max-item-size=5242880
        - -query-frontend.results-cache.memcached.timeout=500ms
        - -query-frontend.results-cache.memcached.tls-ca-path=/var/secrets/memcached-ca-cert/memcached-ca-cert.pem
        - -query-frontend.results-cache.memcached.tls-cert-path=/var/secrets/memcached-client-cert/memcached-client-cert.pem
        - -query-frontend.results-cache.memcached.tls-enabled=true
        - -query-frontend.results-cache.memcached.tls-key-path=/var/secrets/memcached-client-key/memcached-client-key.pem
        - -query-frontend.results-cache.memcached.tls-server-name=memcached-cluster
        - -query-frontend.scheduler-address=query-scheduler-discovery.default.svc.cluster.local:9095
        - -runtime-config.file=/etc/mimir/overrides.yaml
        - -server.grpc.keepalive.min-time-between-pings=10s
        - -server.grpc.keepalive.ping-without-stream-allowed=true
        - -server.http-listen-port=8080
        - -target=query-frontend
        - -usage-stats.installation-mode=jsonnet
<<<<<<< HEAD
        image: grafana/mimir:2.7.2
=======
        image: grafana/mimir:2.8.0
>>>>>>> 087c45a0
        imagePullPolicy: IfNotPresent
        name: query-frontend
        ports:
        - containerPort: 8080
          name: http-metrics
        - containerPort: 9095
          name: grpc
        readinessProbe:
          httpGet:
            path: /ready
            port: 8080
          initialDelaySeconds: 15
          timeoutSeconds: 1
        resources:
          limits:
            memory: 1200Mi
          requests:
            cpu: "2"
            memory: 600Mi
        volumeMounts:
        - mountPath: /var/secrets/memcached-ca-cert/
          name: memcached-ca-cert
          readOnly: true
        - mountPath: /var/secrets/memcached-client-cert/
          name: memcached-client-cert
          readOnly: true
        - mountPath: /var/secrets/memcached-client-key/
          name: memcached-client-key
          readOnly: true
        - mountPath: /etc/mimir
          name: overrides
      topologySpreadConstraints:
      - labelSelector:
          matchLabels:
            name: query-frontend
        maxSkew: 1
        topologyKey: kubernetes.io/hostname
        whenUnsatisfiable: ScheduleAnyway
      volumes:
      - configMap:
          name: overrides
        name: overrides
      - name: memcached-ca-cert
        secret:
          secretName: memcached-ca-cert
      - name: memcached-client-cert
        secret:
          secretName: memcached-client-cert
      - name: memcached-client-key
        secret:
          secretName: memcached-client-key
---
apiVersion: apps/v1
kind: Deployment
metadata:
  name: query-scheduler
  namespace: default
spec:
  minReadySeconds: 10
  replicas: 2
  revisionHistoryLimit: 10
  selector:
    matchLabels:
      name: query-scheduler
  strategy:
    rollingUpdate:
      maxSurge: 0
      maxUnavailable: 1
  template:
    metadata:
      labels:
        name: query-scheduler
    spec:
      affinity:
        podAntiAffinity:
          requiredDuringSchedulingIgnoredDuringExecution:
          - labelSelector:
              matchLabels:
                name: query-scheduler
            topologyKey: kubernetes.io/hostname
      containers:
      - args:
        - -query-scheduler.max-outstanding-requests-per-tenant=100
        - -server.grpc.keepalive.min-time-between-pings=10s
        - -server.grpc.keepalive.ping-without-stream-allowed=true
        - -server.http-listen-port=8080
        - -target=query-scheduler
        - -usage-stats.installation-mode=jsonnet
<<<<<<< HEAD
        image: grafana/mimir:2.7.2
=======
        image: grafana/mimir:2.8.0
>>>>>>> 087c45a0
        imagePullPolicy: IfNotPresent
        name: query-scheduler
        ports:
        - containerPort: 8080
          name: http-metrics
        - containerPort: 9095
          name: grpc
        readinessProbe:
          httpGet:
            path: /ready
            port: 8080
          initialDelaySeconds: 15
          timeoutSeconds: 1
        resources:
          limits:
            memory: 2Gi
          requests:
            cpu: "2"
            memory: 1Gi
        volumeMounts:
        - mountPath: /etc/mimir
          name: overrides
      volumes:
      - configMap:
          name: overrides
        name: overrides
---
apiVersion: apps/v1
kind: Deployment
metadata:
  name: ruler
  namespace: default
spec:
  minReadySeconds: 10
  replicas: 2
  revisionHistoryLimit: 10
  selector:
    matchLabels:
      name: ruler
  strategy:
    rollingUpdate:
      maxSurge: 50%
      maxUnavailable: 0
  template:
    metadata:
      labels:
        gossip_ring_member: "true"
        name: ruler
    spec:
      containers:
      - args:
        - -blocks-storage.bucket-store.metadata-cache.backend=memcached
        - -blocks-storage.bucket-store.metadata-cache.memcached.addresses=dnssrvnoa+memcached-metadata.default.svc.cluster.local:11212
        - -blocks-storage.bucket-store.metadata-cache.memcached.connect-timeout=1s
        - -blocks-storage.bucket-store.metadata-cache.memcached.max-async-concurrency=50
        - -blocks-storage.bucket-store.metadata-cache.memcached.max-item-size=1048576
        - -blocks-storage.bucket-store.metadata-cache.memcached.tls-ca-path=/var/secrets/memcached-ca-cert/memcached-ca-cert.pem
        - -blocks-storage.bucket-store.metadata-cache.memcached.tls-cert-path=/var/secrets/memcached-client-cert/memcached-client-cert.pem
        - -blocks-storage.bucket-store.metadata-cache.memcached.tls-enabled=true
        - -blocks-storage.bucket-store.metadata-cache.memcached.tls-key-path=/var/secrets/memcached-client-key/memcached-client-key.pem
        - -blocks-storage.bucket-store.metadata-cache.memcached.tls-server-name=memcached-cluster
        - -blocks-storage.bucket-store.sync-dir=/data/tsdb
        - -blocks-storage.bucket-store.sync-interval=15m
        - -blocks-storage.gcs.bucket-name=blocks-bucket
        - -common.storage.backend=gcs
        - -distributor.health-check-ingesters=true
        - -ingester.ring.heartbeat-timeout=10m
        - -ingester.ring.prefix=
        - -ingester.ring.replication-factor=3
        - -ingester.ring.store=memberlist
        - -memberlist.bind-port=7946
        - -memberlist.join=dns+gossip-ring.default.svc.cluster.local:7946
        - -querier.max-partial-query-length=768h
        - -ruler-storage.gcs.bucket-name=rules-bucket
        - -ruler.alertmanager-url=http://alertmanager.default.svc.cluster.local/alertmanager
        - -ruler.max-rule-groups-per-tenant=35
        - -ruler.max-rules-per-rule-group=20
        - -ruler.ring.store=memberlist
        - -ruler.rule-path=/rules
        - -runtime-config.file=/etc/mimir/overrides.yaml
        - -server.grpc.keepalive.min-time-between-pings=10s
        - -server.grpc.keepalive.ping-without-stream-allowed=true
        - -server.http-listen-port=8080
        - -store-gateway.sharding-ring.prefix=
        - -store-gateway.sharding-ring.replication-factor=3
        - -store-gateway.sharding-ring.store=memberlist
        - -target=ruler
        - -usage-stats.installation-mode=jsonnet
<<<<<<< HEAD
        image: grafana/mimir:2.7.2
=======
        image: grafana/mimir:2.8.0
>>>>>>> 087c45a0
        imagePullPolicy: IfNotPresent
        name: ruler
        ports:
        - containerPort: 8080
          name: http-metrics
        - containerPort: 9095
          name: grpc
        readinessProbe:
          httpGet:
            path: /ready
            port: 8080
          initialDelaySeconds: 15
          timeoutSeconds: 1
        resources:
          limits:
            cpu: "16"
            memory: 16Gi
          requests:
            cpu: "1"
            memory: 6Gi
        volumeMounts:
        - mountPath: /etc/mimir
          name: overrides
      terminationGracePeriodSeconds: 600
      topologySpreadConstraints:
      - labelSelector:
          matchLabels:
            name: ruler
        maxSkew: 1
        topologyKey: kubernetes.io/hostname
        whenUnsatisfiable: ScheduleAnyway
      volumes:
      - configMap:
          name: overrides
        name: overrides
---
apiVersion: apps/v1
kind: StatefulSet
metadata:
  labels:
    name: alertmanager
  name: alertmanager
  namespace: default
spec:
  replicas: 3
  selector:
    matchLabels:
      name: alertmanager
  serviceName: alertmanager
  template:
    metadata:
      labels:
        gossip_ring_member: "true"
        name: alertmanager
    spec:
      containers:
      - args:
        - -alertmanager-storage.gcs.bucket-name=alerts-bucket
        - -alertmanager.sharding-ring.replication-factor=3
        - -alertmanager.sharding-ring.store=memberlist
        - -alertmanager.storage.path=/data
        - -alertmanager.web.external-url=http://test/alertmanager
        - -common.storage.backend=gcs
        - -memberlist.bind-port=7946
        - -memberlist.join=dns+gossip-ring.default.svc.cluster.local:7946
        - -runtime-config.file=/etc/mimir/overrides.yaml
        - -server.grpc.keepalive.min-time-between-pings=10s
        - -server.grpc.keepalive.ping-without-stream-allowed=true
        - -server.http-listen-port=8080
        - -target=alertmanager
        - -usage-stats.installation-mode=jsonnet
        env:
        - name: POD_IP
          valueFrom:
            fieldRef:
              fieldPath: status.podIP
<<<<<<< HEAD
        image: grafana/mimir:2.7.2
=======
        image: grafana/mimir:2.8.0
>>>>>>> 087c45a0
        imagePullPolicy: IfNotPresent
        name: alertmanager
        ports:
        - containerPort: 8080
          name: http-metrics
        - containerPort: 9095
          name: grpc
        - containerPort: 7946
          name: gossip-ring
        readinessProbe:
          httpGet:
            path: /ready
            port: 8080
          initialDelaySeconds: 15
          timeoutSeconds: 1
        resources:
          limits:
            memory: 15Gi
          requests:
            cpu: "2"
            memory: 10Gi
        volumeMounts:
        - mountPath: /data
          name: alertmanager-data
        - mountPath: /etc/mimir
          name: overrides
      securityContext:
        runAsUser: 0
      terminationGracePeriodSeconds: 900
      volumes:
      - configMap:
          name: overrides
        name: overrides
  updateStrategy:
    type: RollingUpdate
  volumeClaimTemplates:
  - apiVersion: v1
    kind: PersistentVolumeClaim
    metadata:
      name: alertmanager-data
    spec:
      accessModes:
      - ReadWriteOnce
      resources:
        requests:
          storage: 100Gi
---
apiVersion: apps/v1
kind: StatefulSet
metadata:
  labels:
    name: compactor
  name: compactor
  namespace: default
spec:
  podManagementPolicy: Parallel
  replicas: 1
  selector:
    matchLabels:
      name: compactor
  serviceName: compactor
  template:
    metadata:
      labels:
        gossip_ring_member: "true"
        name: compactor
    spec:
      containers:
      - args:
        - -blocks-storage.gcs.bucket-name=blocks-bucket
        - -common.storage.backend=gcs
        - -compactor.block-ranges=2h,12h,24h
        - -compactor.blocks-retention-period=0
        - -compactor.cleanup-interval=15m
        - -compactor.compaction-concurrency=1
        - -compactor.compaction-interval=30m
        - -compactor.compactor-tenant-shard-size=1
        - -compactor.data-dir=/data
        - -compactor.deletion-delay=2h
        - -compactor.first-level-compaction-wait-period=25m
        - -compactor.max-closing-blocks-concurrency=2
        - -compactor.max-opening-blocks-concurrency=4
        - -compactor.ring.prefix=
        - -compactor.ring.store=memberlist
        - -compactor.ring.wait-stability-min-duration=1m
        - -compactor.split-and-merge-shards=0
        - -compactor.split-groups=1
        - -compactor.symbols-flushers-concurrency=4
        - -memberlist.bind-port=7946
        - -memberlist.join=dns+gossip-ring.default.svc.cluster.local:7946
        - -runtime-config.file=/etc/mimir/overrides.yaml
        - -server.grpc.keepalive.min-time-between-pings=10s
        - -server.grpc.keepalive.ping-without-stream-allowed=true
        - -server.http-listen-port=8080
        - -target=compactor
        - -usage-stats.installation-mode=jsonnet
<<<<<<< HEAD
        image: grafana/mimir:2.7.2
=======
        image: grafana/mimir:2.8.0
>>>>>>> 087c45a0
        imagePullPolicy: IfNotPresent
        name: compactor
        ports:
        - containerPort: 8080
          name: http-metrics
        - containerPort: 9095
          name: grpc
        - containerPort: 7946
          name: gossip-ring
        readinessProbe:
          httpGet:
            path: /ready
            port: 8080
          initialDelaySeconds: 15
          timeoutSeconds: 1
        resources:
          limits:
            memory: 6Gi
          requests:
            cpu: 1
            memory: 6Gi
        volumeMounts:
        - mountPath: /data
          name: compactor-data
        - mountPath: /etc/mimir
          name: overrides
      securityContext:
        runAsUser: 0
      terminationGracePeriodSeconds: 900
      volumes:
      - configMap:
          name: overrides
        name: overrides
  updateStrategy:
    type: RollingUpdate
  volumeClaimTemplates:
  - apiVersion: v1
    kind: PersistentVolumeClaim
    metadata:
      name: compactor-data
    spec:
      accessModes:
      - ReadWriteOnce
      resources:
        requests:
          storage: 250Gi
      storageClassName: standard
---
apiVersion: apps/v1
kind: StatefulSet
metadata:
  labels:
    name: ingester
  name: ingester
  namespace: default
spec:
  podManagementPolicy: Parallel
  replicas: 3
  selector:
    matchLabels:
      name: ingester
  serviceName: ingester
  template:
    metadata:
      labels:
        gossip_ring_member: "true"
        name: ingester
    spec:
      affinity:
        podAntiAffinity:
          requiredDuringSchedulingIgnoredDuringExecution:
          - labelSelector:
              matchLabels:
                name: ingester
            topologyKey: kubernetes.io/hostname
      containers:
      - args:
        - -blocks-storage.gcs.bucket-name=blocks-bucket
        - -blocks-storage.tsdb.block-ranges-period=2h
        - -blocks-storage.tsdb.dir=/data/tsdb
        - -blocks-storage.tsdb.head-compaction-interval=15m
        - -blocks-storage.tsdb.ship-interval=1m
        - -blocks-storage.tsdb.wal-replay-concurrency=3
        - -common.storage.backend=gcs
        - -distributor.health-check-ingesters=true
        - -ingester.max-global-metadata-per-metric=10
        - -ingester.max-global-metadata-per-user=30000
        - -ingester.max-global-series-per-user=150000
        - -ingester.ring.heartbeat-timeout=10m
        - -ingester.ring.num-tokens=512
        - -ingester.ring.prefix=
        - -ingester.ring.replication-factor=3
        - -ingester.ring.store=memberlist
        - -ingester.ring.tokens-file-path=/data/tokens
        - -ingester.ring.unregister-on-shutdown=true
        - -memberlist.bind-port=7946
        - -memberlist.join=dns+gossip-ring.default.svc.cluster.local:7946
        - -runtime-config.file=/etc/mimir/overrides.yaml
        - -server.grpc-max-concurrent-streams=10000
        - -server.grpc.keepalive.min-time-between-pings=10s
        - -server.grpc.keepalive.ping-without-stream-allowed=true
        - -server.http-listen-port=8080
        - -target=ingester
        - -usage-stats.installation-mode=jsonnet
<<<<<<< HEAD
        image: grafana/mimir:2.7.2
=======
        image: grafana/mimir:2.8.0
>>>>>>> 087c45a0
        imagePullPolicy: IfNotPresent
        name: ingester
        ports:
        - containerPort: 8080
          name: http-metrics
        - containerPort: 9095
          name: grpc
        - containerPort: 7946
          name: gossip-ring
        readinessProbe:
          httpGet:
            path: /ready
            port: 8080
          initialDelaySeconds: 15
          timeoutSeconds: 1
        resources:
          limits:
            memory: 25Gi
          requests:
            cpu: "4"
            memory: 15Gi
        volumeMounts:
        - mountPath: /data
          name: ingester-data
        - mountPath: /etc/mimir
          name: overrides
      securityContext:
        runAsUser: 0
      terminationGracePeriodSeconds: 1200
      volumes:
      - configMap:
          name: overrides
        name: overrides
  updateStrategy:
    type: RollingUpdate
  volumeClaimTemplates:
  - apiVersion: v1
    kind: PersistentVolumeClaim
    metadata:
      name: ingester-data
    spec:
      accessModes:
      - ReadWriteOnce
      resources:
        requests:
          storage: 100Gi
      storageClassName: fast
---
apiVersion: apps/v1
kind: StatefulSet
metadata:
  name: memcached
  namespace: default
spec:
  replicas: 3
  selector:
    matchLabels:
      name: memcached
  serviceName: memcached
  template:
    metadata:
      labels:
        name: memcached
    spec:
      affinity:
        podAntiAffinity:
          requiredDuringSchedulingIgnoredDuringExecution:
          - labelSelector:
              matchLabels:
                name: memcached
            topologyKey: kubernetes.io/hostname
      containers:
      - args:
        - -m 6144
        - -I 1m
        - -c 16384
        - -v
        - --listen=notls:127.0.0.1:11211,0.0.0.0:11212
        - --enable-ssl
        - --extended=ssl_ca_cert=/var/secrets/memcached-ca-cert/memcached-ca-cert.pem,ssl_chain_cert=/var/secrets/memcached-server-cert/memcached-server-cert.pem,ssl_key=/var/secrets/memcached-server-key/memcached-server-key.pem,ssl_kernel_tls,ssl_verify_mode=2
        image: memcached:1.6.19-alpine
        imagePullPolicy: IfNotPresent
        name: memcached
        ports:
        - containerPort: 11211
          name: client
        resources:
          limits:
            memory: 9Gi
          requests:
            cpu: "1"
            memory: 6552Mi
        volumeMounts:
        - mountPath: /var/secrets/memcached-ca-cert/
          name: memcached-ca-cert
          readOnly: true
        - mountPath: /var/secrets/memcached-server-cert/
          name: memcached-server-cert
          readOnly: true
        - mountPath: /var/secrets/memcached-server-key/
          name: memcached-server-key
          readOnly: true
      - args:
        - --memcached.address=localhost:11211
        - --web.listen-address=0.0.0.0:9150
        image: prom/memcached-exporter:v0.11.2
        imagePullPolicy: IfNotPresent
        name: exporter
        ports:
        - containerPort: 9150
          name: http-metrics
      volumes:
      - name: memcached-ca-cert
        secret:
          secretName: memcached-ca-cert
      - name: memcached-server-cert
        secret:
          secretName: memcached-server-cert
      - name: memcached-server-key
        secret:
          secretName: memcached-server-key
  updateStrategy:
    type: RollingUpdate
---
apiVersion: apps/v1
kind: StatefulSet
metadata:
  name: memcached-frontend
  namespace: default
spec:
  replicas: 3
  selector:
    matchLabels:
      name: memcached-frontend
  serviceName: memcached-frontend
  template:
    metadata:
      labels:
        name: memcached-frontend
    spec:
      affinity:
        podAntiAffinity:
          requiredDuringSchedulingIgnoredDuringExecution:
          - labelSelector:
              matchLabels:
                name: memcached-frontend
            topologyKey: kubernetes.io/hostname
      containers:
      - args:
        - -m 1024
        - -I 5m
        - -c 16384
        - -v
        - --listen=notls:127.0.0.1:11211,0.0.0.0:11212
        - --enable-ssl
        - --extended=ssl_ca_cert=/var/secrets/memcached-ca-cert/memcached-ca-cert.pem,ssl_chain_cert=/var/secrets/memcached-server-cert/memcached-server-cert.pem,ssl_key=/var/secrets/memcached-server-key/memcached-server-key.pem,ssl_kernel_tls,ssl_verify_mode=2
        image: memcached:1.6.19-alpine
        imagePullPolicy: IfNotPresent
        name: memcached
        ports:
        - containerPort: 11211
          name: client
        resources:
          limits:
            memory: 1536Mi
          requests:
            cpu: "1"
            memory: 1329Mi
        volumeMounts:
        - mountPath: /var/secrets/memcached-ca-cert/
          name: memcached-ca-cert
          readOnly: true
        - mountPath: /var/secrets/memcached-server-cert/
          name: memcached-server-cert
          readOnly: true
        - mountPath: /var/secrets/memcached-server-key/
          name: memcached-server-key
          readOnly: true
      - args:
        - --memcached.address=localhost:11211
        - --web.listen-address=0.0.0.0:9150
        image: prom/memcached-exporter:v0.11.2
        imagePullPolicy: IfNotPresent
        name: exporter
        ports:
        - containerPort: 9150
          name: http-metrics
      volumes:
      - name: memcached-ca-cert
        secret:
          secretName: memcached-ca-cert
      - name: memcached-server-cert
        secret:
          secretName: memcached-server-cert
      - name: memcached-server-key
        secret:
          secretName: memcached-server-key
  updateStrategy:
    type: RollingUpdate
---
apiVersion: apps/v1
kind: StatefulSet
metadata:
  name: memcached-index-queries
  namespace: default
spec:
  replicas: 3
  selector:
    matchLabels:
      name: memcached-index-queries
  serviceName: memcached-index-queries
  template:
    metadata:
      labels:
        name: memcached-index-queries
    spec:
      affinity:
        podAntiAffinity:
          requiredDuringSchedulingIgnoredDuringExecution:
          - labelSelector:
              matchLabels:
                name: memcached-index-queries
            topologyKey: kubernetes.io/hostname
      containers:
      - args:
        - -m 1024
        - -I 5m
        - -c 16384
        - -v
        - --listen=notls:127.0.0.1:11211,0.0.0.0:11212
        - --enable-ssl
        - --extended=ssl_ca_cert=/var/secrets/memcached-ca-cert/memcached-ca-cert.pem,ssl_chain_cert=/var/secrets/memcached-server-cert/memcached-server-cert.pem,ssl_key=/var/secrets/memcached-server-key/memcached-server-key.pem,ssl_kernel_tls,ssl_verify_mode=2
        image: memcached:1.6.19-alpine
        imagePullPolicy: IfNotPresent
        name: memcached
        ports:
        - containerPort: 11211
          name: client
        resources:
          limits:
            memory: 1536Mi
          requests:
            cpu: "1"
            memory: 1329Mi
        volumeMounts:
        - mountPath: /var/secrets/memcached-ca-cert/
          name: memcached-ca-cert
          readOnly: true
        - mountPath: /var/secrets/memcached-server-cert/
          name: memcached-server-cert
          readOnly: true
        - mountPath: /var/secrets/memcached-server-key/
          name: memcached-server-key
          readOnly: true
      - args:
        - --memcached.address=localhost:11211
        - --web.listen-address=0.0.0.0:9150
        image: prom/memcached-exporter:v0.11.2
        imagePullPolicy: IfNotPresent
        name: exporter
        ports:
        - containerPort: 9150
          name: http-metrics
      volumes:
      - name: memcached-ca-cert
        secret:
          secretName: memcached-ca-cert
      - name: memcached-server-cert
        secret:
          secretName: memcached-server-cert
      - name: memcached-server-key
        secret:
          secretName: memcached-server-key
  updateStrategy:
    type: RollingUpdate
---
apiVersion: apps/v1
kind: StatefulSet
metadata:
  name: memcached-metadata
  namespace: default
spec:
  replicas: 1
  selector:
    matchLabels:
      name: memcached-metadata
  serviceName: memcached-metadata
  template:
    metadata:
      labels:
        name: memcached-metadata
    spec:
      affinity:
        podAntiAffinity:
          requiredDuringSchedulingIgnoredDuringExecution:
          - labelSelector:
              matchLabels:
                name: memcached-metadata
            topologyKey: kubernetes.io/hostname
      containers:
      - args:
        - -m 512
        - -I 1m
        - -c 16384
        - -v
        - --listen=notls:127.0.0.1:11211,0.0.0.0:11212
        - --enable-ssl
        - --extended=ssl_ca_cert=/var/secrets/memcached-ca-cert/memcached-ca-cert.pem,ssl_chain_cert=/var/secrets/memcached-server-cert/memcached-server-cert.pem,ssl_key=/var/secrets/memcached-server-key/memcached-server-key.pem,ssl_kernel_tls,ssl_verify_mode=2
        image: memcached:1.6.19-alpine
        imagePullPolicy: IfNotPresent
        name: memcached
        ports:
        - containerPort: 11211
          name: client
        resources:
          limits:
            memory: 768Mi
          requests:
            cpu: "1"
            memory: 715Mi
        volumeMounts:
        - mountPath: /var/secrets/memcached-ca-cert/
          name: memcached-ca-cert
          readOnly: true
        - mountPath: /var/secrets/memcached-server-cert/
          name: memcached-server-cert
          readOnly: true
        - mountPath: /var/secrets/memcached-server-key/
          name: memcached-server-key
          readOnly: true
      - args:
        - --memcached.address=localhost:11211
        - --web.listen-address=0.0.0.0:9150
        image: prom/memcached-exporter:v0.11.2
        imagePullPolicy: IfNotPresent
        name: exporter
        ports:
        - containerPort: 9150
          name: http-metrics
      volumes:
      - name: memcached-ca-cert
        secret:
          secretName: memcached-ca-cert
      - name: memcached-server-cert
        secret:
          secretName: memcached-server-cert
      - name: memcached-server-key
        secret:
          secretName: memcached-server-key
  updateStrategy:
    type: RollingUpdate
---
apiVersion: apps/v1
kind: StatefulSet
metadata:
  labels:
    name: store-gateway
  name: store-gateway
  namespace: default
spec:
  podManagementPolicy: Parallel
  replicas: 3
  selector:
    matchLabels:
      name: store-gateway
  serviceName: store-gateway
  template:
    metadata:
      labels:
        gossip_ring_member: "true"
        name: store-gateway
    spec:
      affinity:
        podAntiAffinity:
          requiredDuringSchedulingIgnoredDuringExecution:
          - labelSelector:
              matchLabels:
                name: store-gateway
            topologyKey: kubernetes.io/hostname
      containers:
      - args:
        - -blocks-storage.bucket-store.chunks-cache.backend=memcached
        - -blocks-storage.bucket-store.chunks-cache.memcached.addresses=dnssrvnoa+memcached.default.svc.cluster.local:11212
        - -blocks-storage.bucket-store.chunks-cache.memcached.connect-timeout=1s
        - -blocks-storage.bucket-store.chunks-cache.memcached.max-async-concurrency=50
        - -blocks-storage.bucket-store.chunks-cache.memcached.max-get-multi-concurrency=100
        - -blocks-storage.bucket-store.chunks-cache.memcached.max-idle-connections=150
        - -blocks-storage.bucket-store.chunks-cache.memcached.max-item-size=1048576
        - -blocks-storage.bucket-store.chunks-cache.memcached.timeout=450ms
        - -blocks-storage.bucket-store.chunks-cache.memcached.tls-ca-path=/var/secrets/memcached-ca-cert/memcached-ca-cert.pem
        - -blocks-storage.bucket-store.chunks-cache.memcached.tls-cert-path=/var/secrets/memcached-client-cert/memcached-client-cert.pem
        - -blocks-storage.bucket-store.chunks-cache.memcached.tls-enabled=true
        - -blocks-storage.bucket-store.chunks-cache.memcached.tls-key-path=/var/secrets/memcached-client-key/memcached-client-key.pem
        - -blocks-storage.bucket-store.chunks-cache.memcached.tls-server-name=memcached-cluster
        - -blocks-storage.bucket-store.index-cache.backend=memcached
        - -blocks-storage.bucket-store.index-cache.memcached.addresses=dnssrvnoa+memcached-index-queries.default.svc.cluster.local:11212
        - -blocks-storage.bucket-store.index-cache.memcached.connect-timeout=1s
        - -blocks-storage.bucket-store.index-cache.memcached.max-async-concurrency=50
        - -blocks-storage.bucket-store.index-cache.memcached.max-get-multi-concurrency=100
        - -blocks-storage.bucket-store.index-cache.memcached.max-idle-connections=150
        - -blocks-storage.bucket-store.index-cache.memcached.max-item-size=5242880
        - -blocks-storage.bucket-store.index-cache.memcached.tls-ca-path=/var/secrets/memcached-ca-cert/memcached-ca-cert.pem
        - -blocks-storage.bucket-store.index-cache.memcached.tls-cert-path=/var/secrets/memcached-client-cert/memcached-client-cert.pem
        - -blocks-storage.bucket-store.index-cache.memcached.tls-enabled=true
        - -blocks-storage.bucket-store.index-cache.memcached.tls-key-path=/var/secrets/memcached-client-key/memcached-client-key.pem
        - -blocks-storage.bucket-store.index-cache.memcached.tls-server-name=memcached-cluster
        - -blocks-storage.bucket-store.index-header-lazy-loading-enabled=true
        - -blocks-storage.bucket-store.index-header-lazy-loading-idle-timeout=60m
        - -blocks-storage.bucket-store.max-chunk-pool-bytes=12884901888
        - -blocks-storage.bucket-store.metadata-cache.backend=memcached
        - -blocks-storage.bucket-store.metadata-cache.memcached.addresses=dnssrvnoa+memcached-metadata.default.svc.cluster.local:11212
        - -blocks-storage.bucket-store.metadata-cache.memcached.connect-timeout=1s
        - -blocks-storage.bucket-store.metadata-cache.memcached.max-async-concurrency=50
        - -blocks-storage.bucket-store.metadata-cache.memcached.max-get-multi-concurrency=100
        - -blocks-storage.bucket-store.metadata-cache.memcached.max-idle-connections=150
        - -blocks-storage.bucket-store.metadata-cache.memcached.max-item-size=1048576
        - -blocks-storage.bucket-store.metadata-cache.memcached.tls-ca-path=/var/secrets/memcached-ca-cert/memcached-ca-cert.pem
        - -blocks-storage.bucket-store.metadata-cache.memcached.tls-cert-path=/var/secrets/memcached-client-cert/memcached-client-cert.pem
        - -blocks-storage.bucket-store.metadata-cache.memcached.tls-enabled=true
        - -blocks-storage.bucket-store.metadata-cache.memcached.tls-key-path=/var/secrets/memcached-client-key/memcached-client-key.pem
        - -blocks-storage.bucket-store.metadata-cache.memcached.tls-server-name=memcached-cluster
        - -blocks-storage.bucket-store.sync-dir=/data/tsdb
        - -blocks-storage.bucket-store.sync-interval=15m
        - -blocks-storage.gcs.bucket-name=blocks-bucket
        - -common.storage.backend=gcs
        - -memberlist.bind-port=7946
        - -memberlist.join=dns+gossip-ring.default.svc.cluster.local:7946
        - -runtime-config.file=/etc/mimir/overrides.yaml
        - -server.grpc.keepalive.min-time-between-pings=10s
        - -server.grpc.keepalive.ping-without-stream-allowed=true
        - -server.http-listen-port=8080
        - -store-gateway.sharding-ring.prefix=
        - -store-gateway.sharding-ring.replication-factor=3
        - -store-gateway.sharding-ring.store=memberlist
        - -store-gateway.sharding-ring.tokens-file-path=/data/tokens
        - -store-gateway.sharding-ring.unregister-on-shutdown=false
        - -store-gateway.sharding-ring.wait-stability-min-duration=1m
        - -target=store-gateway
        - -usage-stats.installation-mode=jsonnet
<<<<<<< HEAD
        image: grafana/mimir:2.7.2
=======
        image: grafana/mimir:2.8.0
>>>>>>> 087c45a0
        imagePullPolicy: IfNotPresent
        name: store-gateway
        ports:
        - containerPort: 8080
          name: http-metrics
        - containerPort: 9095
          name: grpc
        - containerPort: 7946
          name: gossip-ring
        readinessProbe:
          httpGet:
            path: /ready
            port: 8080
          initialDelaySeconds: 15
          timeoutSeconds: 1
        resources:
          limits:
            memory: 18Gi
          requests:
            cpu: "1"
            memory: 12Gi
        volumeMounts:
        - mountPath: /data
          name: store-gateway-data
        - mountPath: /var/secrets/memcached-ca-cert/
          name: memcached-ca-cert
          readOnly: true
        - mountPath: /var/secrets/memcached-client-cert/
          name: memcached-client-cert
          readOnly: true
        - mountPath: /var/secrets/memcached-client-key/
          name: memcached-client-key
          readOnly: true
        - mountPath: /etc/mimir
          name: overrides
      securityContext:
        runAsUser: 0
      terminationGracePeriodSeconds: 120
      volumes:
      - configMap:
          name: overrides
        name: overrides
      - name: memcached-ca-cert
        secret:
          secretName: memcached-ca-cert
      - name: memcached-client-cert
        secret:
          secretName: memcached-client-cert
      - name: memcached-client-key
        secret:
          secretName: memcached-client-key
  updateStrategy:
    type: RollingUpdate
  volumeClaimTemplates:
  - apiVersion: v1
    kind: PersistentVolumeClaim
    metadata:
      name: store-gateway-data
    spec:
      accessModes:
      - ReadWriteOnce
      resources:
        requests:
          storage: 50Gi
      storageClassName: standard
---
apiVersion: etcd.database.coreos.com/v1beta2
kind: EtcdCluster
metadata:
  annotations:
    etcd.database.coreos.com/scope: clusterwide
  name: etcd
  namespace: default
spec:
  pod:
    affinity:
      podAntiAffinity:
        requiredDuringSchedulingIgnoredDuringExecution:
        - labelSelector:
            matchLabels:
              etcd_cluster: etcd
          topologyKey: kubernetes.io/hostname
    annotations:
      prometheus.io/port: "2379"
      prometheus.io/scrape: "true"
    etcdEnv:
    - name: ETCD_AUTO_COMPACTION_RETENTION
      value: 1h
    labels:
      name: etcd
    resources:
      limits:
        memory: 512Mi
      requests:
        cpu: 500m
        memory: 512Mi
  size: 3
  version: 3.3.13<|MERGE_RESOLUTION|>--- conflicted
+++ resolved
@@ -395,11 +395,7 @@
         - -server.http-listen-port=8080
         - -target=distributor
         - -usage-stats.installation-mode=jsonnet
-<<<<<<< HEAD
-        image: grafana/mimir:2.7.2
-=======
         image: grafana/mimir:2.8.0
->>>>>>> 087c45a0
         imagePullPolicy: IfNotPresent
         name: distributor
         ports:
@@ -498,11 +494,7 @@
         env:
         - name: JAEGER_REPORTER_MAX_QUEUE_SIZE
           value: "1024"
-<<<<<<< HEAD
-        image: grafana/mimir:2.7.2
-=======
         image: grafana/mimir:2.8.0
->>>>>>> 087c45a0
         imagePullPolicy: IfNotPresent
         name: querier
         ports:
@@ -601,11 +593,7 @@
         - -server.http-listen-port=8080
         - -target=query-frontend
         - -usage-stats.installation-mode=jsonnet
-<<<<<<< HEAD
-        image: grafana/mimir:2.7.2
-=======
         image: grafana/mimir:2.8.0
->>>>>>> 087c45a0
         imagePullPolicy: IfNotPresent
         name: query-frontend
         ports:
@@ -694,11 +682,7 @@
         - -server.http-listen-port=8080
         - -target=query-scheduler
         - -usage-stats.installation-mode=jsonnet
-<<<<<<< HEAD
-        image: grafana/mimir:2.7.2
-=======
         image: grafana/mimir:2.8.0
->>>>>>> 087c45a0
         imagePullPolicy: IfNotPresent
         name: query-scheduler
         ports:
@@ -787,11 +771,7 @@
         - -store-gateway.sharding-ring.store=memberlist
         - -target=ruler
         - -usage-stats.installation-mode=jsonnet
-<<<<<<< HEAD
-        image: grafana/mimir:2.7.2
-=======
         image: grafana/mimir:2.8.0
->>>>>>> 087c45a0
         imagePullPolicy: IfNotPresent
         name: ruler
         ports:
@@ -868,11 +848,7 @@
           valueFrom:
             fieldRef:
               fieldPath: status.podIP
-<<<<<<< HEAD
-        image: grafana/mimir:2.7.2
-=======
         image: grafana/mimir:2.8.0
->>>>>>> 087c45a0
         imagePullPolicy: IfNotPresent
         name: alertmanager
         ports:
@@ -969,11 +945,7 @@
         - -server.http-listen-port=8080
         - -target=compactor
         - -usage-stats.installation-mode=jsonnet
-<<<<<<< HEAD
-        image: grafana/mimir:2.7.2
-=======
         image: grafana/mimir:2.8.0
->>>>>>> 087c45a0
         imagePullPolicy: IfNotPresent
         name: compactor
         ports:
@@ -1078,11 +1050,7 @@
         - -server.http-listen-port=8080
         - -target=ingester
         - -usage-stats.installation-mode=jsonnet
-<<<<<<< HEAD
-        image: grafana/mimir:2.7.2
-=======
         image: grafana/mimir:2.8.0
->>>>>>> 087c45a0
         imagePullPolicy: IfNotPresent
         name: ingester
         ports:
@@ -1522,11 +1490,7 @@
         - -store-gateway.sharding-ring.wait-stability-min-duration=1m
         - -target=store-gateway
         - -usage-stats.installation-mode=jsonnet
-<<<<<<< HEAD
-        image: grafana/mimir:2.7.2
-=======
         image: grafana/mimir:2.8.0
->>>>>>> 087c45a0
         imagePullPolicy: IfNotPresent
         name: store-gateway
         ports:
