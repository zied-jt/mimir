/*
 *
 * Copyright 2014 gRPC authors.
 *
 * Licensed under the Apache License, Version 2.0 (the "License");
 * you may not use this file except in compliance with the License.
 * You may obtain a copy of the License at
 *
 *     http://www.apache.org/licenses/LICENSE-2.0
 *
 * Unless required by applicable law or agreed to in writing, software
 * distributed under the License is distributed on an "AS IS" BASIS,
 * WITHOUT WARRANTIES OR CONDITIONS OF ANY KIND, either express or implied.
 * See the License for the specific language governing permissions and
 * limitations under the License.
 *
 */

package grpc

import (
	"context"
	"errors"
	"fmt"
	"io"
	"math"
	"net"
	"net/http"
	"reflect"
	"runtime"
	"strings"
	"sync"
	"sync/atomic"
	"time"

	"golang.org/x/net/trace"

	"google.golang.org/grpc/codes"
	"google.golang.org/grpc/credentials"
	"google.golang.org/grpc/encoding"
	"google.golang.org/grpc/encoding/proto"
	"google.golang.org/grpc/grpclog"
	"google.golang.org/grpc/internal"
	"google.golang.org/grpc/internal/binarylog"
	"google.golang.org/grpc/internal/channelz"
	"google.golang.org/grpc/internal/grpcrand"
	"google.golang.org/grpc/internal/grpcsync"
	"google.golang.org/grpc/internal/transport"
	"google.golang.org/grpc/keepalive"
	"google.golang.org/grpc/metadata"
	"google.golang.org/grpc/peer"
	"google.golang.org/grpc/stats"
	"google.golang.org/grpc/status"
	"google.golang.org/grpc/tap"
)

const (
	defaultServerMaxReceiveMessageSize = 1024 * 1024 * 4
	defaultServerMaxSendMessageSize    = math.MaxInt32

	// Server transports are tracked in a map which is keyed on listener
	// address. For regular gRPC traffic, connections are accepted in Serve()
	// through a call to Accept(), and we use the actual listener address as key
	// when we add it to the map. But for connections received through
	// ServeHTTP(), we do not have a listener and hence use this dummy value.
	listenerAddressForServeHTTP = "listenerAddressForServeHTTP"
)

func init() {
	internal.GetServerCredentials = func(srv *Server) credentials.TransportCredentials {
		return srv.opts.creds
	}
	internal.DrainServerTransports = func(srv *Server, addr string) {
		srv.drainServerTransports(addr)
	}
	internal.AddGlobalServerOptions = func(opt ...ServerOption) {
		extraServerOptions = append(extraServerOptions, opt...)
	}
	internal.ClearGlobalServerOptions = func() {
		extraServerOptions = nil
	}
	internal.BinaryLogger = binaryLogger
	internal.JoinServerOptions = newJoinServerOption
}

var statusOK = status.New(codes.OK, "")
var logger = grpclog.Component("core")

type methodHandler func(srv interface{}, ctx context.Context, dec func(interface{}) error, interceptor UnaryServerInterceptor) (interface{}, error)

// MethodDesc represents an RPC service's method specification.
type MethodDesc struct {
	MethodName string
	Handler    methodHandler
}

// ServiceDesc represents an RPC service's specification.
type ServiceDesc struct {
	ServiceName string
	// The pointer to the service interface. Used to check whether the user
	// provided implementation satisfies the interface requirements.
	HandlerType interface{}
	Methods     []MethodDesc
	Streams     []StreamDesc
	Metadata    interface{}
}

// serviceInfo wraps information about a service. It is very similar to
// ServiceDesc and is constructed from it for internal purposes.
type serviceInfo struct {
	// Contains the implementation for the methods in this service.
	serviceImpl interface{}
	methods     map[string]*MethodDesc
	streams     map[string]*StreamDesc
	mdata       interface{}
}

type serverWorkerData struct {
	st     transport.ServerTransport
	wg     *sync.WaitGroup
	stream *transport.Stream
}

// Server is a gRPC server to serve RPC requests.
type Server struct {
	opts serverOptions

	mu  sync.Mutex // guards following
	lis map[net.Listener]bool
	// conns contains all active server transports. It is a map keyed on a
	// listener address with the value being the set of active transports
	// belonging to that listener.
	conns    map[string]map[transport.ServerTransport]bool
	serve    bool
	drain    bool
	cv       *sync.Cond              // signaled when connections close for GracefulStop
	services map[string]*serviceInfo // service name -> service info
	events   trace.EventLog

	quit               *grpcsync.Event
	done               *grpcsync.Event
	channelzRemoveOnce sync.Once
	serveWG            sync.WaitGroup // counts active Serve goroutines for GracefulStop

	channelzID *channelz.Identifier
	czData     *channelzData

	serverWorkerChannels []chan *serverWorkerData
}

type serverOptions struct {
	creds                 credentials.TransportCredentials
	codec                 baseCodec
	cp                    Compressor
	dc                    Decompressor
	unaryInt              UnaryServerInterceptor
	streamInt             StreamServerInterceptor
	chainUnaryInts        []UnaryServerInterceptor
	chainStreamInts       []StreamServerInterceptor
	binaryLogger          binarylog.Logger
	inTapHandle           tap.ServerInHandle
	statsHandlers         []stats.Handler
	maxConcurrentStreams  uint32
	maxReceiveMessageSize int
	maxSendMessageSize    int
	unknownStreamDesc     *StreamDesc
	keepaliveParams       keepalive.ServerParameters
	keepalivePolicy       keepalive.EnforcementPolicy
	initialWindowSize     int32
	initialConnWindowSize int32
	writeBufferSize       int
	readBufferSize        int
	connectionTimeout     time.Duration
	maxHeaderListSize     *uint32
	headerTableSize       *uint32
	numServerWorkers      uint32
}

var defaultServerOptions = serverOptions{
	maxReceiveMessageSize: defaultServerMaxReceiveMessageSize,
	maxSendMessageSize:    defaultServerMaxSendMessageSize,
	connectionTimeout:     120 * time.Second,
	writeBufferSize:       defaultWriteBufSize,
	readBufferSize:        defaultReadBufSize,
}
var extraServerOptions []ServerOption

// A ServerOption sets options such as credentials, codec and keepalive parameters, etc.
type ServerOption interface {
	apply(*serverOptions)
}

// EmptyServerOption does not alter the server configuration. It can be embedded
// in another structure to build custom server options.
//
// # Experimental
//
// Notice: This type is EXPERIMENTAL and may be changed or removed in a
// later release.
type EmptyServerOption struct{}

func (EmptyServerOption) apply(*serverOptions) {}

// funcServerOption wraps a function that modifies serverOptions into an
// implementation of the ServerOption interface.
type funcServerOption struct {
	f func(*serverOptions)
}

func (fdo *funcServerOption) apply(do *serverOptions) {
	fdo.f(do)
}

func newFuncServerOption(f func(*serverOptions)) *funcServerOption {
	return &funcServerOption{
		f: f,
	}
}

// joinServerOption provides a way to combine arbitrary number of server
// options into one.
type joinServerOption struct {
	opts []ServerOption
}

func (mdo *joinServerOption) apply(do *serverOptions) {
	for _, opt := range mdo.opts {
		opt.apply(do)
	}
}

func newJoinServerOption(opts ...ServerOption) ServerOption {
	return &joinServerOption{opts: opts}
}

// WriteBufferSize determines how much data can be batched before doing a write
// on the wire. The corresponding memory allocation for this buffer will be
// twice the size to keep syscalls low. The default value for this buffer is
// 32KB. Zero or negative values will disable the write buffer such that each
// write will be on underlying connection.
// Note: A Send call may not directly translate to a write.
func WriteBufferSize(s int) ServerOption {
	return newFuncServerOption(func(o *serverOptions) {
		o.writeBufferSize = s
	})
}

// ReadBufferSize lets you set the size of read buffer, this determines how much
// data can be read at most for one read syscall. The default value for this
// buffer is 32KB. Zero or negative values will disable read buffer for a
// connection so data framer can access the underlying conn directly.
func ReadBufferSize(s int) ServerOption {
	return newFuncServerOption(func(o *serverOptions) {
		o.readBufferSize = s
	})
}

// InitialWindowSize returns a ServerOption that sets window size for stream.
// The lower bound for window size is 64K and any value smaller than that will be ignored.
func InitialWindowSize(s int32) ServerOption {
	return newFuncServerOption(func(o *serverOptions) {
		o.initialWindowSize = s
	})
}

// InitialConnWindowSize returns a ServerOption that sets window size for a connection.
// The lower bound for window size is 64K and any value smaller than that will be ignored.
func InitialConnWindowSize(s int32) ServerOption {
	return newFuncServerOption(func(o *serverOptions) {
		o.initialConnWindowSize = s
	})
}

// KeepaliveParams returns a ServerOption that sets keepalive and max-age parameters for the server.
func KeepaliveParams(kp keepalive.ServerParameters) ServerOption {
	if kp.Time > 0 && kp.Time < time.Second {
		logger.Warning("Adjusting keepalive ping interval to minimum period of 1s")
		kp.Time = time.Second
	}

	return newFuncServerOption(func(o *serverOptions) {
		o.keepaliveParams = kp
	})
}

// KeepaliveEnforcementPolicy returns a ServerOption that sets keepalive enforcement policy for the server.
func KeepaliveEnforcementPolicy(kep keepalive.EnforcementPolicy) ServerOption {
	return newFuncServerOption(func(o *serverOptions) {
		o.keepalivePolicy = kep
	})
}

// CustomCodec returns a ServerOption that sets a codec for message marshaling and unmarshaling.
//
// This will override any lookups by content-subtype for Codecs registered with RegisterCodec.
//
// Deprecated: register codecs using encoding.RegisterCodec. The server will
// automatically use registered codecs based on the incoming requests' headers.
// See also
// https://github.com/grpc/grpc-go/blob/master/Documentation/encoding.md#using-a-codec.
// Will be supported throughout 1.x.
func CustomCodec(codec Codec) ServerOption {
	return newFuncServerOption(func(o *serverOptions) {
		o.codec = codec
	})
}

// ForceServerCodec returns a ServerOption that sets a codec for message
// marshaling and unmarshaling.
//
// This will override any lookups by content-subtype for Codecs registered
// with RegisterCodec.
//
// See Content-Type on
// https://github.com/grpc/grpc/blob/master/doc/PROTOCOL-HTTP2.md#requests for
// more details. Also see the documentation on RegisterCodec and
// CallContentSubtype for more details on the interaction between encoding.Codec
// and content-subtype.
//
// This function is provided for advanced users; prefer to register codecs
// using encoding.RegisterCodec.
// The server will automatically use registered codecs based on the incoming
// requests' headers. See also
// https://github.com/grpc/grpc-go/blob/master/Documentation/encoding.md#using-a-codec.
// Will be supported throughout 1.x.
//
// # Experimental
//
// Notice: This API is EXPERIMENTAL and may be changed or removed in a
// later release.
func ForceServerCodec(codec encoding.Codec) ServerOption {
	return newFuncServerOption(func(o *serverOptions) {
		o.codec = codec
	})
}

// RPCCompressor returns a ServerOption that sets a compressor for outbound
// messages.  For backward compatibility, all outbound messages will be sent
// using this compressor, regardless of incoming message compression.  By
// default, server messages will be sent using the same compressor with which
// request messages were sent.
//
// Deprecated: use encoding.RegisterCompressor instead. Will be supported
// throughout 1.x.
func RPCCompressor(cp Compressor) ServerOption {
	return newFuncServerOption(func(o *serverOptions) {
		o.cp = cp
	})
}

// RPCDecompressor returns a ServerOption that sets a decompressor for inbound
// messages.  It has higher priority than decompressors registered via
// encoding.RegisterCompressor.
//
// Deprecated: use encoding.RegisterCompressor instead. Will be supported
// throughout 1.x.
func RPCDecompressor(dc Decompressor) ServerOption {
	return newFuncServerOption(func(o *serverOptions) {
		o.dc = dc
	})
}

// MaxMsgSize returns a ServerOption to set the max message size in bytes the server can receive.
// If this is not set, gRPC uses the default limit.
//
// Deprecated: use MaxRecvMsgSize instead. Will be supported throughout 1.x.
func MaxMsgSize(m int) ServerOption {
	return MaxRecvMsgSize(m)
}

// MaxRecvMsgSize returns a ServerOption to set the max message size in bytes the server can receive.
// If this is not set, gRPC uses the default 4MB.
func MaxRecvMsgSize(m int) ServerOption {
	return newFuncServerOption(func(o *serverOptions) {
		o.maxReceiveMessageSize = m
	})
}

// MaxSendMsgSize returns a ServerOption to set the max message size in bytes the server can send.
// If this is not set, gRPC uses the default `math.MaxInt32`.
func MaxSendMsgSize(m int) ServerOption {
	return newFuncServerOption(func(o *serverOptions) {
		o.maxSendMessageSize = m
	})
}

// MaxConcurrentStreams returns a ServerOption that will apply a limit on the number
// of concurrent streams to each ServerTransport.
func MaxConcurrentStreams(n uint32) ServerOption {
	return newFuncServerOption(func(o *serverOptions) {
		o.maxConcurrentStreams = n
	})
}

// Creds returns a ServerOption that sets credentials for server connections.
func Creds(c credentials.TransportCredentials) ServerOption {
	return newFuncServerOption(func(o *serverOptions) {
		o.creds = c
	})
}

// UnaryInterceptor returns a ServerOption that sets the UnaryServerInterceptor for the
// server. Only one unary interceptor can be installed. The construction of multiple
// interceptors (e.g., chaining) can be implemented at the caller.
func UnaryInterceptor(i UnaryServerInterceptor) ServerOption {
	return newFuncServerOption(func(o *serverOptions) {
		if o.unaryInt != nil {
			panic("The unary server interceptor was already set and may not be reset.")
		}
		o.unaryInt = i
	})
}

// ChainUnaryInterceptor returns a ServerOption that specifies the chained interceptor
// for unary RPCs. The first interceptor will be the outer most,
// while the last interceptor will be the inner most wrapper around the real call.
// All unary interceptors added by this method will be chained.
func ChainUnaryInterceptor(interceptors ...UnaryServerInterceptor) ServerOption {
	return newFuncServerOption(func(o *serverOptions) {
		o.chainUnaryInts = append(o.chainUnaryInts, interceptors...)
	})
}

// StreamInterceptor returns a ServerOption that sets the StreamServerInterceptor for the
// server. Only one stream interceptor can be installed.
func StreamInterceptor(i StreamServerInterceptor) ServerOption {
	return newFuncServerOption(func(o *serverOptions) {
		if o.streamInt != nil {
			panic("The stream server interceptor was already set and may not be reset.")
		}
		o.streamInt = i
	})
}

// ChainStreamInterceptor returns a ServerOption that specifies the chained interceptor
// for streaming RPCs. The first interceptor will be the outer most,
// while the last interceptor will be the inner most wrapper around the real call.
// All stream interceptors added by this method will be chained.
func ChainStreamInterceptor(interceptors ...StreamServerInterceptor) ServerOption {
	return newFuncServerOption(func(o *serverOptions) {
		o.chainStreamInts = append(o.chainStreamInts, interceptors...)
	})
}

// InTapHandle returns a ServerOption that sets the tap handle for all the server
// transport to be created. Only one can be installed.
//
// # Experimental
//
// Notice: This API is EXPERIMENTAL and may be changed or removed in a
// later release.
func InTapHandle(h tap.ServerInHandle) ServerOption {
	return newFuncServerOption(func(o *serverOptions) {
		if o.inTapHandle != nil {
			panic("The tap handle was already set and may not be reset.")
		}
		o.inTapHandle = h
	})
}

// StatsHandler returns a ServerOption that sets the stats handler for the server.
func StatsHandler(h stats.Handler) ServerOption {
	return newFuncServerOption(func(o *serverOptions) {
		if h == nil {
			logger.Error("ignoring nil parameter in grpc.StatsHandler ServerOption")
			// Do not allow a nil stats handler, which would otherwise cause
			// panics.
			return
		}
		o.statsHandlers = append(o.statsHandlers, h)
	})
}

// binaryLogger returns a ServerOption that can set the binary logger for the
// server.
func binaryLogger(bl binarylog.Logger) ServerOption {
	return newFuncServerOption(func(o *serverOptions) {
		o.binaryLogger = bl
	})
}

// UnknownServiceHandler returns a ServerOption that allows for adding a custom
// unknown service handler. The provided method is a bidi-streaming RPC service
// handler that will be invoked instead of returning the "unimplemented" gRPC
// error whenever a request is received for an unregistered service or method.
// The handling function and stream interceptor (if set) have full access to
// the ServerStream, including its Context.
func UnknownServiceHandler(streamHandler StreamHandler) ServerOption {
	return newFuncServerOption(func(o *serverOptions) {
		o.unknownStreamDesc = &StreamDesc{
			StreamName: "unknown_service_handler",
			Handler:    streamHandler,
			// We need to assume that the users of the streamHandler will want to use both.
			ClientStreams: true,
			ServerStreams: true,
		}
	})
}

// ConnectionTimeout returns a ServerOption that sets the timeout for
// connection establishment (up to and including HTTP/2 handshaking) for all
// new connections.  If this is not set, the default is 120 seconds.  A zero or
// negative value will result in an immediate timeout.
//
// # Experimental
//
// Notice: This API is EXPERIMENTAL and may be changed or removed in a
// later release.
func ConnectionTimeout(d time.Duration) ServerOption {
	return newFuncServerOption(func(o *serverOptions) {
		o.connectionTimeout = d
	})
}

// MaxHeaderListSize returns a ServerOption that sets the max (uncompressed) size
// of header list that the server is prepared to accept.
func MaxHeaderListSize(s uint32) ServerOption {
	return newFuncServerOption(func(o *serverOptions) {
		o.maxHeaderListSize = &s
	})
}

// HeaderTableSize returns a ServerOption that sets the size of dynamic
// header table for stream.
//
// # Experimental
//
// Notice: This API is EXPERIMENTAL and may be changed or removed in a
// later release.
func HeaderTableSize(s uint32) ServerOption {
	return newFuncServerOption(func(o *serverOptions) {
		o.headerTableSize = &s
	})
}

// NumStreamWorkers returns a ServerOption that sets the number of worker
// goroutines that should be used to process incoming streams. Setting this to
// zero (default) will disable workers and spawn a new goroutine for each
// stream.
//
// # Experimental
//
// Notice: This API is EXPERIMENTAL and may be changed or removed in a
// later release.
func NumStreamWorkers(numServerWorkers uint32) ServerOption {
	// TODO: If/when this API gets stabilized (i.e. stream workers become the
	// only way streams are processed), change the behavior of the zero value to
	// a sane default. Preliminary experiments suggest that a value equal to the
	// number of CPUs available is most performant; requires thorough testing.
	return newFuncServerOption(func(o *serverOptions) {
		o.numServerWorkers = numServerWorkers
	})
}

// serverWorkerResetThreshold defines how often the stack must be reset. Every
// N requests, by spawning a new goroutine in its place, a worker can reset its
// stack so that large stacks don't live in memory forever. 2^16 should allow
// each goroutine stack to live for at least a few seconds in a typical
// workload (assuming a QPS of a few thousand requests/sec).
const serverWorkerResetThreshold = 1 << 16

// serverWorkers blocks on a *transport.Stream channel forever and waits for
// data to be fed by serveStreams. This allows different requests to be
// processed by the same goroutine, removing the need for expensive stack
// re-allocations (see the runtime.morestack problem [1]).
//
// [1] https://github.com/golang/go/issues/18138
func (s *Server) serverWorker(ch chan *serverWorkerData) {
	// To make sure all server workers don't reset at the same time, choose a
	// random number of iterations before resetting.
	threshold := serverWorkerResetThreshold + grpcrand.Intn(serverWorkerResetThreshold)
	for completed := 0; completed < threshold; completed++ {
		data, ok := <-ch
		if !ok {
			return
		}
		s.handleStream(data.st, data.stream, s.traceInfo(data.st, data.stream))
		data.wg.Done()
	}
	go s.serverWorker(ch)
}

// initServerWorkers creates worker goroutines and channels to process incoming
// connections to reduce the time spent overall on runtime.morestack.
func (s *Server) initServerWorkers() {
	s.serverWorkerChannels = make([]chan *serverWorkerData, s.opts.numServerWorkers)
	for i := uint32(0); i < s.opts.numServerWorkers; i++ {
		s.serverWorkerChannels[i] = make(chan *serverWorkerData)
		go s.serverWorker(s.serverWorkerChannels[i])
	}
}

func (s *Server) stopServerWorkers() {
	for i := uint32(0); i < s.opts.numServerWorkers; i++ {
		close(s.serverWorkerChannels[i])
	}
}

// NewServer creates a gRPC server which has no service registered and has not
// started to accept requests yet.
func NewServer(opt ...ServerOption) *Server {
	opts := defaultServerOptions
	for _, o := range extraServerOptions {
		o.apply(&opts)
	}
	for _, o := range opt {
		o.apply(&opts)
	}
	s := &Server{
		lis:      make(map[net.Listener]bool),
		opts:     opts,
		conns:    make(map[string]map[transport.ServerTransport]bool),
		services: make(map[string]*serviceInfo),
		quit:     grpcsync.NewEvent(),
		done:     grpcsync.NewEvent(),
		czData:   new(channelzData),
	}
	chainUnaryServerInterceptors(s)
	chainStreamServerInterceptors(s)
	s.cv = sync.NewCond(&s.mu)
	if EnableTracing {
		_, file, line, _ := runtime.Caller(1)
		s.events = trace.NewEventLog("grpc.Server", fmt.Sprintf("%s:%d", file, line))
	}

	if s.opts.numServerWorkers > 0 {
		s.initServerWorkers()
	}

	s.channelzID = channelz.RegisterServer(&channelzServer{s}, "")
	channelz.Info(logger, s.channelzID, "Server created")
	return s
}

// printf records an event in s's event log, unless s has been stopped.
// REQUIRES s.mu is held.
func (s *Server) printf(format string, a ...interface{}) {
	if s.events != nil {
		s.events.Printf(format, a...)
	}
}

// errorf records an error in s's event log, unless s has been stopped.
// REQUIRES s.mu is held.
func (s *Server) errorf(format string, a ...interface{}) {
	if s.events != nil {
		s.events.Errorf(format, a...)
	}
}

// ServiceRegistrar wraps a single method that supports service registration. It
// enables users to pass concrete types other than grpc.Server to the service
// registration methods exported by the IDL generated code.
type ServiceRegistrar interface {
	// RegisterService registers a service and its implementation to the
	// concrete type implementing this interface.  It may not be called
	// once the server has started serving.
	// desc describes the service and its methods and handlers. impl is the
	// service implementation which is passed to the method handlers.
	RegisterService(desc *ServiceDesc, impl interface{})
}

// RegisterService registers a service and its implementation to the gRPC
// server. It is called from the IDL generated code. This must be called before
// invoking Serve. If ss is non-nil (for legacy code), its type is checked to
// ensure it implements sd.HandlerType.
func (s *Server) RegisterService(sd *ServiceDesc, ss interface{}) {
	if ss != nil {
		ht := reflect.TypeOf(sd.HandlerType).Elem()
		st := reflect.TypeOf(ss)
		if !st.Implements(ht) {
			logger.Fatalf("grpc: Server.RegisterService found the handler of type %v that does not satisfy %v", st, ht)
		}
	}
	s.register(sd, ss)
}

func (s *Server) register(sd *ServiceDesc, ss interface{}) {
	s.mu.Lock()
	defer s.mu.Unlock()
	s.printf("RegisterService(%q)", sd.ServiceName)
	if s.serve {
		logger.Fatalf("grpc: Server.RegisterService after Server.Serve for %q", sd.ServiceName)
	}
	if _, ok := s.services[sd.ServiceName]; ok {
		logger.Fatalf("grpc: Server.RegisterService found duplicate service registration for %q", sd.ServiceName)
	}
	info := &serviceInfo{
		serviceImpl: ss,
		methods:     make(map[string]*MethodDesc),
		streams:     make(map[string]*StreamDesc),
		mdata:       sd.Metadata,
	}
	for i := range sd.Methods {
		d := &sd.Methods[i]
		info.methods[d.MethodName] = d
	}
	for i := range sd.Streams {
		d := &sd.Streams[i]
		info.streams[d.StreamName] = d
	}
	s.services[sd.ServiceName] = info
}

// MethodInfo contains the information of an RPC including its method name and type.
type MethodInfo struct {
	// Name is the method name only, without the service name or package name.
	Name string
	// IsClientStream indicates whether the RPC is a client streaming RPC.
	IsClientStream bool
	// IsServerStream indicates whether the RPC is a server streaming RPC.
	IsServerStream bool
}

// ServiceInfo contains unary RPC method info, streaming RPC method info and metadata for a service.
type ServiceInfo struct {
	Methods []MethodInfo
	// Metadata is the metadata specified in ServiceDesc when registering service.
	Metadata interface{}
}

// GetServiceInfo returns a map from service names to ServiceInfo.
// Service names include the package names, in the form of <package>.<service>.
func (s *Server) GetServiceInfo() map[string]ServiceInfo {
	ret := make(map[string]ServiceInfo)
	for n, srv := range s.services {
		methods := make([]MethodInfo, 0, len(srv.methods)+len(srv.streams))
		for m := range srv.methods {
			methods = append(methods, MethodInfo{
				Name:           m,
				IsClientStream: false,
				IsServerStream: false,
			})
		}
		for m, d := range srv.streams {
			methods = append(methods, MethodInfo{
				Name:           m,
				IsClientStream: d.ClientStreams,
				IsServerStream: d.ServerStreams,
			})
		}

		ret[n] = ServiceInfo{
			Methods:  methods,
			Metadata: srv.mdata,
		}
	}
	return ret
}

// ErrServerStopped indicates that the operation is now illegal because of
// the server being stopped.
var ErrServerStopped = errors.New("grpc: the server has been stopped")

type listenSocket struct {
	net.Listener
	channelzID *channelz.Identifier
}

func (l *listenSocket) ChannelzMetric() *channelz.SocketInternalMetric {
	return &channelz.SocketInternalMetric{
		SocketOptions: channelz.GetSocketOption(l.Listener),
		LocalAddr:     l.Listener.Addr(),
	}
}

func (l *listenSocket) Close() error {
	err := l.Listener.Close()
	channelz.RemoveEntry(l.channelzID)
	channelz.Info(logger, l.channelzID, "ListenSocket deleted")
	return err
}

// Serve accepts incoming connections on the listener lis, creating a new
// ServerTransport and service goroutine for each. The service goroutines
// read gRPC requests and then call the registered handlers to reply to them.
// Serve returns when lis.Accept fails with fatal errors.  lis will be closed when
// this method returns.
// Serve will return a non-nil error unless Stop or GracefulStop is called.
func (s *Server) Serve(lis net.Listener) error {
	s.mu.Lock()
	s.printf("serving")
	s.serve = true
	if s.lis == nil {
		// Serve called after Stop or GracefulStop.
		s.mu.Unlock()
		lis.Close()
		return ErrServerStopped
	}

	s.serveWG.Add(1)
	defer func() {
		s.serveWG.Done()
		if s.quit.HasFired() {
			// Stop or GracefulStop called; block until done and return nil.
			<-s.done.Done()
		}
	}()

	ls := &listenSocket{Listener: lis}
	s.lis[ls] = true

	defer func() {
		s.mu.Lock()
		if s.lis != nil && s.lis[ls] {
			ls.Close()
			delete(s.lis, ls)
		}
		s.mu.Unlock()
	}()

	var err error
	ls.channelzID, err = channelz.RegisterListenSocket(ls, s.channelzID, lis.Addr().String())
	if err != nil {
		s.mu.Unlock()
		return err
	}
	s.mu.Unlock()
	channelz.Info(logger, ls.channelzID, "ListenSocket created")

	var tempDelay time.Duration // how long to sleep on accept failure
	for {
		rawConn, err := lis.Accept()
		if err != nil {
			if ne, ok := err.(interface {
				Temporary() bool
			}); ok && ne.Temporary() {
				if tempDelay == 0 {
					tempDelay = 5 * time.Millisecond
				} else {
					tempDelay *= 2
				}
				if max := 1 * time.Second; tempDelay > max {
					tempDelay = max
				}
				s.mu.Lock()
				s.printf("Accept error: %v; retrying in %v", err, tempDelay)
				s.mu.Unlock()
				timer := time.NewTimer(tempDelay)
				select {
				case <-timer.C:
				case <-s.quit.Done():
					timer.Stop()
					return nil
				}
				continue
			}
			s.mu.Lock()
			s.printf("done serving; Accept = %v", err)
			s.mu.Unlock()

			if s.quit.HasFired() {
				return nil
			}
			return err
		}
		tempDelay = 0
		// Start a new goroutine to deal with rawConn so we don't stall this Accept
		// loop goroutine.
		//
		// Make sure we account for the goroutine so GracefulStop doesn't nil out
		// s.conns before this conn can be added.
		s.serveWG.Add(1)
		go func() {
			s.handleRawConn(lis.Addr().String(), rawConn)
			s.serveWG.Done()
		}()
	}
}

// handleRawConn forks a goroutine to handle a just-accepted connection that
// has not had any I/O performed on it yet.
func (s *Server) handleRawConn(lisAddr string, rawConn net.Conn) {
	if s.quit.HasFired() {
		rawConn.Close()
		return
	}
	rawConn.SetDeadline(time.Now().Add(s.opts.connectionTimeout))

	// Finish handshaking (HTTP2)
	st := s.newHTTP2Transport(rawConn)
	rawConn.SetDeadline(time.Time{})
	if st == nil {
		return
	}

	if !s.addConn(lisAddr, st) {
		return
	}
	go func() {
		s.serveStreams(st)
		s.removeConn(lisAddr, st)
	}()
}

func (s *Server) drainServerTransports(addr string) {
	s.mu.Lock()
	conns := s.conns[addr]
	for st := range conns {
		st.Drain()
	}
	s.mu.Unlock()
}

// newHTTP2Transport sets up a http/2 transport (using the
// gRPC http2 server transport in transport/http2_server.go).
func (s *Server) newHTTP2Transport(c net.Conn) transport.ServerTransport {
	config := &transport.ServerConfig{
		MaxStreams:            s.opts.maxConcurrentStreams,
		ConnectionTimeout:     s.opts.connectionTimeout,
		Credentials:           s.opts.creds,
		InTapHandle:           s.opts.inTapHandle,
		StatsHandlers:         s.opts.statsHandlers,
		KeepaliveParams:       s.opts.keepaliveParams,
		KeepalivePolicy:       s.opts.keepalivePolicy,
		InitialWindowSize:     s.opts.initialWindowSize,
		InitialConnWindowSize: s.opts.initialConnWindowSize,
		WriteBufferSize:       s.opts.writeBufferSize,
		ReadBufferSize:        s.opts.readBufferSize,
		ChannelzParentID:      s.channelzID,
		MaxHeaderListSize:     s.opts.maxHeaderListSize,
		HeaderTableSize:       s.opts.headerTableSize,
	}
	st, err := transport.NewServerTransport(c, config)
	if err != nil {
		s.mu.Lock()
		s.errorf("NewServerTransport(%q) failed: %v", c.RemoteAddr(), err)
		s.mu.Unlock()
		// ErrConnDispatched means that the connection was dispatched away from
		// gRPC; those connections should be left open.
		if err != credentials.ErrConnDispatched {
			// Don't log on ErrConnDispatched and io.EOF to prevent log spam.
			if err != io.EOF {
				channelz.Info(logger, s.channelzID, "grpc: Server.Serve failed to create ServerTransport: ", err)
			}
			c.Close()
		}
		return nil
	}

	return st
}

func (s *Server) serveStreams(st transport.ServerTransport) {
	defer st.Close(errors.New("finished serving streams for the server transport"))
	var wg sync.WaitGroup

	var roundRobinCounter uint32
	st.HandleStreams(func(stream *transport.Stream) {
		wg.Add(1)
		if s.opts.numServerWorkers > 0 {
			data := &serverWorkerData{st: st, wg: &wg, stream: stream}
			select {
			case s.serverWorkerChannels[atomic.AddUint32(&roundRobinCounter, 1)%s.opts.numServerWorkers] <- data:
			default:
				// If all stream workers are busy, fallback to the default code path.
				go func() {
					s.handleStream(st, stream, s.traceInfo(st, stream))
					wg.Done()
				}()
			}
		} else {
			go func() {
				defer wg.Done()
				s.handleStream(st, stream, s.traceInfo(st, stream))
			}()
		}
	}, func(ctx context.Context, method string) context.Context {
		if !EnableTracing {
			return ctx
		}
		tr := trace.New("grpc.Recv."+methodFamily(method), method)
		return trace.NewContext(ctx, tr)
	})
	wg.Wait()
}

var _ http.Handler = (*Server)(nil)

// ServeHTTP implements the Go standard library's http.Handler
// interface by responding to the gRPC request r, by looking up
// the requested gRPC method in the gRPC server s.
//
// The provided HTTP request must have arrived on an HTTP/2
// connection. When using the Go standard library's server,
// practically this means that the Request must also have arrived
// over TLS.
//
// To share one port (such as 443 for https) between gRPC and an
// existing http.Handler, use a root http.Handler such as:
//
//	if r.ProtoMajor == 2 && strings.HasPrefix(
//		r.Header.Get("Content-Type"), "application/grpc") {
//		grpcServer.ServeHTTP(w, r)
//	} else {
//		yourMux.ServeHTTP(w, r)
//	}
//
// Note that ServeHTTP uses Go's HTTP/2 server implementation which is totally
// separate from grpc-go's HTTP/2 server. Performance and features may vary
// between the two paths. ServeHTTP does not support some gRPC features
// available through grpc-go's HTTP/2 server.
//
// # Experimental
//
// Notice: This API is EXPERIMENTAL and may be changed or removed in a
// later release.
func (s *Server) ServeHTTP(w http.ResponseWriter, r *http.Request) {
	st, err := transport.NewServerHandlerTransport(w, r, s.opts.statsHandlers)
	if err != nil {
		// Errors returned from transport.NewServerHandlerTransport have
		// already been written to w.
		return
	}
	if !s.addConn(listenerAddressForServeHTTP, st) {
		return
	}
	defer s.removeConn(listenerAddressForServeHTTP, st)
	s.serveStreams(st)
}

// traceInfo returns a traceInfo and associates it with stream, if tracing is enabled.
// If tracing is not enabled, it returns nil.
func (s *Server) traceInfo(st transport.ServerTransport, stream *transport.Stream) (trInfo *traceInfo) {
	if !EnableTracing {
		return nil
	}
	tr, ok := trace.FromContext(stream.Context())
	if !ok {
		return nil
	}

	trInfo = &traceInfo{
		tr: tr,
		firstLine: firstLine{
			client:     false,
			remoteAddr: st.RemoteAddr(),
		},
	}
	if dl, ok := stream.Context().Deadline(); ok {
		trInfo.firstLine.deadline = time.Until(dl)
	}
	return trInfo
}

func (s *Server) addConn(addr string, st transport.ServerTransport) bool {
	s.mu.Lock()
	defer s.mu.Unlock()
	if s.conns == nil {
		st.Close(errors.New("Server.addConn called when server has already been stopped"))
		return false
	}
	if s.drain {
		// Transport added after we drained our existing conns: drain it
		// immediately.
		st.Drain()
	}

	if s.conns[addr] == nil {
		// Create a map entry if this is the first connection on this listener.
		s.conns[addr] = make(map[transport.ServerTransport]bool)
	}
	s.conns[addr][st] = true
	return true
}

func (s *Server) removeConn(addr string, st transport.ServerTransport) {
	s.mu.Lock()
	defer s.mu.Unlock()

	conns := s.conns[addr]
	if conns != nil {
		delete(conns, st)
		if len(conns) == 0 {
			// If the last connection for this address is being removed, also
			// remove the map entry corresponding to the address. This is used
			// in GracefulStop() when waiting for all connections to be closed.
			delete(s.conns, addr)
		}
		s.cv.Broadcast()
	}
}

func (s *Server) channelzMetric() *channelz.ServerInternalMetric {
	return &channelz.ServerInternalMetric{
		CallsStarted:             atomic.LoadInt64(&s.czData.callsStarted),
		CallsSucceeded:           atomic.LoadInt64(&s.czData.callsSucceeded),
		CallsFailed:              atomic.LoadInt64(&s.czData.callsFailed),
		LastCallStartedTimestamp: time.Unix(0, atomic.LoadInt64(&s.czData.lastCallStartedTime)),
	}
}

func (s *Server) incrCallsStarted() {
	atomic.AddInt64(&s.czData.callsStarted, 1)
	atomic.StoreInt64(&s.czData.lastCallStartedTime, time.Now().UnixNano())
}

func (s *Server) incrCallsSucceeded() {
	atomic.AddInt64(&s.czData.callsSucceeded, 1)
}

func (s *Server) incrCallsFailed() {
	atomic.AddInt64(&s.czData.callsFailed, 1)
}

func (s *Server) sendResponse(t transport.ServerTransport, stream *transport.Stream, msg interface{}, cp Compressor, opts *transport.Options, comp encoding.Compressor) error {
	data, err := encode(s.getCodec(stream.ContentSubtype()), msg)
	if err != nil {
		channelz.Error(logger, s.channelzID, "grpc: server failed to encode response: ", err)
		return err
	}
	compData, err := compress(data, cp, comp)
	if err != nil {
		channelz.Error(logger, s.channelzID, "grpc: server failed to compress response: ", err)
		return err
	}
	hdr, payload := msgHeader(data, compData)
	// TODO(dfawley): should we be checking len(data) instead?
	if len(payload) > s.opts.maxSendMessageSize {
		return status.Errorf(codes.ResourceExhausted, "grpc: trying to send message larger than max (%d vs. %d)", len(payload), s.opts.maxSendMessageSize)
	}
	err = t.Write(stream, hdr, payload, opts)
	if err == nil {
		for _, sh := range s.opts.statsHandlers {
			sh.HandleRPC(stream.Context(), outPayload(false, msg, data, payload, time.Now()))
		}
	}
	return err
}

// chainUnaryServerInterceptors chains all unary server interceptors into one.
func chainUnaryServerInterceptors(s *Server) {
	// Prepend opts.unaryInt to the chaining interceptors if it exists, since unaryInt will
	// be executed before any other chained interceptors.
	interceptors := s.opts.chainUnaryInts
	if s.opts.unaryInt != nil {
		interceptors = append([]UnaryServerInterceptor{s.opts.unaryInt}, s.opts.chainUnaryInts...)
	}

	var chainedInt UnaryServerInterceptor
	if len(interceptors) == 0 {
		chainedInt = nil
	} else if len(interceptors) == 1 {
		chainedInt = interceptors[0]
	} else {
		chainedInt = chainUnaryInterceptors(interceptors)
	}

	s.opts.unaryInt = chainedInt
}

func chainUnaryInterceptors(interceptors []UnaryServerInterceptor) UnaryServerInterceptor {
	return func(ctx context.Context, req interface{}, info *UnaryServerInfo, handler UnaryHandler) (interface{}, error) {
		return interceptors[0](ctx, req, info, getChainUnaryHandler(interceptors, 0, info, handler))
	}
}

func getChainUnaryHandler(interceptors []UnaryServerInterceptor, curr int, info *UnaryServerInfo, finalHandler UnaryHandler) UnaryHandler {
	if curr == len(interceptors)-1 {
		return finalHandler
	}
	return func(ctx context.Context, req interface{}) (interface{}, error) {
		return interceptors[curr+1](ctx, req, info, getChainUnaryHandler(interceptors, curr+1, info, finalHandler))
	}
}

func (s *Server) processUnaryRPC(t transport.ServerTransport, stream *transport.Stream, info *serviceInfo, md *MethodDesc, trInfo *traceInfo) (err error) {
	shs := s.opts.statsHandlers
	if len(shs) != 0 || trInfo != nil || channelz.IsOn() {
		if channelz.IsOn() {
			s.incrCallsStarted()
		}
		var statsBegin *stats.Begin
		for _, sh := range shs {
			beginTime := time.Now()
			statsBegin = &stats.Begin{
				BeginTime:      beginTime,
				IsClientStream: false,
				IsServerStream: false,
			}
			sh.HandleRPC(stream.Context(), statsBegin)
		}
		if trInfo != nil {
			trInfo.tr.LazyLog(&trInfo.firstLine, false)
		}
		// The deferred error handling for tracing, stats handler and channelz are
		// combined into one function to reduce stack usage -- a defer takes ~56-64
		// bytes on the stack, so overflowing the stack will require a stack
		// re-allocation, which is expensive.
		//
		// To maintain behavior similar to separate deferred statements, statements
		// should be executed in the reverse order. That is, tracing first, stats
		// handler second, and channelz last. Note that panics *within* defers will
		// lead to different behavior, but that's an acceptable compromise; that
		// would be undefined behavior territory anyway.
		defer func() {
			if trInfo != nil {
				if err != nil && err != io.EOF {
					trInfo.tr.LazyLog(&fmtStringer{"%v", []interface{}{err}}, true)
					trInfo.tr.SetError()
				}
				trInfo.tr.Finish()
			}

			for _, sh := range shs {
				end := &stats.End{
					BeginTime: statsBegin.BeginTime,
					EndTime:   time.Now(),
				}
				if err != nil && err != io.EOF {
					end.Error = toRPCErr(err)
				}
				sh.HandleRPC(stream.Context(), end)
			}

			if channelz.IsOn() {
				if err != nil && err != io.EOF {
					s.incrCallsFailed()
				} else {
					s.incrCallsSucceeded()
				}
			}
		}()
	}
	var binlogs []binarylog.MethodLogger
	if ml := binarylog.GetMethodLogger(stream.Method()); ml != nil {
		binlogs = append(binlogs, ml)
	}
	if s.opts.binaryLogger != nil {
		if ml := s.opts.binaryLogger.GetMethodLogger(stream.Method()); ml != nil {
			binlogs = append(binlogs, ml)
		}
	}
	if len(binlogs) != 0 {
		ctx := stream.Context()
		md, _ := metadata.FromIncomingContext(ctx)
		logEntry := &binarylog.ClientHeader{
			Header:     md,
			MethodName: stream.Method(),
			PeerAddr:   nil,
		}
		if deadline, ok := ctx.Deadline(); ok {
			logEntry.Timeout = time.Until(deadline)
			if logEntry.Timeout < 0 {
				logEntry.Timeout = 0
			}
		}
		if a := md[":authority"]; len(a) > 0 {
			logEntry.Authority = a[0]
		}
		if peer, ok := peer.FromContext(ctx); ok {
			logEntry.PeerAddr = peer.Addr
		}
		for _, binlog := range binlogs {
			binlog.Log(logEntry)
		}
	}

	// comp and cp are used for compression.  decomp and dc are used for
	// decompression.  If comp and decomp are both set, they are the same;
	// however they are kept separate to ensure that at most one of the
	// compressor/decompressor variable pairs are set for use later.
	var comp, decomp encoding.Compressor
	var cp Compressor
	var dc Decompressor

	// If dc is set and matches the stream's compression, use it.  Otherwise, try
	// to find a matching registered compressor for decomp.
	if rc := stream.RecvCompress(); s.opts.dc != nil && s.opts.dc.Type() == rc {
		dc = s.opts.dc
	} else if rc != "" && rc != encoding.Identity {
		decomp = encoding.GetCompressor(rc)
		if decomp == nil {
			st := status.Newf(codes.Unimplemented, "grpc: Decompressor is not installed for grpc-encoding %q", rc)
			t.WriteStatus(stream, st)
			return st.Err()
		}
	}

	// If cp is set, use it.  Otherwise, attempt to compress the response using
	// the incoming message compression method.
	//
	// NOTE: this needs to be ahead of all handling, https://github.com/grpc/grpc-go/issues/686.
	if s.opts.cp != nil {
		cp = s.opts.cp
		stream.SetSendCompress(cp.Type())
	} else if rc := stream.RecvCompress(); rc != "" && rc != encoding.Identity {
		// Legacy compressor not specified; attempt to respond with same encoding.
		comp = encoding.GetCompressor(rc)
		if comp != nil {
			stream.SetSendCompress(rc)
		}
	}

	var payInfo *payloadInfo
	if len(shs) != 0 || len(binlogs) != 0 {
		payInfo = &payloadInfo{}
	}
	d, err := recvAndDecompress(&parser{r: stream}, stream, dc, s.opts.maxReceiveMessageSize, payInfo, decomp)
	if err != nil {
		if e := t.WriteStatus(stream, status.Convert(err)); e != nil {
			channelz.Warningf(logger, s.channelzID, "grpc: Server.processUnaryRPC failed to write status %v", e)
		}
		return err
	}
	if channelz.IsOn() {
		t.IncrMsgRecv()
	}
	df := func(v interface{}) error {
		if err := s.getCodec(stream.ContentSubtype()).Unmarshal(d, v); err != nil {
			return status.Errorf(codes.Internal, "grpc: error unmarshalling request: %v", err)
		}
		for _, sh := range shs {
			sh.HandleRPC(stream.Context(), &stats.InPayload{
				RecvTime:   time.Now(),
				Payload:    v,
				WireLength: payInfo.wireLength + headerLen,
				Data:       d,
				Length:     len(d),
			})
		}
		if len(binlogs) != 0 {
			cm := &binarylog.ClientMessage{
				Message: d,
			}
			for _, binlog := range binlogs {
				binlog.Log(cm)
			}
		}
		if trInfo != nil {
			trInfo.tr.LazyLog(&payload{sent: false, msg: v}, true)
		}
		return nil
	}
	ctx := NewContextWithServerTransportStream(stream.Context(), stream)
	reply, appErr := md.Handler(info.serviceImpl, ctx, df, s.opts.unaryInt)
	if appErr != nil {
		appStatus, ok := status.FromError(appErr)
		if !ok {
			// Convert non-status application error to a status error with code
			// Unknown, but handle context errors specifically.
			appStatus = status.FromContextError(appErr)
			appErr = appStatus.Err()
		}
		if trInfo != nil {
			trInfo.tr.LazyLog(stringer(appStatus.Message()), true)
			trInfo.tr.SetError()
		}
		if e := t.WriteStatus(stream, appStatus); e != nil {
			channelz.Warningf(logger, s.channelzID, "grpc: Server.processUnaryRPC failed to write status: %v", e)
		}
		if len(binlogs) != 0 {
			if h, _ := stream.Header(); h.Len() > 0 {
				// Only log serverHeader if there was header. Otherwise it can
				// be trailer only.
				sh := &binarylog.ServerHeader{
					Header: h,
				}
				for _, binlog := range binlogs {
					binlog.Log(sh)
				}
			}
			st := &binarylog.ServerTrailer{
				Trailer: stream.Trailer(),
				Err:     appErr,
			}
			for _, binlog := range binlogs {
				binlog.Log(st)
			}
		}
		return appErr
	}
	if trInfo != nil {
		trInfo.tr.LazyLog(stringer("OK"), false)
	}
	opts := &transport.Options{Last: true}

	if err := s.sendResponse(t, stream, reply, cp, opts, comp); err != nil {
		if err == io.EOF {
			// The entire stream is done (for unary RPC only).
			return err
		}
		if sts, ok := status.FromError(err); ok {
			if e := t.WriteStatus(stream, sts); e != nil {
				channelz.Warningf(logger, s.channelzID, "grpc: Server.processUnaryRPC failed to write status: %v", e)
			}
		} else {
			switch st := err.(type) {
			case transport.ConnectionError:
				// Nothing to do here.
			default:
				panic(fmt.Sprintf("grpc: Unexpected error (%T) from sendResponse: %v", st, st))
			}
		}
		if len(binlogs) != 0 {
			h, _ := stream.Header()
			sh := &binarylog.ServerHeader{
				Header: h,
			}
			st := &binarylog.ServerTrailer{
				Trailer: stream.Trailer(),
				Err:     appErr,
			}
			for _, binlog := range binlogs {
				binlog.Log(sh)
				binlog.Log(st)
			}
		}
		return err
	}
	if len(binlogs) != 0 {
		h, _ := stream.Header()
		sh := &binarylog.ServerHeader{
			Header: h,
		}
		sm := &binarylog.ServerMessage{
			Message: reply,
		}
		for _, binlog := range binlogs {
			binlog.Log(sh)
			binlog.Log(sm)
		}
	}
	if channelz.IsOn() {
		t.IncrMsgSent()
	}
	if trInfo != nil {
		trInfo.tr.LazyLog(&payload{sent: true, msg: reply}, true)
	}
	// TODO: Should we be logging if writing status failed here, like above?
	// Should the logging be in WriteStatus?  Should we ignore the WriteStatus
	// error or allow the stats handler to see it?
	err = t.WriteStatus(stream, statusOK)
	if len(binlogs) != 0 {
		st := &binarylog.ServerTrailer{
			Trailer: stream.Trailer(),
			Err:     appErr,
		}
		for _, binlog := range binlogs {
			binlog.Log(st)
		}
	}
	return err
}

// chainStreamServerInterceptors chains all stream server interceptors into one.
func chainStreamServerInterceptors(s *Server) {
	// Prepend opts.streamInt to the chaining interceptors if it exists, since streamInt will
	// be executed before any other chained interceptors.
	interceptors := s.opts.chainStreamInts
	if s.opts.streamInt != nil {
		interceptors = append([]StreamServerInterceptor{s.opts.streamInt}, s.opts.chainStreamInts...)
	}

	var chainedInt StreamServerInterceptor
	if len(interceptors) == 0 {
		chainedInt = nil
	} else if len(interceptors) == 1 {
		chainedInt = interceptors[0]
	} else {
		chainedInt = chainStreamInterceptors(interceptors)
	}

	s.opts.streamInt = chainedInt
}

func chainStreamInterceptors(interceptors []StreamServerInterceptor) StreamServerInterceptor {
	return func(srv interface{}, ss ServerStream, info *StreamServerInfo, handler StreamHandler) error {
		return interceptors[0](srv, ss, info, getChainStreamHandler(interceptors, 0, info, handler))
	}
}

func getChainStreamHandler(interceptors []StreamServerInterceptor, curr int, info *StreamServerInfo, finalHandler StreamHandler) StreamHandler {
	if curr == len(interceptors)-1 {
		return finalHandler
	}
	return func(srv interface{}, stream ServerStream) error {
		return interceptors[curr+1](srv, stream, info, getChainStreamHandler(interceptors, curr+1, info, finalHandler))
	}
}

func (s *Server) processStreamingRPC(t transport.ServerTransport, stream *transport.Stream, info *serviceInfo, sd *StreamDesc, trInfo *traceInfo) (err error) {
	if channelz.IsOn() {
		s.incrCallsStarted()
	}
	shs := s.opts.statsHandlers
	var statsBegin *stats.Begin
	if len(shs) != 0 {
		beginTime := time.Now()
		statsBegin = &stats.Begin{
			BeginTime:      beginTime,
			IsClientStream: sd.ClientStreams,
			IsServerStream: sd.ServerStreams,
		}
		for _, sh := range shs {
			sh.HandleRPC(stream.Context(), statsBegin)
		}
	}
	ctx := NewContextWithServerTransportStream(stream.Context(), stream)
	ss := &serverStream{
		ctx:                   ctx,
		t:                     t,
		s:                     stream,
		p:                     &parser{r: stream},
		codec:                 s.getCodec(stream.ContentSubtype()),
		maxReceiveMessageSize: s.opts.maxReceiveMessageSize,
		maxSendMessageSize:    s.opts.maxSendMessageSize,
		trInfo:                trInfo,
		statsHandler:          shs,
	}

	if len(shs) != 0 || trInfo != nil || channelz.IsOn() {
		// See comment in processUnaryRPC on defers.
		defer func() {
			if trInfo != nil {
				ss.mu.Lock()
				if err != nil && err != io.EOF {
					ss.trInfo.tr.LazyLog(&fmtStringer{"%v", []interface{}{err}}, true)
					ss.trInfo.tr.SetError()
				}
				ss.trInfo.tr.Finish()
				ss.trInfo.tr = nil
				ss.mu.Unlock()
			}

			if len(shs) != 0 {
				end := &stats.End{
					BeginTime: statsBegin.BeginTime,
					EndTime:   time.Now(),
				}
				if err != nil && err != io.EOF {
					end.Error = toRPCErr(err)
				}
				for _, sh := range shs {
					sh.HandleRPC(stream.Context(), end)
				}
			}

			if channelz.IsOn() {
				if err != nil && err != io.EOF {
					s.incrCallsFailed()
				} else {
					s.incrCallsSucceeded()
				}
			}
		}()
	}

	if ml := binarylog.GetMethodLogger(stream.Method()); ml != nil {
		ss.binlogs = append(ss.binlogs, ml)
	}
	if s.opts.binaryLogger != nil {
		if ml := s.opts.binaryLogger.GetMethodLogger(stream.Method()); ml != nil {
			ss.binlogs = append(ss.binlogs, ml)
		}
	}
	if len(ss.binlogs) != 0 {
		md, _ := metadata.FromIncomingContext(ctx)
		logEntry := &binarylog.ClientHeader{
			Header:     md,
			MethodName: stream.Method(),
			PeerAddr:   nil,
		}
		if deadline, ok := ctx.Deadline(); ok {
			logEntry.Timeout = time.Until(deadline)
			if logEntry.Timeout < 0 {
				logEntry.Timeout = 0
			}
		}
		if a := md[":authority"]; len(a) > 0 {
			logEntry.Authority = a[0]
		}
		if peer, ok := peer.FromContext(ss.Context()); ok {
			logEntry.PeerAddr = peer.Addr
		}
		for _, binlog := range ss.binlogs {
			binlog.Log(logEntry)
		}
	}

	// If dc is set and matches the stream's compression, use it.  Otherwise, try
	// to find a matching registered compressor for decomp.
	if rc := stream.RecvCompress(); s.opts.dc != nil && s.opts.dc.Type() == rc {
		ss.dc = s.opts.dc
	} else if rc != "" && rc != encoding.Identity {
		ss.decomp = encoding.GetCompressor(rc)
		if ss.decomp == nil {
			st := status.Newf(codes.Unimplemented, "grpc: Decompressor is not installed for grpc-encoding %q", rc)
			t.WriteStatus(ss.s, st)
			return st.Err()
		}
	}

	// If cp is set, use it.  Otherwise, attempt to compress the response using
	// the incoming message compression method.
	//
	// NOTE: this needs to be ahead of all handling, https://github.com/grpc/grpc-go/issues/686.
	if s.opts.cp != nil {
		ss.cp = s.opts.cp
		stream.SetSendCompress(s.opts.cp.Type())
	} else if rc := stream.RecvCompress(); rc != "" && rc != encoding.Identity {
		// Legacy compressor not specified; attempt to respond with same encoding.
		ss.comp = encoding.GetCompressor(rc)
		if ss.comp != nil {
			stream.SetSendCompress(rc)
		}
	}

	ss.ctx = newContextWithRPCInfo(ss.ctx, false, ss.codec, ss.cp, ss.comp)

	if trInfo != nil {
		trInfo.tr.LazyLog(&trInfo.firstLine, false)
	}
	var appErr error
	var server interface{}
	if info != nil {
		server = info.serviceImpl
	}
	if s.opts.streamInt == nil {
		appErr = sd.Handler(server, ss)
	} else {
		info := &StreamServerInfo{
			FullMethod:     stream.Method(),
			IsClientStream: sd.ClientStreams,
			IsServerStream: sd.ServerStreams,
		}
		appErr = s.opts.streamInt(server, ss, info, sd.Handler)
	}
	if appErr != nil {
		appStatus, ok := status.FromError(appErr)
		if !ok {
			// Convert non-status application error to a status error with code
			// Unknown, but handle context errors specifically.
			appStatus = status.FromContextError(appErr)
			appErr = appStatus.Err()
		}
		if trInfo != nil {
			ss.mu.Lock()
			ss.trInfo.tr.LazyLog(stringer(appStatus.Message()), true)
			ss.trInfo.tr.SetError()
			ss.mu.Unlock()
		}
		t.WriteStatus(ss.s, appStatus)
		if len(ss.binlogs) != 0 {
			st := &binarylog.ServerTrailer{
				Trailer: ss.s.Trailer(),
				Err:     appErr,
			}
			for _, binlog := range ss.binlogs {
				binlog.Log(st)
			}
		}
		// TODO: Should we log an error from WriteStatus here and below?
		return appErr
	}
	if trInfo != nil {
		ss.mu.Lock()
		ss.trInfo.tr.LazyLog(stringer("OK"), false)
		ss.mu.Unlock()
	}
	err = t.WriteStatus(ss.s, statusOK)
	if len(ss.binlogs) != 0 {
		st := &binarylog.ServerTrailer{
			Trailer: ss.s.Trailer(),
			Err:     appErr,
		}
		for _, binlog := range ss.binlogs {
			binlog.Log(st)
		}
	}
	return err
}

func (s *Server) handleStream(t transport.ServerTransport, stream *transport.Stream, trInfo *traceInfo) {
	sm := stream.Method()
	if sm != "" && sm[0] == '/' {
		sm = sm[1:]
	}
	pos := strings.LastIndex(sm, "/")
	if pos == -1 {
		if trInfo != nil {
			trInfo.tr.LazyLog(&fmtStringer{"Malformed method name %q", []interface{}{sm}}, true)
			trInfo.tr.SetError()
		}
		errDesc := fmt.Sprintf("malformed method name: %q", stream.Method())
		if err := t.WriteStatus(stream, status.New(codes.Unimplemented, errDesc)); err != nil {
			if trInfo != nil {
				trInfo.tr.LazyLog(&fmtStringer{"%v", []interface{}{err}}, true)
				trInfo.tr.SetError()
			}
			channelz.Warningf(logger, s.channelzID, "grpc: Server.handleStream failed to write status: %v", err)
		}
		if trInfo != nil {
			trInfo.tr.Finish()
		}
		return
	}
	service := sm[:pos]
	method := sm[pos+1:]

	srv, knownService := s.services[service]
	if knownService {
		if md, ok := srv.methods[method]; ok {
			s.processUnaryRPC(t, stream, srv, md, trInfo)
			return
		}
		if sd, ok := srv.streams[method]; ok {
			s.processStreamingRPC(t, stream, srv, sd, trInfo)
			return
		}
	}
	// Unknown service, or known server unknown method.
	if unknownDesc := s.opts.unknownStreamDesc; unknownDesc != nil {
		s.processStreamingRPC(t, stream, nil, unknownDesc, trInfo)
		return
	}
	var errDesc string
	if !knownService {
		errDesc = fmt.Sprintf("unknown service %v", service)
	} else {
		errDesc = fmt.Sprintf("unknown method %v for service %v", method, service)
	}
	if trInfo != nil {
		trInfo.tr.LazyPrintf("%s", errDesc)
		trInfo.tr.SetError()
	}
	if err := t.WriteStatus(stream, status.New(codes.Unimplemented, errDesc)); err != nil {
		if trInfo != nil {
			trInfo.tr.LazyLog(&fmtStringer{"%v", []interface{}{err}}, true)
			trInfo.tr.SetError()
		}
		channelz.Warningf(logger, s.channelzID, "grpc: Server.handleStream failed to write status: %v", err)
	}
	if trInfo != nil {
		trInfo.tr.Finish()
	}
}

// The key to save ServerTransportStream in the context.
type streamKey struct{}

// NewContextWithServerTransportStream creates a new context from ctx and
// attaches stream to it.
//
// # Experimental
//
// Notice: This API is EXPERIMENTAL and may be changed or removed in a
// later release.
func NewContextWithServerTransportStream(ctx context.Context, stream ServerTransportStream) context.Context {
	return context.WithValue(ctx, streamKey{}, stream)
}

// ServerTransportStream is a minimal interface that a transport stream must
// implement. This can be used to mock an actual transport stream for tests of
// handler code that use, for example, grpc.SetHeader (which requires some
// stream to be in context).
//
// See also NewContextWithServerTransportStream.
//
// # Experimental
//
// Notice: This type is EXPERIMENTAL and may be changed or removed in a
// later release.
type ServerTransportStream interface {
	Method() string
	SetHeader(md metadata.MD) error
	SendHeader(md metadata.MD) error
	SetTrailer(md metadata.MD) error
}

// ServerTransportStreamFromContext returns the ServerTransportStream saved in
// ctx. Returns nil if the given context has no stream associated with it
// (which implies it is not an RPC invocation context).
//
// # Experimental
//
// Notice: This API is EXPERIMENTAL and may be changed or removed in a
// later release.
func ServerTransportStreamFromContext(ctx context.Context) ServerTransportStream {
	s, _ := ctx.Value(streamKey{}).(ServerTransportStream)
	return s
}

// Stop stops the gRPC server. It immediately closes all open
// connections and listeners.
// It cancels all active RPCs on the server side and the corresponding
// pending RPCs on the client side will get notified by connection
// errors.
func (s *Server) Stop() {
	s.quit.Fire()

	defer func() {
		s.serveWG.Wait()
		s.done.Fire()
	}()

	s.channelzRemoveOnce.Do(func() { channelz.RemoveEntry(s.channelzID) })

	s.mu.Lock()
	listeners := s.lis
	s.lis = nil
	conns := s.conns
	s.conns = nil
	// interrupt GracefulStop if Stop and GracefulStop are called concurrently.
	s.cv.Broadcast()
	s.mu.Unlock()

	for lis := range listeners {
		lis.Close()
	}
	for _, cs := range conns {
		for st := range cs {
			st.Close(errors.New("Server.Stop called"))
		}
	}
	if s.opts.numServerWorkers > 0 {
		s.stopServerWorkers()
	}

	s.mu.Lock()
	if s.events != nil {
		s.events.Finish()
		s.events = nil
	}
	s.mu.Unlock()
}

// GracefulStop stops the gRPC server gracefully. It stops the server from
// accepting new connections and RPCs and blocks until all the pending RPCs are
// finished.
func (s *Server) GracefulStop() {
	s.quit.Fire()
	defer s.done.Fire()

	s.channelzRemoveOnce.Do(func() { channelz.RemoveEntry(s.channelzID) })
	s.mu.Lock()
	if s.conns == nil {
		s.mu.Unlock()
		return
	}

	for lis := range s.lis {
		lis.Close()
	}
	s.lis = nil
	if !s.drain {
		for _, conns := range s.conns {
			for st := range conns {
				st.Drain()
			}
		}
		s.drain = true
	}

	// Wait for serving threads to be ready to exit.  Only then can we be sure no
	// new conns will be created.
	s.mu.Unlock()
	s.serveWG.Wait()
	s.mu.Lock()

	for len(s.conns) != 0 {
		s.cv.Wait()
	}
	s.conns = nil
	if s.events != nil {
		s.events.Finish()
		s.events = nil
	}
	s.mu.Unlock()
}

// contentSubtype must be lowercase
// cannot return nil
func (s *Server) getCodec(contentSubtype string) baseCodec {
	if s.opts.codec != nil {
		return s.opts.codec
	}
	if contentSubtype == "" {
		return encoding.GetCodec(proto.Name)
	}
	codec := encoding.GetCodec(contentSubtype)
	if codec == nil {
		return encoding.GetCodec(proto.Name)
	}
	return codec
}

// SetHeader sets the header metadata to be sent from the server to the client.
// The context provided must be the context passed to the server's handler.
//
// Streaming RPCs should prefer the SetHeader method of the ServerStream.
//
// When called multiple times, all the provided metadata will be merged.  All
// the metadata will be sent out when one of the following happens:
//
<<<<<<< HEAD
//   - grpc.SendHeader is called, or for streaming handlers, stream.SendHeader.
//   - The first response message is sent.  For unary handlers, this occurs when
//     the handler returns; for streaming handlers, this can happen when stream's
//     SendMsg method is called.
//   - An RPC status is sent out (error or success).  This occurs when the handler
//     returns.
=======
// - grpc.SendHeader is called, or for streaming handlers, stream.SendHeader.
// - The first response message is sent.  For unary handlers, this occurs when
//   the handler returns; for streaming handlers, this can happen when stream's
//   SendMsg method is called.
// - An RPC status is sent out (error or success).  This occurs when the handler
//   returns.
>>>>>>> 6a5e9ceb
//
// SetHeader will fail if called after any of the events above.
//
// The error returned is compatible with the status package.  However, the
// status code will often not match the RPC status as seen by the client
// application, and therefore, should not be relied upon for this purpose.
func SetHeader(ctx context.Context, md metadata.MD) error {
	if md.Len() == 0 {
		return nil
	}
	stream := ServerTransportStreamFromContext(ctx)
	if stream == nil {
		return status.Errorf(codes.Internal, "grpc: failed to fetch the stream from the context %v", ctx)
	}
	return stream.SetHeader(md)
}

// SendHeader sends header metadata. It may be called at most once, and may not
// be called after any event that causes headers to be sent (see SetHeader for
// a complete list).  The provided md and headers set by SetHeader() will be
// sent.
//
// The error returned is compatible with the status package.  However, the
// status code will often not match the RPC status as seen by the client
// application, and therefore, should not be relied upon for this purpose.
func SendHeader(ctx context.Context, md metadata.MD) error {
	stream := ServerTransportStreamFromContext(ctx)
	if stream == nil {
		return status.Errorf(codes.Internal, "grpc: failed to fetch the stream from the context %v", ctx)
	}
	if err := stream.SendHeader(md); err != nil {
		return toRPCErr(err)
	}
	return nil
}

// SetTrailer sets the trailer metadata that will be sent when an RPC returns.
// When called more than once, all the provided metadata will be merged.
//
// The error returned is compatible with the status package.  However, the
// status code will often not match the RPC status as seen by the client
// application, and therefore, should not be relied upon for this purpose.
func SetTrailer(ctx context.Context, md metadata.MD) error {
	if md.Len() == 0 {
		return nil
	}
	stream := ServerTransportStreamFromContext(ctx)
	if stream == nil {
		return status.Errorf(codes.Internal, "grpc: failed to fetch the stream from the context %v", ctx)
	}
	return stream.SetTrailer(md)
}

// Method returns the method string for the server context.  The returned
// string is in the format of "/service/method".
func Method(ctx context.Context) (string, bool) {
	s := ServerTransportStreamFromContext(ctx)
	if s == nil {
		return "", false
	}
	return s.Method(), true
}

type channelzServer struct {
	s *Server
}

func (c *channelzServer) ChannelzMetric() *channelz.ServerInternalMetric {
	return c.s.channelzMetric()
}<|MERGE_RESOLUTION|>--- conflicted
+++ resolved
@@ -73,14 +73,6 @@
 	internal.DrainServerTransports = func(srv *Server, addr string) {
 		srv.drainServerTransports(addr)
 	}
-	internal.AddGlobalServerOptions = func(opt ...ServerOption) {
-		extraServerOptions = append(extraServerOptions, opt...)
-	}
-	internal.ClearGlobalServerOptions = func() {
-		extraServerOptions = nil
-	}
-	internal.BinaryLogger = binaryLogger
-	internal.JoinServerOptions = newJoinServerOption
 }
 
 var statusOK = status.New(codes.OK, "")
@@ -157,9 +149,8 @@
 	streamInt             StreamServerInterceptor
 	chainUnaryInts        []UnaryServerInterceptor
 	chainStreamInts       []StreamServerInterceptor
-	binaryLogger          binarylog.Logger
 	inTapHandle           tap.ServerInHandle
-	statsHandlers         []stats.Handler
+	statsHandler          stats.Handler
 	maxConcurrentStreams  uint32
 	maxReceiveMessageSize int
 	maxSendMessageSize    int
@@ -183,7 +174,6 @@
 	writeBufferSize:       defaultWriteBufSize,
 	readBufferSize:        defaultReadBufSize,
 }
-var extraServerOptions []ServerOption
 
 // A ServerOption sets options such as credentials, codec and keepalive parameters, etc.
 type ServerOption interface {
@@ -193,7 +183,7 @@
 // EmptyServerOption does not alter the server configuration. It can be embedded
 // in another structure to build custom server options.
 //
-// # Experimental
+// Experimental
 //
 // Notice: This type is EXPERIMENTAL and may be changed or removed in a
 // later release.
@@ -217,27 +207,10 @@
 	}
 }
 
-// joinServerOption provides a way to combine arbitrary number of server
-// options into one.
-type joinServerOption struct {
-	opts []ServerOption
-}
-
-func (mdo *joinServerOption) apply(do *serverOptions) {
-	for _, opt := range mdo.opts {
-		opt.apply(do)
-	}
-}
-
-func newJoinServerOption(opts ...ServerOption) ServerOption {
-	return &joinServerOption{opts: opts}
-}
-
-// WriteBufferSize determines how much data can be batched before doing a write
-// on the wire. The corresponding memory allocation for this buffer will be
-// twice the size to keep syscalls low. The default value for this buffer is
-// 32KB. Zero or negative values will disable the write buffer such that each
-// write will be on underlying connection.
+// WriteBufferSize determines how much data can be batched before doing a write on the wire.
+// The corresponding memory allocation for this buffer will be twice the size to keep syscalls low.
+// The default value for this buffer is 32KB.
+// Zero will disable the write buffer such that each write will be on underlying connection.
 // Note: A Send call may not directly translate to a write.
 func WriteBufferSize(s int) ServerOption {
 	return newFuncServerOption(func(o *serverOptions) {
@@ -245,10 +218,11 @@
 	})
 }
 
-// ReadBufferSize lets you set the size of read buffer, this determines how much
-// data can be read at most for one read syscall. The default value for this
-// buffer is 32KB. Zero or negative values will disable read buffer for a
-// connection so data framer can access the underlying conn directly.
+// ReadBufferSize lets you set the size of read buffer, this determines how much data can be read at most
+// for one read syscall.
+// The default value for this buffer is 32KB.
+// Zero will disable read buffer for a connection so data framer can access the underlying
+// conn directly.
 func ReadBufferSize(s int) ServerOption {
 	return newFuncServerOption(func(o *serverOptions) {
 		o.readBufferSize = s
@@ -324,7 +298,7 @@
 // https://github.com/grpc/grpc-go/blob/master/Documentation/encoding.md#using-a-codec.
 // Will be supported throughout 1.x.
 //
-// # Experimental
+// Experimental
 //
 // Notice: This API is EXPERIMENTAL and may be changed or removed in a
 // later release.
@@ -445,7 +419,7 @@
 // InTapHandle returns a ServerOption that sets the tap handle for all the server
 // transport to be created. Only one can be installed.
 //
-// # Experimental
+// Experimental
 //
 // Notice: This API is EXPERIMENTAL and may be changed or removed in a
 // later release.
@@ -461,21 +435,7 @@
 // StatsHandler returns a ServerOption that sets the stats handler for the server.
 func StatsHandler(h stats.Handler) ServerOption {
 	return newFuncServerOption(func(o *serverOptions) {
-		if h == nil {
-			logger.Error("ignoring nil parameter in grpc.StatsHandler ServerOption")
-			// Do not allow a nil stats handler, which would otherwise cause
-			// panics.
-			return
-		}
-		o.statsHandlers = append(o.statsHandlers, h)
-	})
-}
-
-// binaryLogger returns a ServerOption that can set the binary logger for the
-// server.
-func binaryLogger(bl binarylog.Logger) ServerOption {
-	return newFuncServerOption(func(o *serverOptions) {
-		o.binaryLogger = bl
+		o.statsHandler = h
 	})
 }
 
@@ -502,7 +462,7 @@
 // new connections.  If this is not set, the default is 120 seconds.  A zero or
 // negative value will result in an immediate timeout.
 //
-// # Experimental
+// Experimental
 //
 // Notice: This API is EXPERIMENTAL and may be changed or removed in a
 // later release.
@@ -523,7 +483,7 @@
 // HeaderTableSize returns a ServerOption that sets the size of dynamic
 // header table for stream.
 //
-// # Experimental
+// Experimental
 //
 // Notice: This API is EXPERIMENTAL and may be changed or removed in a
 // later release.
@@ -538,7 +498,7 @@
 // zero (default) will disable workers and spawn a new goroutine for each
 // stream.
 //
-// # Experimental
+// Experimental
 //
 // Notice: This API is EXPERIMENTAL and may be changed or removed in a
 // later release.
@@ -600,9 +560,6 @@
 // started to accept requests yet.
 func NewServer(opt ...ServerOption) *Server {
 	opts := defaultServerOptions
-	for _, o := range extraServerOptions {
-		o.apply(&opts)
-	}
 	for _, o := range opt {
 		o.apply(&opts)
 	}
@@ -910,7 +867,7 @@
 		ConnectionTimeout:     s.opts.connectionTimeout,
 		Credentials:           s.opts.creds,
 		InTapHandle:           s.opts.inTapHandle,
-		StatsHandlers:         s.opts.statsHandlers,
+		StatsHandler:          s.opts.statsHandler,
 		KeepaliveParams:       s.opts.keepaliveParams,
 		KeepalivePolicy:       s.opts.keepalivePolicy,
 		InitialWindowSize:     s.opts.initialWindowSize,
@@ -931,7 +888,7 @@
 		if err != credentials.ErrConnDispatched {
 			// Don't log on ErrConnDispatched and io.EOF to prevent log spam.
 			if err != io.EOF {
-				channelz.Info(logger, s.channelzID, "grpc: Server.Serve failed to create ServerTransport: ", err)
+				channelz.Warning(logger, s.channelzID, "grpc: Server.Serve failed to create ServerTransport: ", err)
 			}
 			c.Close()
 		}
@@ -942,7 +899,7 @@
 }
 
 func (s *Server) serveStreams(st transport.ServerTransport) {
-	defer st.Close(errors.New("finished serving streams for the server transport"))
+	defer st.Close()
 	var wg sync.WaitGroup
 
 	var roundRobinCounter uint32
@@ -989,27 +946,26 @@
 // To share one port (such as 443 for https) between gRPC and an
 // existing http.Handler, use a root http.Handler such as:
 //
-//	if r.ProtoMajor == 2 && strings.HasPrefix(
-//		r.Header.Get("Content-Type"), "application/grpc") {
-//		grpcServer.ServeHTTP(w, r)
-//	} else {
-//		yourMux.ServeHTTP(w, r)
-//	}
+//   if r.ProtoMajor == 2 && strings.HasPrefix(
+//   	r.Header.Get("Content-Type"), "application/grpc") {
+//   	grpcServer.ServeHTTP(w, r)
+//   } else {
+//   	yourMux.ServeHTTP(w, r)
+//   }
 //
 // Note that ServeHTTP uses Go's HTTP/2 server implementation which is totally
 // separate from grpc-go's HTTP/2 server. Performance and features may vary
 // between the two paths. ServeHTTP does not support some gRPC features
 // available through grpc-go's HTTP/2 server.
 //
-// # Experimental
+// Experimental
 //
 // Notice: This API is EXPERIMENTAL and may be changed or removed in a
 // later release.
 func (s *Server) ServeHTTP(w http.ResponseWriter, r *http.Request) {
-	st, err := transport.NewServerHandlerTransport(w, r, s.opts.statsHandlers)
+	st, err := transport.NewServerHandlerTransport(w, r, s.opts.statsHandler)
 	if err != nil {
-		// Errors returned from transport.NewServerHandlerTransport have
-		// already been written to w.
+		http.Error(w, err.Error(), http.StatusInternalServerError)
 		return
 	}
 	if !s.addConn(listenerAddressForServeHTTP, st) {
@@ -1047,7 +1003,7 @@
 	s.mu.Lock()
 	defer s.mu.Unlock()
 	if s.conns == nil {
-		st.Close(errors.New("Server.addConn called when server has already been stopped"))
+		st.Close()
 		return false
 	}
 	if s.drain {
@@ -1120,10 +1076,8 @@
 		return status.Errorf(codes.ResourceExhausted, "grpc: trying to send message larger than max (%d vs. %d)", len(payload), s.opts.maxSendMessageSize)
 	}
 	err = t.Write(stream, hdr, payload, opts)
-	if err == nil {
-		for _, sh := range s.opts.statsHandlers {
-			sh.HandleRPC(stream.Context(), outPayload(false, msg, data, payload, time.Now()))
-		}
+	if err == nil && s.opts.statsHandler != nil {
+		s.opts.statsHandler.HandleRPC(stream.Context(), outPayload(false, msg, data, payload, time.Now()))
 	}
 	return err
 }
@@ -1151,27 +1105,32 @@
 
 func chainUnaryInterceptors(interceptors []UnaryServerInterceptor) UnaryServerInterceptor {
 	return func(ctx context.Context, req interface{}, info *UnaryServerInfo, handler UnaryHandler) (interface{}, error) {
-		return interceptors[0](ctx, req, info, getChainUnaryHandler(interceptors, 0, info, handler))
-	}
-}
-
-func getChainUnaryHandler(interceptors []UnaryServerInterceptor, curr int, info *UnaryServerInfo, finalHandler UnaryHandler) UnaryHandler {
-	if curr == len(interceptors)-1 {
-		return finalHandler
-	}
-	return func(ctx context.Context, req interface{}) (interface{}, error) {
-		return interceptors[curr+1](ctx, req, info, getChainUnaryHandler(interceptors, curr+1, info, finalHandler))
+		// the struct ensures the variables are allocated together, rather than separately, since we
+		// know they should be garbage collected together. This saves 1 allocation and decreases
+		// time/call by about 10% on the microbenchmark.
+		var state struct {
+			i    int
+			next UnaryHandler
+		}
+		state.next = func(ctx context.Context, req interface{}) (interface{}, error) {
+			if state.i == len(interceptors)-1 {
+				return interceptors[state.i](ctx, req, info, handler)
+			}
+			state.i++
+			return interceptors[state.i-1](ctx, req, info, state.next)
+		}
+		return state.next(ctx, req)
 	}
 }
 
 func (s *Server) processUnaryRPC(t transport.ServerTransport, stream *transport.Stream, info *serviceInfo, md *MethodDesc, trInfo *traceInfo) (err error) {
-	shs := s.opts.statsHandlers
-	if len(shs) != 0 || trInfo != nil || channelz.IsOn() {
+	sh := s.opts.statsHandler
+	if sh != nil || trInfo != nil || channelz.IsOn() {
 		if channelz.IsOn() {
 			s.incrCallsStarted()
 		}
 		var statsBegin *stats.Begin
-		for _, sh := range shs {
+		if sh != nil {
 			beginTime := time.Now()
 			statsBegin = &stats.Begin{
 				BeginTime:      beginTime,
@@ -1202,7 +1161,7 @@
 				trInfo.tr.Finish()
 			}
 
-			for _, sh := range shs {
+			if sh != nil {
 				end := &stats.End{
 					BeginTime: statsBegin.BeginTime,
 					EndTime:   time.Now(),
@@ -1222,16 +1181,9 @@
 			}
 		}()
 	}
-	var binlogs []binarylog.MethodLogger
-	if ml := binarylog.GetMethodLogger(stream.Method()); ml != nil {
-		binlogs = append(binlogs, ml)
-	}
-	if s.opts.binaryLogger != nil {
-		if ml := s.opts.binaryLogger.GetMethodLogger(stream.Method()); ml != nil {
-			binlogs = append(binlogs, ml)
-		}
-	}
-	if len(binlogs) != 0 {
+
+	binlog := binarylog.GetMethodLogger(stream.Method())
+	if binlog != nil {
 		ctx := stream.Context()
 		md, _ := metadata.FromIncomingContext(ctx)
 		logEntry := &binarylog.ClientHeader{
@@ -1251,9 +1203,7 @@
 		if peer, ok := peer.FromContext(ctx); ok {
 			logEntry.PeerAddr = peer.Addr
 		}
-		for _, binlog := range binlogs {
-			binlog.Log(logEntry)
-		}
+		binlog.Log(logEntry)
 	}
 
 	// comp and cp are used for compression.  decomp and dc are used for
@@ -1293,7 +1243,7 @@
 	}
 
 	var payInfo *payloadInfo
-	if len(shs) != 0 || len(binlogs) != 0 {
+	if sh != nil || binlog != nil {
 		payInfo = &payloadInfo{}
 	}
 	d, err := recvAndDecompress(&parser{r: stream}, stream, dc, s.opts.maxReceiveMessageSize, payInfo, decomp)
@@ -1310,7 +1260,7 @@
 		if err := s.getCodec(stream.ContentSubtype()).Unmarshal(d, v); err != nil {
 			return status.Errorf(codes.Internal, "grpc: error unmarshalling request: %v", err)
 		}
-		for _, sh := range shs {
+		if sh != nil {
 			sh.HandleRPC(stream.Context(), &stats.InPayload{
 				RecvTime:   time.Now(),
 				Payload:    v,
@@ -1319,13 +1269,10 @@
 				Length:     len(d),
 			})
 		}
-		if len(binlogs) != 0 {
-			cm := &binarylog.ClientMessage{
+		if binlog != nil {
+			binlog.Log(&binarylog.ClientMessage{
 				Message: d,
-			}
-			for _, binlog := range binlogs {
-				binlog.Log(cm)
-			}
+			})
 		}
 		if trInfo != nil {
 			trInfo.tr.LazyLog(&payload{sent: false, msg: v}, true)
@@ -1349,24 +1296,18 @@
 		if e := t.WriteStatus(stream, appStatus); e != nil {
 			channelz.Warningf(logger, s.channelzID, "grpc: Server.processUnaryRPC failed to write status: %v", e)
 		}
-		if len(binlogs) != 0 {
+		if binlog != nil {
 			if h, _ := stream.Header(); h.Len() > 0 {
 				// Only log serverHeader if there was header. Otherwise it can
 				// be trailer only.
-				sh := &binarylog.ServerHeader{
+				binlog.Log(&binarylog.ServerHeader{
 					Header: h,
-				}
-				for _, binlog := range binlogs {
-					binlog.Log(sh)
-				}
-			}
-			st := &binarylog.ServerTrailer{
+				})
+			}
+			binlog.Log(&binarylog.ServerTrailer{
 				Trailer: stream.Trailer(),
 				Err:     appErr,
-			}
-			for _, binlog := range binlogs {
-				binlog.Log(st)
-			}
+			})
 		}
 		return appErr
 	}
@@ -1392,34 +1333,26 @@
 				panic(fmt.Sprintf("grpc: Unexpected error (%T) from sendResponse: %v", st, st))
 			}
 		}
-		if len(binlogs) != 0 {
+		if binlog != nil {
 			h, _ := stream.Header()
-			sh := &binarylog.ServerHeader{
+			binlog.Log(&binarylog.ServerHeader{
 				Header: h,
-			}
-			st := &binarylog.ServerTrailer{
+			})
+			binlog.Log(&binarylog.ServerTrailer{
 				Trailer: stream.Trailer(),
 				Err:     appErr,
-			}
-			for _, binlog := range binlogs {
-				binlog.Log(sh)
-				binlog.Log(st)
-			}
+			})
 		}
 		return err
 	}
-	if len(binlogs) != 0 {
+	if binlog != nil {
 		h, _ := stream.Header()
-		sh := &binarylog.ServerHeader{
+		binlog.Log(&binarylog.ServerHeader{
 			Header: h,
-		}
-		sm := &binarylog.ServerMessage{
+		})
+		binlog.Log(&binarylog.ServerMessage{
 			Message: reply,
-		}
-		for _, binlog := range binlogs {
-			binlog.Log(sh)
-			binlog.Log(sm)
-		}
+		})
 	}
 	if channelz.IsOn() {
 		t.IncrMsgSent()
@@ -1431,14 +1364,11 @@
 	// Should the logging be in WriteStatus?  Should we ignore the WriteStatus
 	// error or allow the stats handler to see it?
 	err = t.WriteStatus(stream, statusOK)
-	if len(binlogs) != 0 {
-		st := &binarylog.ServerTrailer{
+	if binlog != nil {
+		binlog.Log(&binarylog.ServerTrailer{
 			Trailer: stream.Trailer(),
 			Err:     appErr,
-		}
-		for _, binlog := range binlogs {
-			binlog.Log(st)
-		}
+		})
 	}
 	return err
 }
@@ -1466,16 +1396,21 @@
 
 func chainStreamInterceptors(interceptors []StreamServerInterceptor) StreamServerInterceptor {
 	return func(srv interface{}, ss ServerStream, info *StreamServerInfo, handler StreamHandler) error {
-		return interceptors[0](srv, ss, info, getChainStreamHandler(interceptors, 0, info, handler))
-	}
-}
-
-func getChainStreamHandler(interceptors []StreamServerInterceptor, curr int, info *StreamServerInfo, finalHandler StreamHandler) StreamHandler {
-	if curr == len(interceptors)-1 {
-		return finalHandler
-	}
-	return func(srv interface{}, stream ServerStream) error {
-		return interceptors[curr+1](srv, stream, info, getChainStreamHandler(interceptors, curr+1, info, finalHandler))
+		// the struct ensures the variables are allocated together, rather than separately, since we
+		// know they should be garbage collected together. This saves 1 allocation and decreases
+		// time/call by about 10% on the microbenchmark.
+		var state struct {
+			i    int
+			next StreamHandler
+		}
+		state.next = func(srv interface{}, ss ServerStream) error {
+			if state.i == len(interceptors)-1 {
+				return interceptors[state.i](srv, ss, info, handler)
+			}
+			state.i++
+			return interceptors[state.i-1](srv, ss, info, state.next)
+		}
+		return state.next(srv, ss)
 	}
 }
 
@@ -1483,18 +1418,16 @@
 	if channelz.IsOn() {
 		s.incrCallsStarted()
 	}
-	shs := s.opts.statsHandlers
+	sh := s.opts.statsHandler
 	var statsBegin *stats.Begin
-	if len(shs) != 0 {
+	if sh != nil {
 		beginTime := time.Now()
 		statsBegin = &stats.Begin{
 			BeginTime:      beginTime,
 			IsClientStream: sd.ClientStreams,
 			IsServerStream: sd.ServerStreams,
 		}
-		for _, sh := range shs {
-			sh.HandleRPC(stream.Context(), statsBegin)
-		}
+		sh.HandleRPC(stream.Context(), statsBegin)
 	}
 	ctx := NewContextWithServerTransportStream(stream.Context(), stream)
 	ss := &serverStream{
@@ -1506,10 +1439,10 @@
 		maxReceiveMessageSize: s.opts.maxReceiveMessageSize,
 		maxSendMessageSize:    s.opts.maxSendMessageSize,
 		trInfo:                trInfo,
-		statsHandler:          shs,
-	}
-
-	if len(shs) != 0 || trInfo != nil || channelz.IsOn() {
+		statsHandler:          sh,
+	}
+
+	if sh != nil || trInfo != nil || channelz.IsOn() {
 		// See comment in processUnaryRPC on defers.
 		defer func() {
 			if trInfo != nil {
@@ -1523,7 +1456,7 @@
 				ss.mu.Unlock()
 			}
 
-			if len(shs) != 0 {
+			if sh != nil {
 				end := &stats.End{
 					BeginTime: statsBegin.BeginTime,
 					EndTime:   time.Now(),
@@ -1531,9 +1464,7 @@
 				if err != nil && err != io.EOF {
 					end.Error = toRPCErr(err)
 				}
-				for _, sh := range shs {
-					sh.HandleRPC(stream.Context(), end)
-				}
+				sh.HandleRPC(stream.Context(), end)
 			}
 
 			if channelz.IsOn() {
@@ -1546,15 +1477,8 @@
 		}()
 	}
 
-	if ml := binarylog.GetMethodLogger(stream.Method()); ml != nil {
-		ss.binlogs = append(ss.binlogs, ml)
-	}
-	if s.opts.binaryLogger != nil {
-		if ml := s.opts.binaryLogger.GetMethodLogger(stream.Method()); ml != nil {
-			ss.binlogs = append(ss.binlogs, ml)
-		}
-	}
-	if len(ss.binlogs) != 0 {
+	ss.binlog = binarylog.GetMethodLogger(stream.Method())
+	if ss.binlog != nil {
 		md, _ := metadata.FromIncomingContext(ctx)
 		logEntry := &binarylog.ClientHeader{
 			Header:     md,
@@ -1573,9 +1497,7 @@
 		if peer, ok := peer.FromContext(ss.Context()); ok {
 			logEntry.PeerAddr = peer.Addr
 		}
-		for _, binlog := range ss.binlogs {
-			binlog.Log(logEntry)
-		}
+		ss.binlog.Log(logEntry)
 	}
 
 	// If dc is set and matches the stream's compression, use it.  Otherwise, try
@@ -1641,14 +1563,11 @@
 			ss.mu.Unlock()
 		}
 		t.WriteStatus(ss.s, appStatus)
-		if len(ss.binlogs) != 0 {
-			st := &binarylog.ServerTrailer{
+		if ss.binlog != nil {
+			ss.binlog.Log(&binarylog.ServerTrailer{
 				Trailer: ss.s.Trailer(),
 				Err:     appErr,
-			}
-			for _, binlog := range ss.binlogs {
-				binlog.Log(st)
-			}
+			})
 		}
 		// TODO: Should we log an error from WriteStatus here and below?
 		return appErr
@@ -1659,14 +1578,11 @@
 		ss.mu.Unlock()
 	}
 	err = t.WriteStatus(ss.s, statusOK)
-	if len(ss.binlogs) != 0 {
-		st := &binarylog.ServerTrailer{
+	if ss.binlog != nil {
+		ss.binlog.Log(&binarylog.ServerTrailer{
 			Trailer: ss.s.Trailer(),
 			Err:     appErr,
-		}
-		for _, binlog := range ss.binlogs {
-			binlog.Log(st)
-		}
+		})
 	}
 	return err
 }
@@ -1742,7 +1658,7 @@
 // NewContextWithServerTransportStream creates a new context from ctx and
 // attaches stream to it.
 //
-// # Experimental
+// Experimental
 //
 // Notice: This API is EXPERIMENTAL and may be changed or removed in a
 // later release.
@@ -1757,7 +1673,7 @@
 //
 // See also NewContextWithServerTransportStream.
 //
-// # Experimental
+// Experimental
 //
 // Notice: This type is EXPERIMENTAL and may be changed or removed in a
 // later release.
@@ -1772,7 +1688,7 @@
 // ctx. Returns nil if the given context has no stream associated with it
 // (which implies it is not an RPC invocation context).
 //
-// # Experimental
+// Experimental
 //
 // Notice: This API is EXPERIMENTAL and may be changed or removed in a
 // later release.
@@ -1810,7 +1726,7 @@
 	}
 	for _, cs := range conns {
 		for st := range cs {
-			st.Close(errors.New("Server.Stop called"))
+			st.Close()
 		}
 	}
 	if s.opts.numServerWorkers > 0 {
@@ -1893,21 +1809,12 @@
 // When called multiple times, all the provided metadata will be merged.  All
 // the metadata will be sent out when one of the following happens:
 //
-<<<<<<< HEAD
-//   - grpc.SendHeader is called, or for streaming handlers, stream.SendHeader.
-//   - The first response message is sent.  For unary handlers, this occurs when
-//     the handler returns; for streaming handlers, this can happen when stream's
-//     SendMsg method is called.
-//   - An RPC status is sent out (error or success).  This occurs when the handler
-//     returns.
-=======
 // - grpc.SendHeader is called, or for streaming handlers, stream.SendHeader.
 // - The first response message is sent.  For unary handlers, this occurs when
 //   the handler returns; for streaming handlers, this can happen when stream's
 //   SendMsg method is called.
 // - An RPC status is sent out (error or success).  This occurs when the handler
 //   returns.
->>>>>>> 6a5e9ceb
 //
 // SetHeader will fail if called after any of the events above.
 //
