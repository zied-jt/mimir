--- conflicted
+++ resolved
@@ -1721,13 +1721,10 @@
     	[experimental] Request ingesters stream chunks. Ingesters will only respond with a stream of chunks if the target ingester supports this, and this preference will be ignored by ingesters that do not support this. (default true)
   -querier.prefer-streaming-chunks-from-store-gateways
     	[experimental] Request store-gateways stream chunks. Store-gateways will only respond with a stream of chunks if the target store-gateway supports this, and this preference will be ignored by store-gateways that do not support this.
-<<<<<<< HEAD
   -querier.promql-engine string
     	[experimental] PromQL engine to use (default "standard")
-=======
   -querier.promql-experimental-functions-enabled
     	[experimental] Enable experimental PromQL functions. This config option should be set on query-frontend too when query sharding is enabled.
->>>>>>> 049e870d
   -querier.query-ingesters-within duration
     	Maximum lookback beyond which queries are not sent to ingester. 0 means all queries are sent to ingester. (default 13h)
   -querier.query-store-after duration
