--- conflicted
+++ resolved
@@ -6,16 +6,13 @@
 
 * [CHANGE] Store-gateway: change expanded postings and postings index cache key format. These caches will be invalidated when rolling out the new Mimir version. #4770
 * [CHANGE] Distributor: remove the "forwarding" feature as it isn't necessary anymore. #4876
-<<<<<<< HEAD
+* [CHANGE] Query-frontend: Change the default value of `-query-frontend.query-sharding-max-regexp-size-bytes` from `0` to `4096`. #4932
 * [FEATURE] Ruler: add the ability to forward metrics evaluated from the Ruler to any Prometheus remote-write compatible backend. #4575
   * `-ruler.remote-write.enable`
   * `-ruler.remote-write.max-wal-time`
   * `-ruler.remote-write.min-wal-time`
   * `-ruler.remote-write.wal-dir`
   * `-ruler.remote-write.wal-truncate-frequency`
-=======
-* [CHANGE] Query-frontend: Change the default value of `-query-frontend.query-sharding-max-regexp-size-bytes` from `0` to `4096`. #4932
->>>>>>> 5365685c
 * [ENHANCEMENT] Add per-tenant limit `-validation.max-native-histogram-buckets` to be able to ignore native histogram samples that have too many buckets. #4765
 * [ENHANCEMENT] Store-gateway: reduce memory usage in some LabelValues calls. #4789
 * [ENHANCEMENT] Store-gateway: add a `stage` label to the metric `cortex_bucket_store_series_data_touched`. This label now applies to `data_type="chunks"` and `data_type="series"`. The `stage` label has 2 values: `processed` - the number of series that parsed - and `returned` - the number of series selected from the processed bytes to satisfy the query. #4797 #4830
