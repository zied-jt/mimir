# Changelog

## main / unreleased

### Grafana Mimir

* [CHANGE] Ingester: `/ingester/flush` endpoint is now only allowed to execute only while the ingester is in `Running` state. The 503 status code is returned if the endpoint is called while the ingester is not in `Running` state. #7486
* [CHANGE] Distributor: Include label name in `err-mimir-label-value-too-long` error message: #7740
* [FEATURE] Continuous-test: now runable as a module with `mimir -target=continuous-test`. #7747
* [FEATURE] Store-gateway: Allow specific tenants to be enabled or disabled via `-store-gateway.enabled-tenants` or `-store-gateway.disabled-tenants` CLI flags or their corresponding YAML settings. #7653
* [FEATURE] New `-<prefix>.s3.bucket-lookup-type` flag configures lookup style type, used to access bucket in s3 compatible providers. #7684
* [FEATURE] Server: added experimental [PROXY protocol support](https://www.haproxy.org/download/2.3/doc/proxy-protocol.txt). The PROXY protocol support can be enabled via `-server.proxy-protocol-enabled=true`. When enabled, the support is added both to HTTP and gRPC listening ports. #7698
* [ENHANCEMENT] Store-gateway: merge series from different blocks concurrently. #7456
* [ENHANCEMENT] Store-gateway: Add `stage="wait_max_concurrent"` to `cortex_bucket_store_series_request_stage_duration_seconds` which records how long the query had to wait for its turn for `-blocks-storage.bucket-store.max-concurrent`. #7609
* [ENHANCEMENT] Querier: add `cortex_querier_federation_upstream_query_wait_duration_seconds` to observe time from when a querier picks up a cross-tenant query to when work begins on its single-tenant counterparts. #7209
* [ENHANCEMENT] Compactor: Add `cortex_compactor_block_compaction_delay_seconds` metric to track how long it takes to compact blocks. #7635
* [ENHANCEMENT] Store-gateway: add `outcome` label to `cortex_bucket_stores_gate_duration_seconds` histogram metric. Possible values for the `outcome` label are: `rejected_canceled`, `rejected_deadline_exceeded`, `rejected_other`, and `permitted`. #7784
* [ENHANCEMENT] Query-frontend: use zero-allocation experimental decoder for active series queries via `-query-frontend.use-active-series-decoder`. #7665
* [ENHANCEMENT] Go: updated to 1.22.2. #7802
* [BUGFIX] Rules: improve error handling when querier is local to the ruler. #7567
* [BUGFIX] Querier, store-gateway: Protect against panics raised during snappy encoding. #7520
* [BUGFIX] Ingester: Prevent timely compaction of empty blocks. #7624
* [BUGFIX] querier: Don't cache context.Canceled errors for bucket index. #7620
* [BUGFIX] Store-gateway: account for `"other"` time in LabelValues and LabelNames requests. #7622
* [BUGFIX] Query-frontend: Don't panic when using the `-query-frontend.downstream-url` flag. #7651
* [BUGFIX] Ingester: when receiving multiple exemplars for a native histogram via remote write, sort them and only report an error if all are older than the latest exemplar as this could be a partial update. #7640
* [BUGFIX] Ingester: don't retain blocks if they finish exactly on the boundary of the retention window. #7656
* [BUGFIX] Bug-fixes and improvements to experimental native histograms. #7744
* [BUGFIX] Querier: return an error when a query uses `label_join` with an invalid destination label name. #7744
* [BUGFIX] Compactor: correct outstanding job estimation in metrics and `compaction-planner` tool when block labels differ. #7745
* [BUGFIX] Ingester: turn native histogram validation errors in TSDB into soft ingester errors that result in returning 4xx to the end-user instead of 5xx. In the case of TSDB validation errors, the counter `cortex_discarded_samples_total` will be increased with the `reason` label set to `"invalid-native-histogram"`. #7736 #7773
* [BUGFIX] Do not wrap error message with `sampled 1/<frequency>` if it's not actually sampled. #7784

### Mixin

* [CHANGE] Alerts: Removed obsolete `MimirQueriesIncorrect` alert that used test-exporter metrics. Test-exporter support was however removed in Mimir 2.0 release. #7774
* [FEATURE] Dashboards: added 'Remote ruler reads networking' dashboard. #7751
* [ENHANCEMENT] Alerts: allow configuring alerts range interval via `_config.base_alerts_range_interval_minutes`. #7591
<<<<<<< HEAD
* [ENHANCEMENT] Dashboards: Add panels for monitoring distributor and ingester when using ingest-storage. These panels are disabled by default, but can be enabled using `show_ingest_storage_panels: true` config option. Similarly existing panels used when distributors and ingesters use gRPC for forwarding requests can be disabled by setting `show_grpc_ingestion_panels: false`. #7670
* [ENHANCEMENT] Dashboards: allow switching between using classic of native histograms in dashboards. #7627
  * Overview dashboard, Status panel, `cortex_request_duration_seconds` metric.
* [BUGFIX] Dashobards: Fix regular expression for matching read-path gRPC ingester methods to include querying of exemplars, label-related queries, or active series queries. #7676
=======
* [ENHANCEMENT] Dashboards: Add panels for monitoring distributor and ingester when using ingest-storage. These panels are disabled by default, but can be enabled using `show_ingest_storage_panels: true` config option. Similarly existing panels used when distributors and ingesters use gRPC for forwarding requests can be disabled by setting `show_grpc_ingestion_panels: false`. #7670 #7699
* [ENHANCEMENT] Alerts: add the following alerts when using ingest-storage: #7699 #7702
  * `MimirIngesterLastConsumedOffsetCommitFailed`
  * `MimirIngesterFailedToReadRecordsFromKafka`
  * `MimirIngesterKafkaFetchErrorsRateTooHigh`
  * `MimirStartingIngesterKafkaReceiveDelayIncreasing`
  * `MimirRunningIngesterReceiveDelayTooHigh`
  * `MimirIngesterFailsToProcessRecordsFromKafka`
  * `MimirIngesterFailsEnforceStrongConsistencyOnReadPath`
* [ENHANCEMENT] Dashboards: add in-flight queries scaling metric panel for ruler-querier. #7749
* [ENHANCEMENT] Dashboards: renamed rows in the "Remote ruler reads" and "Remote ruler reads resources" dashboards to match the actual component names. #7750
* [BUGFIX] Dashboards: Fix regular expression for matching read-path gRPC ingester methods to include querying of exemplars, label-related queries, or active series queries. #7676
* [BUGFIX] Dashboards: Fix user id abbreviations and column heads for Top Tenants dashboard. #7724
>>>>>>> 27ae8530

### Jsonnet

* [CHANGE] Memcached: Change default read timeout for chunks and index caches to `750ms` from `450ms`. #7778
* [ENHANCEMENT] Compactor: add `$._config.cortex_compactor_concurrent_rollout_enabled` option (disabled by default) that makes use of rollout-operator to speed up the rollout of compactors. #7783
* [BUGFIX] Guard against missing samples in KEDA queries. #7691

### Mimirtool

* [BUGFIX] Fix panic in `loadgen` subcommand. #7629

### Mimir Continuous Test

* [BUGFIX] Set `User-Agent` header for all requests sent from the testing client. #7607

### Query-tee

* [ENHANCEMENT] Log queries that take longer than `proxy.log-slow-query-response-threshold` when compared to other backends. #7346

### Documentation

* [ENHANCEMENT] Clarify Compactor and its storage volume when configured under Kubernetes. #7675

### Tools

* [ENHANCEMENT] ulidtime: add option to show random part of ULID, timestamp in milliseconds and header. #7615

## 2.12.0

### Grafana Mimir

* [CHANGE] Alertmanager: Deprecates the `v1` API. All `v1` API endpoints now respond with a JSON deprecation notice and a status code of `410`. All endpoints have a `v2` equivalent. The list of endpoints is: #7103
  * `<alertmanager-web.external-url>/api/v1/alerts`
  * `<alertmanager-web.external-url>/api/v1/receivers`
  * `<alertmanager-web.external-url>/api/v1/silence/{id}`
  * `<alertmanager-web.external-url>/api/v1/silences`
  * `<alertmanager-web.external-url>/api/v1/status`
* [CHANGE] Ingester: Increase default value of `-blocks-storage.tsdb.head-postings-for-matchers-cache-max-bytes` and `-blocks-storage.tsdb.block-postings-for-matchers-cache-max-bytes` to 100 MiB (previous default value was 10 MiB). #6764
* [CHANGE] Validate tenant IDs according to [documented behavior](https://grafana.com/docs/mimir/latest/configure/about-tenant-ids/) even when tenant federation is not enabled. Note that this will cause some previously accepted tenant IDs to be rejected such as those longer than 150 bytes or containing `|` characters. #6959
* [CHANGE] Ruler: don't use backoff retry on remote evaluation in case of `4xx` errors. #7004
* [CHANGE] Server: responses with HTTP 4xx status codes are now treated as errors and used in `status_code` label of request duration metric. #7045
* [CHANGE] Memberlist: change default for `-memberlist.stream-timeout` from `10s` to `2s`. #7076
* [CHANGE] Memcached: remove legacy `thanos_cache_memcached_*` and `thanos_memcached_*` prefixed metrics. Instead, Memcached and Redis cache clients now emit `thanos_cache_*` prefixed metrics with a `backend` label. #7076
* [CHANGE] Ruler: the following metrics, exposed when the ruler is configured to discover Alertmanager instances via service discovery, have been renamed: #7057
  * `prometheus_sd_failed_configs` renamed to `cortex_prometheus_sd_failed_configs`
  * `prometheus_sd_discovered_targets` renamed to `cortex_prometheus_sd_discovered_targets`
  * `prometheus_sd_received_updates_total` renamed to `cortex_prometheus_sd_received_updates_total`
  * `prometheus_sd_updates_delayed_total` renamed to `cortex_prometheus_sd_updates_delayed_total`
  * `prometheus_sd_updates_total` renamed to `cortex_prometheus_sd_updates_total`
  * `prometheus_sd_refresh_failures_total` renamed to `cortex_prometheus_sd_refresh_failures_total`
  * `prometheus_sd_refresh_duration_seconds` renamed to `cortex_prometheus_sd_refresh_duration_seconds`
* [CHANGE] Query-frontend: the default value for `-query-frontend.not-running-timeout` has been changed from 0 (disabled) to 2s. The configuration option has also been moved from "experimental" to "advanced". #7127
* [CHANGE] Store-gateway: to reduce disk contention on HDDs the default value for `blocks-storage.bucket-store.tenant-sync-concurrency` has been changed from `10` to `1` and the default value for `blocks-storage.bucket-store.block-sync-concurrency` has been changed from `20` to `4`. #7136
* [CHANGE] Store-gateway: Remove deprecated CLI flags `-blocks-storage.bucket-store.index-header-lazy-loading-enabled` and `-blocks-storage.bucket-store.index-header-lazy-loading-idle-timeout` and their corresponding YAML settings. Instead, use `-blocks-storage.bucket-store.index-header.lazy-loading-enabled` and `-blocks-storage.bucket-store.index-header.lazy-loading-idle-timeout`. #7521
* [CHANGE] Store-gateway: Mark experimental CLI flag `-blocks-storage.bucket-store.index-header.lazy-loading-concurrency` and its corresponding YAML settings as advanced. #7521
* [CHANGE] Store-gateway: Remove experimental CLI flag `-blocks-storage.bucket-store.index-header.sparse-persistence-enabled` since this is now the default behavior. #7535
* [CHANGE] All: set `-server.report-grpc-codes-in-instrumentation-label-enabled` to `true` by default, which enables reporting gRPC status codes as `status_code` labels in the `cortex_request_duration_seconds` metric. #7144
* [CHANGE] Distributor: report gRPC status codes as `status_code` labels in the `cortex_ingester_client_request_duration_seconds` metric by default. #7144
* [CHANGE] Distributor: CLI flag `-ingester.client.report-grpc-codes-in-instrumentation-label-enabled` has been deprecated, and its default value is set to `true`. #7144
* [CHANGE] Ingester: CLI flag `-ingester.return-only-grpc-errors` has been deprecated, and its default value is set to `true`. To ensure backwards compatibility, during a migration from a version prior to 2.11.0 to 2.12 or later, `-ingester.return-only-grpc-errors` should be set to `false`. Once all the components are migrated, the flag can be removed.   #7151
* [CHANGE] Ingester: the following CLI flags have been moved from "experimental" to "advanced": #7169
  * `-ingester.ring.token-generation-strategy`
  * `-ingester.ring.spread-minimizing-zones`
  * `-ingester.ring.spread-minimizing-join-ring-in-order`
* [CHANGE] Query-frontend: the default value of the CLI flag `-query-frontend.max-cache-freshness` (and its respective YAML configuration parameter) has been changed from `1m` to `10m`. #7161
* [CHANGE] Distributor: default the optimization `-distributor.write-requests-buffer-pooling-enabled` to `true`. #7165
* [CHANGE] Tracing: Move query information to span attributes instead of span logs. #7046
* [CHANGE] Distributor: the default value of circuit breaker's CLI flag `-ingester.client.circuit-breaker.cooldown-period` has been changed from `1m` to `10s`. #7310
* [CHANGE] Store-gateway: remove `cortex_bucket_store_blocks_loaded_by_duration`. `cortex_bucket_store_series_blocks_queried` is better suited for detecting when compactors are not able to keep up with the number of blocks to compact. #7309
* [CHANGE] Ingester, Distributor: the support for rejecting push requests received via gRPC before reading them into memory, enabled via `-ingester.limit-inflight-requests-using-grpc-method-limiter` and `-distributor.limit-inflight-requests-using-grpc-method-limiter`, is now stable and enabled by default. The configuration options have been deprecated and will be removed in Mimir 2.14. #7360
* [CHANGE] Distributor: Change`-distributor.enable-otlp-metadata-storage` flag's default to true, and deprecate it. The flag will be removed in Mimir 2.14. #7366
* [CHANGE] Store-gateway: Use a shorter TTL for cached items related to temporary blocks. #7407 #7534
* [CHANGE] Standardise exemplar label as "trace_id". #7475
* [CHANGE] The configuration option `-querier.max-query-into-future` has been deprecated and will be removed in Mimir 2.14. #7496
* [CHANGE] Distributor: the metric `cortex_distributor_sample_delay_seconds` has been deprecated and will be removed in Mimir 2.14. #7516
* [CHANGE] Query-frontend: The deprecated YAML setting `frontend.cache_unaligned_requests` has been moved to `limits.cache_unaligned_requests`. #7519
* [CHANGE] Querier: the CLI flag `-querier.minimize-ingester-requests` has been moved from "experimental" to "advanced". #7638
* [FEATURE] Introduce `-server.log-source-ips-full` option to log all IPs from `Forwarded`, `X-Real-IP`, `X-Forwarded-For` headers. #7250
* [FEATURE] Introduce `-tenant-federation.max-tenants` option to limit the max number of tenants allowed for requests when federation is enabled. #6959
* [FEATURE] Cardinality API: added a new `count_method` parameter which enables counting active label names. #7085
* [FEATURE] Querier / query-frontend: added `-querier.promql-experimental-functions-enabled` CLI flag (and respective YAML config option) to enable experimental PromQL functions. The experimental functions introduced are: `mad_over_time()`, `sort_by_label()` and `sort_by_label_desc()`. #7057
* [FEATURE] Alertmanager API: added `-alertmanager.grafana-alertmanager-compatibility-enabled` CLI flag (and respective YAML config option) to enable an experimental API endpoints that support the migration of the Grafana Alertmanager. #7057
* [FEATURE] Alertmanager: Added `-alertmanager.utf8-strict-mode-enabled` to control support for any UTF-8 character as part of Alertmanager configuration/API matchers and labels. It's default value is set to `false`. #6898
* [FEATURE] Querier: added `histogram_avg()` function support to PromQL. #7293
* [FEATURE] Ingester: added `-blocks-storage.tsdb.timely-head-compaction` flag, which enables more timely head compaction, and defaults to `false`. #7372
* [FEATURE] Compactor: Added `/compactor/tenants` and `/compactor/tenant/{tenant}/planned_jobs` endpoints that provide functionality that was provided by `tools/compaction-planner` -- listing of planned compaction jobs based on tenants' bucket index. #7381
* [FEATURE] Add experimental support for streaming response bodies from queriers to frontends via `-querier.response-streaming-enabled`. This is currently only supported for the `/api/v1/cardinality/active_series` endpoint. #7173
* [FEATURE] Release: Added mimir distroless docker image. #7371
* [FEATURE] Add support for the new grammar of `{"metric_name", "l1"="val"}` to promql and some of the exposition formats. #7475 #7541
* [ENHANCEMENT] Distributor: Add a new metric `cortex_distributor_otlp_requests_total` to track the total number of OTLP requests. #7385
* [ENHANCEMENT] Vault: add lifecycle manager for token used to authenticate to Vault. This ensures the client token is always valid. Includes a gauge (`cortex_vault_token_lease_renewal_active`) to check whether token renewal is active, and the counters `cortex_vault_token_lease_renewal_success_total` and `cortex_vault_auth_success_total` to see the total number of successful lease renewals / authentications. #7337
* [ENHANCEMENT] Store-gateway: add no-compact details column on store-gateway tenants admin UI. #6848
* [ENHANCEMENT] PromQL: ignore small errors for bucketQuantile #6766
* [ENHANCEMENT] Distributor: improve efficiency of some errors #6785
* [ENHANCEMENT] Ruler: exclude vector queries from being tracked in `cortex_ruler_queries_zero_fetched_series_total`. #6544
* [ENHANCEMENT] Ruler: local storage backend now supports reading a rule group via `/config/api/v1/rules/{namespace}/{groupName}` configuration API endpoint. #6632
* [ENHANCEMENT] Query-Frontend and Query-Scheduler: split tenant query request queues by query component with `query-frontend.additional-query-queue-dimensions-enabled` and `query-scheduler.additional-query-queue-dimensions-enabled`. #6772
* [ENHANCEMENT] Distributor: support disabling metric relabel rules per-tenant via the flag `-distributor.metric-relabeling-enabled` or associated YAML. #6970
* [ENHANCEMENT] Distributor: `-distributor.remote-timeout` is now accounted from the first ingester push request being sent. #6972
* [ENHANCEMENT] Storage Provider: `-<prefix>.s3.sts-endpoint` sets a custom endpoint for AWS Security Token Service (AWS STS) in s3 storage provider. #6172
* [ENHANCEMENT] Querier: add `cortex_querier_queries_storage_type_total ` metric that indicates how many queries have executed for a source, ingesters or store-gateways. Add `cortex_querier_query_storegateway_chunks_total` metric to count the number of chunks fetched from a store gateway. #7099,#7145
* [ENHANCEMENT] Query-frontend: add experimental support for sharding active series queries via `-query-frontend.shard-active-series-queries`. #6784
* [ENHANCEMENT] Distributor: set `-distributor.reusable-ingester-push-workers=2000` by default and mark feature as `advanced`. #7128
* [ENHANCEMENT] All: set `-server.grpc.num-workers=100` by default and mark feature as `advanced`. #7131
* [ENHANCEMENT] Distributor: invalid metric name error message gets cleaned up to not include non-ascii strings. #7146
* [ENHANCEMENT] Store-gateway: add `source`, `level`, and `out_or_order` to `cortex_bucket_store_series_blocks_queried` metric that indicates the number of blocks that were queried from store gateways by block metadata. #7112 #7262 #7267
* [ENHANCEMENT] Compactor: After updating bucket-index, compactor now also computes estimated number of compaction jobs based on current bucket-index, and reports the result in `cortex_bucket_index_estimated_compaction_jobs` metric. If computation of jobs fails, `cortex_bucket_index_estimated_compaction_jobs_errors_total` is updated instead. #7299
* [ENHANCEMENT] Mimir: Integrate profiling into tracing instrumentation. #7363
* [ENHANCEMENT] Alertmanager: Adds metric `cortex_alertmanager_notifications_suppressed_total` that counts the total number of notifications suppressed for being silenced, inhibited, outside of active time intervals or within muted time intervals. #7384
* [ENHANCEMENT] Query-scheduler: added more buckets to `cortex_query_scheduler_queue_duration_seconds` histogram metric, in order to better track queries staying in the queue for longer than 10s. #7470
* [ENHANCEMENT] A `type` label is added to `prometheus_tsdb_head_out_of_order_samples_appended_total` metric. #7475
* [ENHANCEMENT] Distributor: Optimize OTLP endpoint. #7475
* [ENHANCEMENT] API: Use github.com/klauspost/compress for faster gzip and deflate compression of API responses. #7475
* [ENHANCEMENT] Ingester: Limiting on owned series (`-ingester.use-ingester-owned-series-for-limits`) now prevents discards in cases where a tenant is sharded across all ingesters (or shuffle sharding is disabled) and the ingester count increases. #7411
* [ENHANCEMENT] Block upload: include converted timestamps in the error message if block is from the future. #7538
* [ENHANCEMENT] Query-frontend: Introduce `-query-frontend.active-series-write-timeout` to allow configuring the server-side write timeout for active series requests. #7553 #7569
* [BUGFIX] Ingester: don't ignore errors encountered while iterating through chunks or samples in response to a query request. #6451
* [BUGFIX] Fix issue where queries can fail or omit OOO samples if OOO head compaction occurs between creating a querier and reading chunks #6766
* [BUGFIX] Fix issue where concatenatingChunkIterator can obscure errors #6766
* [BUGFIX] Fix panic during tsdb Commit #6766
* [BUGFIX] tsdb/head: wlog exemplars after samples #6766
* [BUGFIX] Ruler: fix issue where "failed to remotely evaluate query expression, will retry" messages are logged without context such as the trace ID and do not appear in trace events. #6789
* [BUGFIX] Ruler: do not retry requests to remote querier when server's response exceeds its configured max payload size. #7216
* [BUGFIX] Querier: fix issue where spans in query request traces were not nested correctly. #6893
* [BUGFIX] Fix issue where all incoming HTTP requests have duplicate trace spans. #6920
* [BUGFIX] Querier: do not retry requests to store-gateway when a query gets canceled. #6934
* [BUGFIX] Querier: return 499 status code instead of 500 when a request to remote read endpoint gets canceled. #6934
* [BUGFIX] Querier: fix issue where `-querier.max-fetched-series-per-query` is not applied to `/series` endpoint if the series are loaded from ingesters. #7055
* [BUGFIX] Distributor: fix issue where `-distributor.metric-relabeling-enabled` may cause distributors to panic #7176
* [BUGFIX] Distributor: fix issue where `-distributor.metric-relabeling-enabled` may cause distributors to write unsorted labels and corrupt blocks #7326
* [BUGFIX] Query-frontend: the `cortex_query_frontend_queries_total` report incorrectly reported `op="query"` for any request which wasn't a range query. Now the `op` label value can be one of the following: #7207
  * `query`: instant query
  * `query_range`: range query
  * `cardinality`: cardinality query
  * `label_names_and_values`: label names / values query
  * `active_series`: active series query
  * `other`: any other request
* [BUGFIX] Fix performance regression introduced in Mimir 2.11.0 when uploading blocks to AWS S3. #7240
* [BUGFIX] Query-frontend: fix race condition when sharding active series is enabled (see above) and response is compressed with snappy. #7290
* [BUGFIX] Query-frontend: "query stats" log unsuccessful replies from downstream as "failed". #7296
* [BUGFIX] Packaging: remove reload from systemd file as mimir does not take into account SIGHUP. #7345
* [BUGFIX] Compactor: do not allow out-of-order blocks to prevent timely compaction. #7342
* [BUGFIX] Update `google.golang.org/grpc` to resolve occasional issues with gRPC server closing its side of connection before it was drained by the client. #7380
* [BUGFIX] Query-frontend: abort response streaming for `active_series` requests when the request context is canceled. #7378
* [BUGFIX] Compactor: improve compaction of sporadic blocks. #7329
* [BUGFIX] Ruler: fix regression that caused client errors to be tracked in `cortex_ruler_write_requests_failed_total` metric. #7472
* [BUGFIX] promql: Fix Range selectors with an @ modifier are wrongly scoped in range queries. #7475
* [BUGFIX] Fix metadata API using wrong JSON field names. #7475
* [BUGFIX] Ruler: fix native histogram recording rule result corruption. #7552
* [BUGFIX] Querier: fix HTTP status code translations for remote read requests. Previously, remote-read had conflicting behaviours: when returning samples all internal errors were translated to HTTP 400; when returning chunks all internal errors were translated to HTTP 500. #7487
* [BUGFIX] Query-frontend: Fix memory leak on every request. #7654

### Mixin

* [CHANGE] The `job` label matcher for distributor and gateway have been extended to include any deployment matching `distributor.*` and `cortex-gw.*` respectively. This change allows to match custom and multi-zone distributor and gateway deployments too. #6817
* [ENHANCEMENT] Dashboards: Add panels for alertmanager activity of a tenant #6826
* [ENHANCEMENT] Dashboards: Add graphs to "Slow Queries" dashboard. #6880
* [ENHANCEMENT] Dashboards: Update all deprecated "graph" panels to "timeseries" panels. #6864 #7413 #7457
* [ENHANCEMENT] Dashboards: Make most columns in "Slow Queries" sortable. #7000
* [ENHANCEMENT] Dashboards: Render graph panels at full resolution as opposed to at half resolution. #7027
* [ENHANCEMENT] Dashboards: show query-scheduler queue length on "Reads" and "Remote Ruler Reads" dashboards. #7088
* [ENHANCEMENT] Dashboards: Add estimated number of compaction jobs to "Compactor", "Tenants" and "Top tenants" dashboards. #7449 #7481
* [ENHANCEMENT] Recording rules: add native histogram recording rules to `cortex_request_duration_seconds`. #7528
* [ENHANCEMENT] Dashboards: Add total owned series, and per-ingester in-memory and owned series to "Tenants" dashboard. #7511
* [BUGFIX] Dashboards: drop `step` parameter from targets as it is not supported. #7157
* [BUGFIX] Recording rules: drop rules for metrics removed in 2.0: `cortex_memcache_request_duration_seconds` and `cortex_cache_request_duration_seconds`. #7514

### Jsonnet

* [CHANGE] Distributor: Increase `JAEGER_REPORTER_MAX_QUEUE_SIZE` from the default (100) to 1000, to avoid dropping tracing spans. #7259
* [CHANGE] Querier: Increase `JAEGER_REPORTER_MAX_QUEUE_SIZE` from 1000 to 5000, to avoid dropping tracing spans. #6764
* [CHANGE] rollout-operator: remove default CPU limit. #7066
* [CHANGE] Store-gateway: Increase `JAEGER_REPORTER_MAX_QUEUE_SIZE` from the default (100) to 1000, to avoid dropping tracing spans. #7068
* [CHANGE] Query-frontend, ingester, ruler, backend and write instances: Increase `JAEGER_REPORTER_MAX_QUEUE_SIZE` from the default (100), to avoid dropping tracing spans. #7086
* [CHANGE] Ring: relaxed the hash ring heartbeat period and timeout for distributor, ingester, store-gateway and compactor: #6860
  * `-distributor.ring.heartbeat-period` set to `1m`
  * `-distributor.ring.heartbeat-timeout` set to `4m`
  * `-ingester.ring.heartbeat-period` set to `2m`
  * `-store-gateway.sharding-ring.heartbeat-period` set to `1m`
  * `-store-gateway.sharding-ring.heartbeat-timeout` set to `4m`
  * `-compactor.ring.heartbeat-period` set to `1m`
  * `-compactor.ring.heartbeat-timeout` set to `4m`
* [CHANGE] Ruler-querier: the topology spread constrain max skew is now configured through the configuration option `ruler_querier_topology_spread_max_skew` instead of `querier_topology_spread_max_skew`. #7204
* [CHANGE] Distributor: `-server.grpc.keepalive.max-connection-age` lowered from `2m` to `60s` and configured `-shutdown-delay=90s` and termination grace period to `100` seconds in order to reduce the chances of failed gRPC write requests when distributors gracefully shutdown. #7361
* [FEATURE] Added support for the following root-level settings to configure the list of matchers to apply to node affinity: #6782 #6829
  * `alertmanager_node_affinity_matchers`
  * `compactor_node_affinity_matchers`
  * `continuous_test_node_affinity_matchers`
  * `distributor_node_affinity_matchers`
  * `ingester_node_affinity_matchers`
  * `ingester_zone_a_node_affinity_matchers`
  * `ingester_zone_b_node_affinity_matchers`
  * `ingester_zone_c_node_affinity_matchers`
  * `mimir_backend_node_affinity_matchers`
  * `mimir_backend_zone_a_node_affinity_matchers`
  * `mimir_backend_zone_b_node_affinity_matchers`
  * `mimir_backend_zone_c_node_affinity_matchers`
  * `mimir_read_node_affinity_matchers`
  * `mimir_write_node_affinity_matchers`
  * `mimir_write_zone_a_node_affinity_matchers`
  * `mimir_write_zone_b_node_affinity_matchers`
  * `mimir_write_zone_c_node_affinity_matchers`
  * `overrides_exporter_node_affinity_matchers`
  * `querier_node_affinity_matchers`
  * `query_frontend_node_affinity_matchers`
  * `query_scheduler_node_affinity_matchers`
  * `rollout_operator_node_affinity_matchers`
  * `ruler_node_affinity_matchers`
  * `ruler_node_affinity_matchers`
  * `ruler_querier_node_affinity_matchers`
  * `ruler_query_frontend_node_affinity_matchers`
  * `ruler_query_scheduler_node_affinity_matchers`
  * `store_gateway_node_affinity_matchers`
  * `store_gateway_node_affinity_matchers`
  * `store_gateway_zone_a_node_affinity_matchers`
  * `store_gateway_zone_b_node_affinity_matchers`
  * `store_gateway_zone_c_node_affinity_matchers`
* [FEATURE] Ingester: Allow automated zone-by-zone downscaling, that can be enabled via the `ingester_automated_downscale_enabled` flag. It is disabled by default. #6850
* [ENHANCEMENT] Alerts: Add `MimirStoreGatewayTooManyFailedOperations` warning alert that triggers when Mimir store-gateway report error when interacting with the object storage. #6831
* [ENHANCEMENT] Querier HPA: improved scaling metric and scaling policies, in order to scale up and down more gradually. #6971
* [ENHANCEMENT] Rollout-operator: upgraded to v0.13.0. #7469
* [ENHANCEMENT] Rollout-operator: add tracing configuration to rollout-operator container (when tracing is enabled and configured). #7469
* [ENHANCEMENT] Query-frontend: configured `-shutdown-delay`, `-server.grpc.keepalive.max-connection-age` and termination grace period to reduce the likelihood of queries hitting terminated query-frontends. #7129
* [ENHANCEMENT] Autoscaling: add support for KEDA's `ignoreNullValues` option for Prometheus scaler. #7471
* [BUGFIX] Update memcached-exporter to 0.14.1 due to CVE-2023-39325. #6861

### Mimirtool

* [FEATURE] Add command `migrate-utf8` to migrate Alertmanager configurations for Alertmanager versions 0.27.0 and later. #7383
* [ENHANCEMENT] Add template render command to render locally a template. #7325
* [ENHANCEMENT] Add `--extra-headers` option to `mimirtool rules` command to add extra headers to requests for auth. #7141
* [ENHANCEMENT] Analyze Prometheus: set tenant header. #6737
* [ENHANCEMENT] Add argument `--output-dir` to `mimirtool alertmanager get` where the config and templates will be written to and can be loaded via `mimirtool alertmanager load` #6760
* [BUGFIX] Analyze rule-file: .metricsUsed field wasn't populated. #6953

### Mimir Continuous Test

* [ENHANCEMENT] Include comparison of all expected and actual values when any float sample does not match. #6756

### Query-tee

* [BUGFIX] Fix issue where `Host` HTTP header was not being correctly changed for the proxy targets. #7386
* [ENHANCEMENT] Allow using the value of X-Scope-OrgID for basic auth username in the forwarded request if URL username is set as `__REQUEST_HEADER_X_SCOPE_ORGID__`. #7452

### Documentation

* [CHANGE] No longer mark OTLP distributor endpoint as experimental. #7348
* [ENHANCEMENT] Added runbook for `KubePersistentVolumeFillingUp` alert. #7297
* [ENHANCEMENT] Add Grafana Cloud recommendations to OTLP documentation. #7375
* [BUGFIX] Fixed typo on single zone->zone aware replication Helm page. #7327

### Tools

* [CHANGE] copyblocks: The flags for copyblocks have been changed to align more closely with other tools. #6607
* [CHANGE] undelete-blocks: undelete-blocks-gcs has been removed and replaced with undelete-blocks, which supports recovering deleted blocks in versioned buckets from ABS, GCS, and S3-compatible object storage. #6607
* [FEATURE] copyprefix: Add tool to copy objects between prefixes. Supports ABS, GCS, and S3-compatible object storage. #6607

## 2.11.0

### Grafana Mimir

* [CHANGE] The following deprecated configurations have been removed: #6673 #6779 #6808 #6814
  * `-querier.iterators`
  * `-querier.batch-iterators`
  * `-blocks-storage.bucket-store.max-chunk-pool-bytes`
  * `-blocks-storage.bucket-store.chunk-pool-min-bucket-size-bytes`
  * `-blocks-storage.bucket-store.chunk-pool-max-bucket-size-bytes`
  * `-blocks-storage.bucket-store.bucket-index.enabled`
* [CHANGE] Querier: Split worker GRPC config into separate client configs for the frontend and scheduler to allow TLS to be configured correctly when specifying the `tls_server_name`. The GRPC config specified under `-querier.frontend-client.*` will no longer apply to the scheduler client, and will need to be set explicitly under `-querier.scheduler-client.*`. #6445 #6573
* [CHANGE] Store-gateway: enable sparse index headers by default. Sparse index headers reduce the time to load an index header up to 90%. #6005
* [CHANGE] Store-gateway: lazy-loading concurrency limit default value is now 4. #6004
* [CHANGE] General: enabled `-log.buffered` by default. The `-log.buffered` has been deprecated and will be removed in Mimir 2.13. #6131
* [CHANGE] Ingester: changed default `-blocks-storage.tsdb.series-hash-cache-max-size-bytes` setting from `1GB` to `350MB`. The new default cache size is enough to store the hashes for all series in a ingester, assuming up to 2M in-memory series per ingester and using the default 13h retention period for local TSDB blocks in the ingesters. #6130
* [CHANGE] Query-frontend: removed `cortex_query_frontend_workers_enqueued_requests_total`. Use `cortex_query_frontend_enqueue_duration_seconds_count` instead. #6121
* [CHANGE] Ingester / querier: enable ingester to querier chunks streaming by default and mark it as stable. #6174
* [CHANGE] Ingester / querier: enable ingester query request minimisation by default and mark it as stable. #6174
* [CHANGE] Ingester: changed the default value for the experimental configuration parameter `-blocks-storage.tsdb.early-head-compaction-min-estimated-series-reduction-percentage` from 10 to 15. #6186
* [CHANGE] Ingester: `/ingester/push` HTTP endpoint has been removed. This endpoint was added for testing and troubleshooting, but was never documented or used for anything. #6299
* [CHANGE] Experimental setting `-log.rate-limit-logs-per-second-burst` renamed to `-log.rate-limit-logs-burst-size`. #6230
* [CHANGE] Distributor: instead of errors with HTTP status codes, `Push()` now returns errors with gRPC codes: #6377
  * `http.StatusAccepted` (202) code is replaced with `codes.AlreadyExists`.
  * `http.BadRequest` (400) code is replaced with `codes.FailedPrecondition`.
  * `http.StatusTooManyRequests` (429) and the non-standard `529` (The service is overloaded) codes are replaced with `codes.ResourceExhausted`.
* [CHANGE] Ingester: by setting the newly introduced experimental CLI flag `-ingester.return-only-grpc-errors` to true, ingester will return only gRPC errors. This feature changes the following status codes: #6443 #6680 #6723
  * `http.StatusBadRequest` (400) is replaced with `codes.FailedPrecondition` on the write path.
  * `http.StatusServiceUnavailable` (503) is replaced with `codes.Internal` on the write path, and with `codes.ResourceExhausted` on the read path.
  * `codes.Unknown` is replaced with `codes.Internal` on both write and read path.
* [CHANGE] Upgrade Node.js to v20. #6540
* [CHANGE] Querier: `cortex_querier_blocks_consistency_checks_failed_total` is now incremented when a block couldn't be queried from any attempted store-gateway as opposed to incremented after each attempt. Also `cortex_querier_blocks_consistency_checks_total` is incremented once per query as opposed to once per attempt (with 3 attempts). #6590
* [CHANGE] Ingester: Modify utilization based read path limiter to base memory usage on Go heap size. #6584
* [FEATURE] Distributor: added option `-distributor.retry-after-header.enabled` to include the `Retry-After` header in recoverable error responses. #6608
* [FEATURE] Query-frontend: add experimental support for query blocking. Queries are blocked on a per-tenant basis and is configured via the limit `blocked_queries`. #5609
* [FEATURE] Vault: Added support for new Vault authentication methods: `AppRole`, `Kubernetes`, `UserPass` and `Token`. #6143
* [FEATURE] Add experimental endpoint `/api/v1/cardinality/active_series` to return the set of active series for a given selector. #6536 #6619 #6651 #6667 #6717
* [FEATURE] Added `-<prefix>.s3.part-size` flag to configure the S3 minimum file size in bytes used for multipart uploads. #6592
* [FEATURE] Add the experimental `-<prefix>.s3.send-content-md5` flag (defaults to `false`) to configure S3 Put Object requests to send a `Content-MD5` header. Setting this flag is not recommended unless your object storage does not support checksums. #6622
* [FEATURE] Distributor: add an experimental flag `-distributor.reusable-ingester-push-worker` that can be used to pre-allocate a pool of workers to be used to send push requests to the ingesters. #6660
* [FEATURE] Distributor: Support enabling of automatically generated name suffixes for metrics ingested via OTLP, through the flag `-distributor.otel-metric-suffixes-enabled`. #6542
* [FEATURE] Ingester: ingester can now track which of the user's series the ingester actually owns according to the ring, and only consider owned series when checking for user series limit. This helps to avoid hitting the user's series limit when scaling up ingesters or changing user's ingester shard size. Feature is currently experimental, and disabled by default. It can be enabled by setting `-ingester.use-ingester-owned-series-for-limits` (to use owned series for limiting). This is currently limited to multi-zone ingester setup, with replication factor being equal to number of zones. #6718 #7087
* [ENHANCEMENT] Query-frontend: don't treat cancel as an error. #4648
* [ENHANCEMENT] Ingester: exported summary `cortex_ingester_inflight_push_requests_summary` tracking total number of inflight requests in percentile buckets. #5845
* [ENHANCEMENT] Query-scheduler: add `cortex_query_scheduler_enqueue_duration_seconds` metric that records the time taken to enqueue or reject a query request. #5879
* [ENHANCEMENT] Query-frontend: add `cortex_query_frontend_enqueue_duration_seconds` metric that records the time taken to enqueue or reject a query request. When query-scheduler is in use, the metric has the `scheduler_address` label to differentiate the enqueue duration by query-scheduler backend. #5879 #6087 #6120
* [ENHANCEMENT] Store-gateway: add metric `cortex_bucket_store_blocks_loaded_by_duration` for counting the loaded number of blocks based on their duration. #6074  #6129
* [ENHANCEMENT] Expose `/sync/mutex/wait/total:seconds` Go runtime metric as `go_sync_mutex_wait_total_seconds_total` from all components. #5879
* [ENHANCEMENT] Query-scheduler: improve latency with many concurrent queriers. #5880
* [ENHANCEMENT] Ruler: add new per-tenant `cortex_ruler_queries_zero_fetched_series_total` metric to track rules that fetched no series. #5925
* [ENHANCEMENT] Implement support for `limit`, `limit_per_metric` and `metric` parameters for `<Prometheus HTTP prefix>/api/v1/metadata` endpoint. #5890
* [ENHANCEMENT] Distributor: add experimental support for storing metadata when ingesting metrics via OTLP. This makes metrics description and type available when ingesting metrics via OTLP. Enable with `-distributor.enable-otlp-metadata-storage=true`. #5693 #6035 #6254
* [ENHANCEMENT] Ingester: added support for sampling errors, which can be enabled by setting `-ingester.error-sample-rate`. This way each error will be logged once in the configured number of times. All the discarded samples will still be tracked by the `cortex_discarded_samples_total` metric. #5584 #6014
* [ENHANCEMENT] Ruler: Fetch secrets used to configure TLS on the Alertmanager client from Vault when `-vault.enabled` is true. #5239
* [ENHANCEMENT] Query-frontend: added query-sharding support for `group by` aggregation queries. #6024
* [ENHANCEMENT] Fetch secrets used to configure server-side TLS from Vault when `-vault.enabled` is true. #6052.
* [ENHANCEMENT] Packaging: add logrotate config file. #6142
* [ENHANCEMENT] Ingester: add the experimental configuration options `-blocks-storage.tsdb.head-postings-for-matchers-cache-max-bytes` and `-blocks-storage.tsdb.block-postings-for-matchers-cache-max-bytes` to enforce a limit in bytes on the `PostingsForMatchers()` cache used by ingesters (the cache limit is per TSDB head and block basis, not a global one). The experimental configuration options `-blocks-storage.tsdb.head-postings-for-matchers-cache-size` and `-blocks-storage.tsdb.block-postings-for-matchers-cache-size` have been deprecated. #6151
* [ENHANCEMENT] Ingester: use the `PostingsForMatchers()` in-memory cache for label values queries with matchers too. #6151
* [ENHANCEMENT] Ingester / store-gateway: optimized regex matchers. #6168 #6250
* [ENHANCEMENT] Distributor: Include ingester IDs in circuit breaker related metrics and logs. #6206
* [ENHANCEMENT] Querier: improve errors and logging when streaming chunks from ingesters and store-gateways. #6194 #6309
* [ENHANCEMENT] Querier: Add `cortex_querier_federation_exemplar_tenants_queried` and `cortex_querier_federation_tenants_queried` metrics to track the number of tenants queried by multi-tenant queries. #6374 #6409
* [ENHANCEMENT] All: added an experimental `-server.grpc.num-workers` flag that configures the number of long-living workers used to process gRPC requests. This could decrease the CPU usage by reducing the number of stack allocations. #6311
* [ENHANCEMENT] All: improved IPv6 support by using the proper host:port formatting. #6311
* [ENHANCEMENT] Querier: always return error encountered during chunks streaming, rather than `the stream has already been exhausted`. #6345 #6433
* [ENHANCEMENT] Query-frontend: add `instance_enable_ipv6` to support IPv6. #6111
* [ENHANCEMENT] Store-gateway: return same detailed error messages as queriers when chunks or series limits are reached. #6347
* [ENHANCEMENT] Querier: reduce memory consumed for queries that hit store-gateways. #6348
* [ENHANCEMENT] Ruler: include corresponding trace ID with log messages associated with rule evaluation. #6379 #6520
* [ENHANCEMENT] Querier: clarify log messages and span events emitted while querying ingesters, and include both ingester name and address when relevant. #6381
* [ENHANCEMENT] Memcached: introduce new experimental configuration parameters `-<prefix>.memcached.write-buffer-size-bytes` `-<prefix>.memcached.read-buffer-size-bytes` to customise the memcached client write and read buffer size (the buffer is allocated for each memcached connection). #6468
* [ENHANCEMENT] Ingester, Distributor: added experimental support for rejecting push requests received via gRPC before reading them into memory, if ingester or distributor is unable to accept the request. This is activated by using `-ingester.limit-inflight-requests-using-grpc-method-limiter` for ingester, and `-distributor.limit-inflight-requests-using-grpc-method-limiter` for distributor. #5976 #6300
* [ENHANCEMENT] Add capability in store-gateways to accept number of tokens through config. `-store-gateway.sharding-ring.num-tokens`, `default-value=512` #4863
* [ENHANCEMENT] Query-frontend: return warnings generated during query evaluation. #6391
* [ENHANCEMENT] Server: Add the option `-server.http-read-header-timeout` to enable specifying a timeout for reading HTTP request headers. It defaults to 0, in which case reading of headers can take up to `-server.http-read-timeout`, leaving no time for reading body, if there's any. #6517
* [ENHANCEMENT] Add connection-string option, `-<prefix>.azure.connection-string`, for Azure Blob Storage. #6487
* [ENHANCEMENT] Ingester: Add `-ingester.instance-limits.max-inflight-push-requests-bytes`. This limit protects the ingester against requests that together may cause an OOM. #6492
* [ENHANCEMENT] Ingester: add new per-tenant `cortex_ingester_local_limits` metric to expose the calculated local per-tenant limits seen at each ingester. Exports the local per-tenant series limit with label `{limit="max_global_series_per_user"}` #6403
* [ENHANCEMENT] Query-frontend: added "queue_time_seconds" field to "query stats" log. This is total time that query and subqueries spent in the queue, before queriers picked it up. #6537
* [ENHANCEMENT] Server: Add `-server.report-grpc-codes-in-instrumentation-label-enabled` CLI flag to specify whether gRPC status codes should be used in `status_code` label of `cortex_request_duration_seconds` metric. It defaults to false, meaning that successful and erroneous gRPC status codes are represented with `success` and `error` respectively. #6562
* [ENHANCEMENT] Server: Add `-ingester.client.report-grpc-codes-in-instrumentation-label-enabled` CLI flag to specify whether gRPC status codes should be used in `status_code` label of `cortex_ingester_client_request_duration_seconds` metric. It defaults to false, meaning that successful and erroneous gRPC status codes are represented with `2xx` and `error` respectively. #6562
* [ENHANCEMENT] Server: Add `-server.http-log-closed-connections-without-response-enabled` option to log details about connections to HTTP server that were closed before any data was sent back. This can happen if client doesn't manage to send complete HTTP headers before timeout. #6612
* [ENHANCEMENT] Query-frontend: include length of query, time since the earliest and latest points of a query, time since the earliest and latest points of a query, cached/uncached bytes in "query stats" logs. Time parameters (start/end/time) are always formatted as RFC3339 now. #6473 #6477 #6709 #6710
* [ENHANCEMENT] Query-frontend: `-query-frontend.align-queries-with-step` has been moved from a global flag to a per-tenant override. #6714
* [ENHANCEMENT] Distributor: added support for reducing the resolution of native histogram samples upon ingestion if the sample has too many buckets compared to `-validation.max-native-histogram-buckets`. This is enabled by default and can be turned off by setting `-validation.reduce-native-histogram-over-max-buckets` to `false`. #6535
* [ENHANCEMENT] Query-frontend: optionally wait for the frontend to complete startup if requests are received while the frontend is still starting. Disabled by default, set `-query-frontend.not-running-timeout` to a non-zero value to enable. #6621
* [ENHANCEMENT] Distributor: Include source IPs in OTLP push handler logs. #6652
* [ENHANCEMENT] Query-frontend: return clearer error message when a query request is received while shutting down. #6675
* [ENHANCEMENT] Querier: return clearer error message when a query request is cancelled by the caller. #6697
* [ENHANCEMENT] Compactor: Mark corrupted blocks for no-compaction to avoid blocking compactor future runs. #6588
* [ENHANCEMENT] Distributor: Added an experimental configuration option `distributor.ingestion-burst-factor` that overrides the `distributor.ingestion-burst-size` option if set. The `distributor.ingestion-burst-factor` is used to set the underlying ingestion rate limiter token bucket's burst size to a multiple of the per distributor `distributor.ingestion-rate-limit` and the `distributor.ingestion-burst-factor`. This is disabled by default. #6662
* [ENHANCEMENT] Add debug message to track tenants sending queries that are not able to benefit from caches. #6732
* [BUGFIX] Distributor: return server overload error in the event of exceeding the ingestion rate limit. #6549
* [BUGFIX] Ring: Ensure network addresses used for component hash rings are formatted correctly when using IPv6. #6068
* [BUGFIX] Query-scheduler: don't retain connections from queriers that have shut down, leading to gradually increasing enqueue latency over time. #6100 #6145
* [BUGFIX] Ingester: prevent query logic from continuing to execute after queries are canceled. #6085
* [BUGFIX] Ensure correct nesting of children of the `querier.Select` tracing span. #6085
* [BUGFIX] Packaging: fix preremove script preventing upgrades on RHEL based OS. #6067
* [BUGFIX] Querier: return actual error rather than `attempted to read series at index XXX from stream, but the stream has already been exhausted` (or even no error at all) when streaming chunks from ingesters or store-gateways is enabled and an error occurs while streaming chunks. #6346
* [BUGFIX] Querier: reduce log volume when querying ingesters with zone-awareness enabled and one or more instances in a single zone unavailable. #6381
* [BUGFIX] Querier: don't try to query further ingesters if ingester query request minimization is enabled and a query limit is reached as a result of the responses from the initial set of ingesters. #6402
* [BUGFIX] Ingester: Don't cache context cancellation error when querying. #6446
* [BUGFIX] Ingester: don't ignore errors encountered while iterating through chunks or samples in response to a query request. #6469
* [BUGFIX] All: fix issue where traces for some inter-component gRPC calls would incorrectly show the call as failing due to cancellation. #6470
* [BUGFIX] Querier: correctly mark streaming requests to ingesters or store-gateways as successful, not cancelled, in metrics and traces. #6471 #6505
* [BUGFIX] Querier: fix issue where queries fail with "context canceled" error when an ingester or store-gateway fails healthcheck while the query is in progress. #6550
* [BUGFIX] Tracing: When creating an OpenTelemetry tracing span, add it to the context for later retrieval. #6614
* [BUGFIX] Querier: always report query results to query-frontends, even when cancelled, to ensure query-frontends don't wait for results that will otherwise never arrive. #6703
* [BUGFIX] Querier: attempt to query ingesters in PENDING state, to reduce the likelihood that scaling up the number of ingesters in multiple zones simultaneously causes a read outage. #6726 #6727
* [BUGFIX] Querier: don't cancel inflight queries from a query-scheduler if the stream between the querier and query-scheduler is broken. #6728
* [BUGFIX] Store-gateway: Fix double-counting of some duration metrics. #6616
* [BUGFIX] Fixed possible series matcher corruption leading to wrong series being included in query results. #6884

### Mixin

* [CHANGE] Dashboards: enabled reporting gRPC codes as `status_code` label in Mimir dashboards. In case of gRPC calls, the successful `status_code` label on `cortex_request_duration_seconds` and gRPC client request duration metrics has changed from 'success' and '2xx' to 'OK'. #6561
* [CHANGE] Alerts: remove `MimirGossipMembersMismatch` alert and replace it with `MimirGossipMembersTooHigh` and `MimirGossipMembersTooLow` alerts that should have a higher signal-to-noise ratio. #6508
* [ENHANCEMENT] Dashboards: Optionally show rejected requests on Mimir Writes dashboard. Useful when used together with "early request rejection" in ingester and distributor. #6132 #6556
* [ENHANCEMENT] Alerts: added a critical alert for `CompactorSkippedBlocksWithOutOfOrderChunks` when multiple blocks are affected. #6410
* [ENHANCEMENT] Dashboards: Added the min-replicas for autoscaling dashboards. #6528
* [ENHANCEMENT] Dashboards: Show queries per second for the `/api/v1/cardinality/` endpoints on the "Overview" dashboard. #6720
* [BUGFIX] Alerts: fixed issue where `GossipMembersMismatch` warning message referred to per-instance labels that were not produced by the alert query. #6146
* [BUGFIX] Dashboards: Fix autoscaling dashboard panels for KEDA > 2.9. [Requires scraping the KEDA operator for metrics since they moved](https://github.com/kedacore/keda/issues/3972). #6528
* [BUGFIX] Alerts: Fix autoscaling alerts for KEDA > 2.9. [Requires scraping the KEDA operator for metrics since they moved](https://github.com/kedacore/keda/issues/3972). #6528

### Jsonnet

* [CHANGE] Ingester: reduce `-server.grpc-max-concurrent-streams` to 500. #5666
* [CHANGE] Changed default `_config.cluster_domain` from `cluster.local` to `cluster.local.` to reduce the number of DNS lookups made by Mimir. #6389
* [CHANGE] Query-frontend: changed default `_config.autoscaling_query_frontend_cpu_target_utilization` from `1` to `0.75`. #6395
* [CHANGE] Distributor: Increase HPA scale down period such that distributors are slower to scale down after autoscaling up. #6589
* [CHANGE] Store-gateway: Change the default timeout used for index-queries caches from `200ms` to `450ms`. #6786
* [FEATURE] Store-gateway: Allow automated zone-by-zone downscaling, that can be enabled via the `store_gateway_automated_downscale_enabled` flag. It is disabled by default. #6149
* [FEATURE] Ingester: Allow to configure TSDB Head early compaction using the following `_config` parameters: #6181
  * `ingester_tsdb_head_early_compaction_enabled` (disabled by default)
  * `ingester_tsdb_head_early_compaction_reduction_percentage`
  * `ingester_tsdb_head_early_compaction_min_in_memory_series`
* [ENHANCEMENT] Double the amount of rule groups for each user tier. #5897
* [ENHANCEMENT] Set `maxUnavailable` to 0 for `distributor`, `overrides-exporter`, `querier`, `query-frontend`, `query-scheduler` `ruler-querier`, `ruler-query-frontend`, `ruler-query-scheduler` and `consul` deployments, to ensure they don't become completely unavailable during a rollout. #5924
* [ENHANCEMENT] Update rollout-operator to `v0.9.0`. #6022 #6110 #6558 #6681
* [ENHANCEMENT] Update memcached to `memcached:1.6.22-alpine`. #6585
* [ENHANCEMENT] Store-gateway: replaced the following deprecated CLI flags: #6319
  * `-blocks-storage.bucket-store.index-header-lazy-loading-enabled` replaced with `-blocks-storage.bucket-store.index-header.lazy-loading-enabled`
  * `-blocks-storage.bucket-store.index-header-lazy-loading-idle-timeout` replaced with `-blocks-storage.bucket-store.index-header.lazy-loading-idle-timeout`
* [ENHANCEMENT] Store-gateway: Allow selective enablement of store-gateway automated scaling on a per-zone basis. #6302
* [BUGFIX] Autoscaling: KEDA > 2.9 removed the ability to set metricName in the trigger metadata. To help discern which metric is used by the HPA, we set the trigger name to what was the metricName. This is available as the `scaler` label on `keda_*` metrics. #6528

### Mimirtool

* [ENHANCEMENT] Analyze Grafana: Improve support for variables in range. #6657
* [BUGFIX] Fix out of bounds error on export with large timespans and/or series count. #5700
* [BUGFIX] Fix the issue where `--read-timeout` was applied to the entire `mimirtool analyze grafana` invocation rather than to individual Grafana API calls. #5915
* [BUGFIX] Fix incorrect remote-read path joining for `mimirtool remote-read` commands on Windows. #6011
* [BUGFIX] Fix template files full path being sent in `mimirtool alertmanager load` command. #6138
* [BUGFIX] Analyze rule-file: .metricsUsed field wasn't populated. #6953

### Mimir Continuous Test

### Query-tee

### Documentation

* [ENHANCEMENT] Document the concept of native histograms and how to send them to Mimir, migration path. #5956 #6488 #6539 #6752
* [ENHANCEMENT] Document native histograms query and visualization. #6231

### Tools

* [CHANGE] tsdb-index: Rename tool to tsdb-series. #6317
* [FEATURE] tsdb-labels: Add tool to print label names and values of a TSDB block. #6317
* [ENHANCEMENT] trafficdump: Trafficdump can now parse OTEL requests. Entire request is dumped to output, there's no filtering of fields or matching of series done. #6108

## 2.10.5

### Grafana Mimir

* [ENHANCEMENT] Update Docker base images from `alpine:3.18.3` to `alpine:3.18.5`. #6897
* [BUGFIX] Fixed possible series matcher corruption leading to wrong series being included in query results. #6886

### Documentation

* [ENHANCEMENT] Document the concept of native histograms and how to send them to Mimir, migration path. #6757
* [ENHANCEMENT] Document native histograms query and visualization. #6757

## 2.10.4

### Grafana Mimir

* [BUGFIX] Update otelhttp library to v0.44.0 as a mitigation for CVE-2023-45142. #6634

## 2.10.3

### Grafana Mimir

* [BUGFIX] Update grpc-go library to 1.57.2-dev that includes a fix for a bug introduced in 1.57.1. #6419

## 2.10.2

### Grafana Mimir

* [BUGFIX] Update grpc-go library to 1.57.1 and `golang.org/x/net` to `0.17`, which include fix for CVE-2023-44487. #6349

## 2.10.1

### Grafana Mimir

* [CHANGE] Update Go version to 1.21.3. #6244 #6325
* [BUGFIX] Query-frontend: Don't retry read requests rejected by the ingester due to utilization based read path limiting. #6032
* [BUGFIX] Ingester: fix panic in WAL replay of certain native histograms. #6086

## 2.10.0

### Grafana Mimir

* [CHANGE] Store-gateway: skip verifying index header integrity upon loading. To enable verification set `blocks_storage.bucket_store.index_header.verify_on_load: true`. #5174
* [CHANGE] Querier: change the default value of the experimental `-querier.streaming-chunks-per-ingester-buffer-size` flag to 256. #5203
* [CHANGE] Querier: only initiate query requests to ingesters in the `ACTIVE` state in the ring. #5342
* [CHANGE] Querier: renamed `-querier.prefer-streaming-chunks` to `-querier.prefer-streaming-chunks-from-ingesters` to enable streaming chunks from ingesters to queriers. #5182
* [CHANGE] Querier: `-query-frontend.cache-unaligned-requests` has been moved from a global flag to a per-tenant override. #5312
* [CHANGE] Ingester: removed `cortex_ingester_shipper_dir_syncs_total` and `cortex_ingester_shipper_dir_sync_failures_total` metrics. The former metric was not much useful, and the latter was never incremented. #5396
* [CHANGE] Ingester: removed logging of errors related to hitting per-instance limits to reduce resource usage when ingesters are under pressure. #5585
* [CHANGE] gRPC clients: use default connect timeout of 5s, and therefore enable default connect backoff max delay of 5s. #5562
* [CHANGE] Ingester: the `-validation.create-grace-period` is now enforced in the ingester too, other than distributor and query-frontend. If you've configured `-validation.create-grace-period` then make sure the configuration is applied to ingesters too. #5712
* [CHANGE] Distributor: the `-validation.create-grace-period` is now enforced for examplars too in the distributor. If an examplar has timestamp greater than "now + grace_period", then the exemplar will be dropped and the metric `cortex_discarded_exemplars_total{reason="exemplar_too_far_in_future",user="..."}` increased. #5761
* [CHANGE] Query-frontend: the `-validation.create-grace-period` is now enforced in the query-frontend even when the configured value is 0. When the value is 0, the query end time range is truncated to the current real-world time. #5829
* [CHANGE] Store-gateway: deprecated configuration parameters for index header under `blocks-storage.bucket-store` and use a new configurations in `blocks-storage.bucket-store.index-header`, deprecated configuration will be removed in Mimir 2.12. Configuration changes: #5726
  * `-blocks-storage.bucket-store.index-header-lazy-loading-enabled` is deprecated, use the new configuration `-blocks-storage.bucket-store.index-header.lazy-loading-enabled`
  * `-blocks-storage.bucket-store.index-header-lazy-loading-idle-timeout` is deprecated, use the new configuration `-blocks-storage.bucket-store.index-header.lazy-loading-idle-timeout`
  * `-blocks-storage.bucket-store.index-header-lazy-loading-concurrency` is deprecated, use the new configuration `-blocks-storage.bucket-store.index-header.lazy-loading-concurrency`
* [CHANGE] Store-gateway: remove experimental fine-grained chunks caching. The following experimental configuration parameters have been removed `-blocks-storage.bucket-store.chunks-cache.fine-grained-chunks-caching-enabled`, `-blocks-storage.bucket-store.fine-grained-chunks-caching-ranges-per-series`. #5816 #5875
* [CHANGE] Ingester: remove deprecated `blocks-storage.tsdb.max-tsdb-opening-concurrency-on-startup`. #5850
* [FEATURE] Introduced `-distributor.service-overload-status-code-on-rate-limit-enabled` flag for configuring status code to 529 instead of 429 upon rate limit exhaustion. #5752
* [FEATURE] Cardinality API: added a new `count_method` parameter which enables counting active series. #5136
* [FEATURE] Query-frontend: added experimental support to cache cardinality, label names and label values query responses. The cache will be used when `-query-frontend.cache-results` is enabled, and `-query-frontend.results-cache-ttl-for-cardinality-query` or `-query-frontend.results-cache-ttl-for-labels-query` set to a value greater than 0. The following metrics have been added to track the query results cache hit ratio per `request_type`: #5212 #5235 #5426 #5524
  * `cortex_frontend_query_result_cache_requests_total{request_type="query_range|cardinality|label_names_and_values"}`
  * `cortex_frontend_query_result_cache_hits_total{request_type="query_range|cardinality|label_names_and_values"}`
* [FEATURE] Added `-<prefix>.s3.list-objects-version` flag to configure the S3 list objects version. #5099
* [FEATURE] Ingester: add optional CPU/memory utilization based read request limiting, considered experimental. Disabled by default, enable by configuring limits via both of the following flags: #5012 #5392 #5394 #5526 #5508 #5704
  * `-ingester.read-path-cpu-utilization-limit`
  * `-ingester.read-path-memory-utilization-limit`
  * `-ingester.log-utilization-based-limiter-cpu-samples`
* [FEATURE] Ruler: support filtering results from rule status endpoint by `file`, `rule_group` and `rule_name`. #5291
* [FEATURE] Ingester: add experimental support for creating tokens by using spread minimizing strategy. This can be enabled with `-ingester.ring.token-generation-strategy: spread-minimizing` and `-ingester.ring.spread-minimizing-zones: <all available zones>`. In that case `-ingester.ring.tokens-file-path` must be empty. #5308 #5324
* [FEATURE] Storegateway: Persist sparse index-headers to disk and read from disk on index-header loads instead of reconstructing. #5465 #5651 #5726
* [FEATURE] Ingester: add experimental CLI flag `-ingester.ring.spread-minimizing-join-ring-in-order` that allows an ingester to register tokens in the ring only after all previous ingesters (with ID lower than its own ID) have already been registered. #5541
* [FEATURE] Ingester: add experimental support to compact the TSDB Head when the number of in-memory series is equal or greater than `-blocks-storage.tsdb.early-head-compaction-min-in-memory-series`, and the ingester estimates that the per-tenant TSDB Head compaction will reduce in-memory series by at least `-blocks-storage.tsdb.early-head-compaction-min-estimated-series-reduction-percentage`. #5371
* [FEATURE] Ingester: add new metrics for tracking native histograms in active series: `cortex_ingester_active_native_histogram_series`, `cortex_ingester_active_native_histogram_series_custom_tracker`, `cortex_ingester_active_native_histogram_buckets`, `cortex_ingester_active_native_histogram_buckets_custom_tracker`. The first 2 are the subsets of the existing and unmodified `cortex_ingester_active_series` and `cortex_ingester_active_series_custom_tracker` respectively, only tracking native histogram series, and the last 2 are the equivalents for tracking the number of buckets in native histogram series. #5318
* [FEATURE] Add experimental CLI flag `-<prefix>.s3.native-aws-auth-enabled` that allows to enable the default credentials provider chain of the AWS SDK. #5636
* [FEATURE] Distributor: add experimental support for circuit breaking when writing to ingesters via `-ingester.client.circuit-breaker.enabled`, `-ingester.client.circuit-breaker.failure-threshold`, or `-ingester.client.circuit-breaker.cooldown-period` or their corresponding YAML. #5650
* [FEATURE] The following features are no longer considered experimental. #5701 #5872
  * Ruler storage cache (`-ruler-storage.cache.*`)
  * Exclude ingesters running in specific zones (`-ingester.ring.excluded-zones`)
  * Cardinality-based query sharding (`-query-frontend.query-sharding-target-series-per-shard`)
  * Cardinality query result caching (`-query-frontend.results-cache-ttl-for-cardinality-query`)
  * Label names and values query result caching (`-query-frontend.results-cache-ttl-for-labels-query`)
  * Query expression size limit (`-query-frontend.max-query-expression-size-bytes`)
  * Peer discovery / tenant sharding for overrides exporters (`-overrides-exporter.ring.enabled`)
  * Configuring enabled metrics in overrides exporter (`-overrides-exporter.enabled-metrics`)
  * Per-tenant results cache TTL (`-query-frontend.results-cache-ttl`, `-query-frontend.results-cache-ttl-for-out-of-order-time-window`)
  * Shutdown delay (`-shutdown-delay`)
* [FEATURE] Querier: add experimental CLI flag `-tenant-federation.max-concurrent` to adjust the max number of per-tenant queries that can be run at a time when executing a single multi-tenant query. #5874
* [FEATURE] Alertmanager: add Microsoft Teams as a supported integration. #5840
* [ENHANCEMENT] Overrides-exporter: Add new metrics for write path and alertmanager (`max_global_metadata_per_user`, `max_global_metadata_per_metric`, `request_rate`, `request_burst_size`, `alertmanager_notification_rate_limit`, `alertmanager_max_dispatcher_aggregation_groups`, `alertmanager_max_alerts_count`, `alertmanager_max_alerts_size_bytes`) and added flag `-overrides-exporter.enabled-metrics` to explicitly configure desired metrics, e.g. `-overrides-exporter.enabled-metrics=request_rate,ingestion_rate`. Default value for this flag is: `ingestion_rate,ingestion_burst_size,max_global_series_per_user,max_global_series_per_metric,max_global_exemplars_per_user,max_fetched_chunks_per_query,max_fetched_series_per_query,ruler_max_rules_per_rule_group,ruler_max_rule_groups_per_tenant`. #5376
* [ENHANCEMENT] Cardinality API: when zone aware replication is enabled, the label values cardinality API can now tolerate single zone failure #5178
* [ENHANCEMENT] Distributor: optimize sending requests to ingesters when incoming requests don't need to be modified. For now this feature can be disabled by setting `-timeseries-unmarshal-caching-optimization-enabled=false`. #5137
* [ENHANCEMENT] Add advanced CLI flags to control gRPC client behaviour: #5161
  * `-<prefix>.connect-timeout`
  * `-<prefix>.connect-backoff-base-delay`
  * `-<prefix>.connect-backoff-max-delay`
  * `-<prefix>.initial-stream-window-size`
  * `-<prefix>.initial-connection-window-size`
* [ENHANCEMENT] Query-frontend: added "response_size_bytes" field to "query stats" log. #5196
* [ENHANCEMENT] Querier: refine error messages for per-tenant query limits, informing the user of the preferred strategy for not hitting the limit, in addition to how they may tweak the limit. #5059
* [ENHANCEMENT] Distributor: optimize sending of requests to ingesters by reusing memory buffers for marshalling requests. This optimization can be enabled by setting `-distributor.write-requests-buffer-pooling-enabled` to `true`. #5195 #5805 #5830
* [ENHANCEMENT] Querier: add experimental `-querier.minimize-ingester-requests` option to initially query only the minimum set of ingesters required to reach quorum. #5202 #5259 #5263
* [ENHANCEMENT] Querier: improve error message when streaming chunks from ingesters to queriers and a query limit is reached. #5245
* [ENHANCEMENT] Use new data structure for labels, to reduce memory consumption. #3555 #5731
* [ENHANCEMENT] Update alpine base image to 3.18.2. #5276
* [ENHANCEMENT] Ruler: add `cortex_ruler_sync_rules_duration_seconds` metric, tracking the time spent syncing all rule groups owned by the ruler instance. #5311
* [ENHANCEMENT] Store-gateway: add experimental `blocks-storage.bucket-store.index-header-lazy-loading-concurrency` config option to limit the number of concurrent index-headers loads when lazy loading. #5313 #5605
* [ENHANCEMENT] Ingester and querier: improve level of detail in traces emitted for queries that hit ingesters. #5315
* [ENHANCEMENT] Querier: add `cortex_querier_queries_rejected_total` metric that counts the number of queries rejected due to hitting a limit (eg. max series per query or max chunks per query). #5316 #5440 #5450
* [ENHANCEMENT] Querier: add experimental `-querier.minimize-ingester-requests-hedging-delay` option to initiate requests to further ingesters when request minimisation is enabled and not all initial requests have completed. #5368
* [ENHANCEMENT] Clarify docs for `-ingester.client.*` flags to make it clear that these are used by both queriers and distributors. #5375
* [ENHANCEMENT] Querier and store-gateway: add experimental support for streaming chunks from store-gateways to queriers while evaluating queries. This can be enabled with `-querier.prefer-streaming-chunks-from-store-gateways=true`. #5182
* [ENHANCEMENT] Querier: enforce `max-chunks-per-query` limit earlier in query processing when streaming chunks from ingesters to queriers to avoid unnecessarily consuming resources for queries that will be aborted. #5369 #5447
* [ENHANCEMENT] Ingester: added `cortex_ingester_shipper_last_successful_upload_timestamp_seconds` metric tracking the last successful TSDB block uploaded to the bucket (unix timestamp in seconds). #5396
* [ENHANCEMENT] Ingester: add two metrics tracking resource utilization calculated by utilization based limiter: #5496
  * `cortex_ingester_utilization_limiter_current_cpu_load`: The current exponential weighted moving average of the ingester's CPU load
  * `cortex_ingester_utilization_limiter_current_memory_usage_bytes`: The current ingester memory utilization
* [ENHANCEMENT] Ruler: added `insight=true` field to ruler's prometheus component for rule evaluation logs. #5510
* [ENHANCEMENT] Distributor Ingester: add metrics to count the number of requests rejected for hitting per-instance limits, `cortex_distributor_instance_rejected_requests_total` and `cortex_ingester_instance_rejected_requests_total` respectively. #5551
* [ENHANCEMENT] Distributor: add support for ingesting exponential histograms that are over the native histogram scale limit of 8 in OpenTelemetry format by downscaling them. #5532 #5607
* [ENHANCEMENT] General: buffered logging: #5506
  * `-log.buffered` CLI flag enable buffered logging.
* [ENHANCEMENT] Distributor: add more detailed information to traces generated while processing OTLP write requests. #5539
* [ENHANCEMENT] Distributor: improve performance ingesting OTLP payloads. #5531 #5607 #5616
* [ENHANCEMENT] Ingester: optimize label-values with matchers call when number of matched series is small. #5600
* [ENHANCEMENT] Compactor: delete bucket-index, markers and debug files if there are no blocks left in the bucket index. This cleanup must be enabled by using `-compactor.no-blocks-file-cleanup-enabled` option. #5648
* [ENHANCEMENT] Ingester: reduce memory usage of active series tracker. #5665
* [ENHANCEMENT] Store-gateway: added `-store-gateway.sharding-ring.auto-forget-enabled` configuration parameter to control whether store-gateway auto-forget feature should be enabled or disabled (enabled by default). #5702
* [ENHANCEMENT] Compactor: added per tenant block upload counters `cortex_block_upload_api_blocks_total`, `cortex_block_upload_api_bytes_total`, and `cortex_block_upload_api_files_total`. #5738
* [ENHANCEMENT] Compactor: verify time range of compacted block(s) matches the time range of input blocks. #5760
* [ENHANCEMENT] Querier: improved observability of calls to ingesters during queries. #5724
* [ENHANCEMENT] Compactor: block backfilling logging is now more verbose. #5711
* [ENHANCEMENT] Added support to rate limit application logs: #5764
  * `-log.rate-limit-enabled`
  * `-log.rate-limit-logs-per-second`
  * `-log.rate-limit-logs-per-second-burst`
* [ENHANCEMENT] Ingester: added `cortex_ingester_tsdb_head_min_timestamp_seconds` and `cortex_ingester_tsdb_head_max_timestamp_seconds` metrics which return min and max time of all TSDB Heads open in an ingester. #5786 #5815
* [ENHANCEMENT] Querier: cancel query requests to ingesters in a zone upon first error received from the zone, to reduce wasted effort spent computing results that won't be used #5764
* [ENHANCEMENT] All: improve tracing of internal HTTP requests sent over httpgrpc. #5782
* [ENHANCEMENT] Querier: add experimental per-query chunks limit based on an estimate of the number of chunks that will be sent from ingesters and store-gateways that is enforced earlier during query evaluation. This limit is disabled by default and can be configured with `-querier.max-estimated-fetched-chunks-per-query-multiplier`. #5765
* [ENHANCEMENT] Ingester: add UI for listing tenants with TSDB on given ingester and viewing details of tenants's TSDB on given ingester. #5803 #5824
* [ENHANCEMENT] Querier: improve observability of calls to store-gateways during queries. #5809
* [ENHANCEMENT] Query-frontend: improve tracing of interactions with query-scheduler. #5818
* [ENHANCEMENT] Query-scheduler: improve tracing of requests when request is rejected by query-scheduler. #5848
* [ENHANCEMENT] Ingester: avoid logging some errors that could cause logging contention. #5494 #5581
* [ENHANCEMENT] Store-gateway: wait for query gate after loading blocks. #5507
* [ENHANCEMENT] Store-gateway: always include `__name__` posting group in selection in order to reduce the number of object storage API calls. #5246
* [ENHANCEMENT] Ingester: track active series by ref instead of hash/labels to reduce memory usage. #5134 #5193
* [ENHANCEMENT] Go: updated to 1.21.1. #5955 #5960
* [ENHANCEMENT] Alertmanager: updated to alertmanager 0.26.0. #5840
* [BUGFIX] Ingester: Handle when previous ring state is leaving and the number of tokens has changed. #5204
* [BUGFIX] Querier: fix issue where queries that use the `timestamp()` function fail with `execution: attempted to read series at index 0 from stream, but the stream has already been exhausted` if streaming chunks from ingesters to queriers is enabled. #5370
* [BUGFIX] memberlist: bring back `memberlist_client_kv_store_count` metric that used to exist in Cortex, but got lost during dskit updates before Mimir 2.0. #5377
* [BUGFIX] Querier: pass on HTTP 503 query response code. #5364
* [BUGFIX] Store-gateway: Fix issue where stopping a store-gateway could cause all store-gateways to unload all blocks. #5464
* [BUGFIX] Allocate ballast in smaller blocks to avoid problem when entire ballast was kept in memory working set. #5565
* [BUGFIX] Querier: retry frontend result notification when an error is returned. #5591
* [BUGFIX] Querier: fix issue where `cortex_ingester_client_request_duration_seconds` metric did not include streaming query requests that did not return any series. #5695
* [BUGFIX] Ingester: fix ActiveSeries tracker double-counting series that have been deleted from the Head while still being active and then recreated again. #5678
* [BUGFIX] Ingester: don't set "last update time" of TSDB into the future when opening TSDB. This could prevent detecting of idle TSDB for a long time, if sample in distant future was ingested. #5787
* [BUGFIX] Store-gateway: fix bug when lazy index header could be closed prematurely even when still in use. #5795
* [BUGFIX] Ruler: gracefully shut down rule evaluations. #5778
* [BUGFIX] Querier: fix performance when ingesters stream samples. #5836
* [BUGFIX] Ingester: fix spurious `not found` errors on label values API during head compaction. #5957
* [BUGFIX] All: updated Minio object storage client from 7.0.62 to 7.0.63 to fix auto-detection of AWS GovCloud environments. #5905

### Mixin

* [CHANGE] Dashboards: show all workloads in selected namespace on "rollout progress" dashboard. #5113
* [CHANGE] Dashboards: show the number of updated and ready pods for each workload in the "rollout progress" panel on the "rollout progress" dashboard. #5113
* [CHANGE] Dashboards: removed "Query results cache misses" panel on the "Mimir / Queries" dashboard. #5423
* [CHANGE] Dashboards: default to shared crosshair on all dashboards. #5489
* [CHANGE] Dashboards: sort variable drop-down lists from A to Z, rather than Z to A. #5490
* [CHANGE] Alerts: removed `MimirProvisioningTooManyActiveSeries` alert. You should configure `-ingester.instance-limits.max-series` and rely on `MimirIngesterReachingSeriesLimit` alert instead. #5593
* [CHANGE] Alerts: removed `MimirProvisioningTooManyWrites` alert. The alerting threshold used in this alert was chosen arbitrarily and ingesters receiving an higher number of samples / sec don't necessarily have any issue. You should rely on SLOs metrics and alerts instead. #5706
* [CHANGE] Alerts: don't raise `MimirRequestErrors` or `MimirRequestLatency` alert for the `/debug/pprof` endpoint. #5826
* [ENHANCEMENT] Dashboards: adjust layout of "rollout progress" dashboard panels so that the "rollout progress" panel doesn't require scrolling. #5113
* [ENHANCEMENT] Dashboards: show container name first in "pods count per version" panel on "rollout progress" dashboard. #5113
* [ENHANCEMENT] Dashboards: show time spend waiting for turn when lazy loading index headers in the "index-header lazy load gate latency" panel on the "queries" dashboard. #5313
* [ENHANCEMENT] Dashboards: split query results cache hit ratio by request type in "Query results cache hit ratio" panel on the "Mimir / Queries" dashboard. #5423
* [ENHANCEMENT] Dashboards: add "rejected queries" panel to "queries" dashboard. #5429
* [ENHANCEMENT] Dashboards: add native histogram active series and active buckets to "tenants" dashboard. #5543
* [ENHANCEMENT] Dashboards: add panels to "Mimir / Writes" for requests rejected for per-instance limits. #5638
* [ENHANCEMENT] Dashboards: rename "Blocks currently loaded" to "Blocks currently owned" in the "Mimir / Queries" dashboard. #5705
* [ENHANCEMENT] Alerts: Add `MimirIngestedDataTooFarInTheFuture` warning alert that triggers when Mimir ingests sample with timestamp more than 1h in the future. #5822
* [BUGFIX] Alerts: fix `MimirIngesterRestarts` to fire only when the ingester container is restarted, excluding the cases the pod is rescheduled. #5397
* [BUGFIX] Dashboards: fix "unhealthy pods" panel on "rollout progress" dashboard showing only a number rather than the name of the workload and the number of unhealthy pods if only one workload has unhealthy pods. #5113 #5200
* [BUGFIX] Alerts: fixed `MimirIngesterHasNotShippedBlocks` and `MimirIngesterHasNotShippedBlocksSinceStart` alerts. #5396
* [BUGFIX] Alerts: Fix `MimirGossipMembersMismatch` to include `admin-api` and custom compactor pods. `admin-api` is a GEM component. #5641 #5797
* [BUGFIX] Dashboards: fix autoscaling dashboard panels that could show multiple series for a single component. #5810
* [BUGFIX] Dashboards: fix ruler-querier scaling metric panel query and split into CPU and memory scaling metric panels. #5739

### Jsonnet

* [CHANGE] Removed `_config.querier.concurrency` configuration option and replaced it with `_config.querier_max_concurrency` and `_config.ruler_querier_max_concurrency` to allow to easily fine tune it for different querier deployments. #5322
* [CHANGE] Change `_config.multi_zone_ingester_max_unavailable` to 50. #5327
* [CHANGE] Change distributors rolling update strategy configuration: `maxSurge` and `maxUnavailable` are set to `15%` and `0`. #5714
* [FEATURE] Alertmanager: Add horizontal pod autoscaler config, that can be enabled using `autoscaling_alertmanager_enabled: true`. #5194 #5249
* [ENHANCEMENT] Enable the `track_sizes` feature for Memcached pods to help determine cache efficiency. #5209
* [ENHANCEMENT] Add per-container map for environment variables. #5181
* [ENHANCEMENT] Add `PodDisruptionBudget`s for compactor, continuous-test, distributor, overrides-exporter, querier, query-frontend, query-scheduler, rollout-operator, ruler, ruler-querier, ruler-query-frontend, ruler-query-scheduler, and all memcached workloads. #5098
* [ENHANCEMENT] Ruler: configure the ruler storage cache when the metadata cache is enabled. #5326 #5334
* [ENHANCEMENT] Shuffle-sharding: ingester shards in user-classes can now be configured to target different series and limit percentage utilization through `_config.shuffle_sharding.target_series_per_ingester` and `_config.shuffle_sharding.target_utilization_percentage` values. #5470
* [ENHANCEMENT] Distributor: allow adjustment of the targeted CPU usage as a percentage of requested CPU. This can be adjusted with `_config.autoscaling_distributor_cpu_target_utilization`. #5525
* [ENHANCEMENT] Ruler: add configuration option `_config.ruler_remote_evaluation_max_query_response_size_bytes` to easily set the maximum query response size allowed (in bytes). #5592
* [ENHANCEMENT] Distributor: dynamically set `GOMAXPROCS` based on the CPU request. This should reduce distributor CPU utilization, assuming the CPU request is set to a value close to the actual utilization. #5588
* [ENHANCEMENT] Querier: dynamically set `GOMAXPROCS` based on the CPU request. This should reduce noisy neighbour issues created by the querier, whose CPU utilization could eventually saturate the Kubernetes node if unbounded. #5646 #5658
* [ENHANCEMENT] Allow to remove an entry from the configured environment variable for a given component, setting the environment value to `null` in the `*_env_map` objects (e.g. `store_gateway_env_map+:: { 'field': null}`). #5599
* [ENHANCEMENT] Allow overriding the default number of replicas for `etcd`. #5589
* [ENHANCEMENT] Memcached: reduce memory request for results, chunks and metadata caches. The requested memory is 5% greater than the configured memcached max cache size. #5661
* [ENHANCEMENT] Autoscaling: Add the following configuration options to fine tune autoscaler target utilization: #5679 #5682 #5689
  * `autoscaling_querier_target_utilization` (defaults to `0.75`)
  * `autoscaling_mimir_read_target_utilization` (defaults to `0.75`)
  * `autoscaling_ruler_querier_cpu_target_utilization` (defaults to `1`)
  * `autoscaling_distributor_memory_target_utilization` (defaults to `1`)
  * `autoscaling_ruler_cpu_target_utilization` (defaults to `1`)
  * `autoscaling_query_frontend_cpu_target_utilization` (defaults to `1`)
  * `autoscaling_ruler_query_frontend_cpu_target_utilization` (defaults to `1`)
  * `autoscaling_alertmanager_cpu_target_utilization` (defaults to `1`)
* [ENHANCEMENT] Gossip-ring: add appProtocol for istio compatibility. #5680
* [ENHANCEMENT] Add _config.commonConfig to allow adding common configuration parameters for all Mimir components. #5703
* [ENHANCEMENT] Update rollout-operator to `v0.7.0`. #5718
* [ENHANCEMENT] Increase the default rollout speed for store-gateway when lazy loading is disabled. #5823
* [ENHANCEMENT] Add autoscaling on memory for ruler-queriers. #5739
* [ENHANCEMENT] Deduplicate scaled object creation for most objects that scale on CPU and memory. #6411
* [BUGFIX] Fix compilation when index, chunks or metadata caches are disabled. #5710
* [BUGFIX] Autoscaling: treat OOMing containers as though they are using their full memory request. #5739
* [BUGFIX] Autoscaling: if no containers are up, report 0 memory usage instead of no data. #6411

### Mimirtool

* [ENHANCEMENT] Mimirtool uses paging to fetch all dashboards from Grafana when running `mimirtool analyse grafana`. This allows the tool to work correctly when running against Grafana instances with more than a 1000 dashboards. #5825
* [ENHANCEMENT] Extract metric name from queries that have a `__name__` matcher. #5911
* [BUGFIX] Mimirtool no longer parses label names as metric names when handling templating variables that are populated using `label_values(<label_name>)` when running `mimirtool analyse grafana`. #5832
* [BUGFIX] Fix panic when analyzing a grafana dashboard with multiline queries in templating variables. #5911

### Query-tee

* [CHANGE] Proxy `Content-Type` response header from backend. Previously `Content-Type: text/plain; charset=utf-8` was returned on all requests. #5183
* [CHANGE] Increase default value of `-proxy.compare-skip-recent-samples` to avoid racing with recording rule evaluation. #5561
* [CHANGE] Add `-backend.skip-tls-verify` to optionally skip TLS verification on backends. #5656

### Documentation

* [CHANGE] Fix reference to `get-started` documentation directory. #5476
* [CHANGE] Fix link to external OTLP/HTTP documentation.
* [ENHANCEMENT] Improved `MimirRulerTooManyFailedQueries` runbook. #5586
* [ENHANCEMENT] Improved "Recover accidentally deleted blocks" runbook. #5620
* [ENHANCEMENT] Documented options and trade-offs to query label names and values. #5582
* [ENHANCEMENT] Improved `MimirRequestErrors` runbook for alertmanager. #5694

### Tools

* [CHANGE] copyblocks: add support for S3 and the ability to copy between different object storage services. Due to this, the `-source-service` and `-destination-service` flags are now required and the `-service` flag has been removed. #5486
* [FEATURE] undelete-block-gcs: Added new tool for undeleting blocks on GCS storage. #5610 #5855
* [FEATURE] wal-reader: Added new tool for printing entries in TSDB WAL. #5780
* [ENHANCEMENT] ulidtime: add -seconds flag to print timestamps as Unix timestamps. #5621
* [ENHANCEMENT] ulidtime: exit with status code 1 if some ULIDs can't be parsed. #5621
* [ENHANCEMENT] tsdb-index-toc: added index-header size estimates. #5652
* [BUGFIX] Stop tools from panicking when `-help` flag is passed. #5412
* [BUGFIX] Remove github.com/golang/glog command line flags from tools. #5413

## 2.9.4

### Grafana Mimir

* [ENHANCEMENT] Update Docker base images from `alpine:3.18.3` to `alpine:3.18.5`. #6895

## 2.9.3

### Grafana Mimir

* [BUGFIX] Update `go.opentelemetry.io/contrib/instrumentation/net/http/otelhttp` to `0.44` which includes a fix for CVE-2023-45142. #6637

## 2.9.2

### Grafana Mimir

* [BUGFIX] Update grpc-go library to 1.56.3 and `golang.org/x/net` to `0.17`, which include fix for CVE-2023-44487. #6353 #6364

## 2.9.1

### Grafana Mimir

* [ENHANCEMENT] Update alpine base image to 3.18.3. #6021

## 2.9.0

### Grafana Mimir

* [CHANGE] Store-gateway: change expanded postings, postings, and label values index cache key format. These caches will be invalidated when rolling out the new Mimir version. #4770 #4978 #5037
* [CHANGE] Distributor: remove the "forwarding" feature as it isn't necessary anymore. #4876
* [CHANGE] Query-frontend: Change the default value of `-query-frontend.query-sharding-max-regexp-size-bytes` from `0` to `4096`. #4932
* [CHANGE] Querier: `-querier.query-ingesters-within` has been moved from a global flag to a per-tenant override. #4287
* [CHANGE] Querier: Use `-blocks-storage.tsdb.retention-period` instead of `-querier.query-ingesters-within` for calculating the lookback period for shuffle sharded ingesters. Setting `-querier.query-ingesters-within=0` no longer disables shuffle sharding on the read path. #4287
* [CHANGE] Block upload: `/api/v1/upload/block/{block}/files` endpoint now allows file uploads with no `Content-Length`. #4956
* [CHANGE] Store-gateway: deprecate configuration parameters for chunk pooling, they will be removed in Mimir 2.11. The following options are now also ignored: #4996
  * `-blocks-storage.bucket-store.max-chunk-pool-bytes`
  * `-blocks-storage.bucket-store.chunk-pool-min-bucket-size-bytes`
  * `-blocks-storage.bucket-store.chunk-pool-max-bucket-size-bytes`
* [CHANGE] Store-gateway: remove metrics `cortex_bucket_store_chunk_pool_requested_bytes_total` and `cortex_bucket_store_chunk_pool_returned_bytes_total`. #4996
* [CHANGE] Compactor: change default of `-compactor.partial-block-deletion-delay` to `1d`. This will automatically clean up partial blocks that were a result of failed block upload or deletion. #5026
* [CHANGE] Compactor: the deprecated configuration parameter `-compactor.consistency-delay` has been removed. #5050
* [CHANGE] Store-gateway: the deprecated configuration parameter `-blocks-storage.bucket-store.consistency-delay` has been removed. #5050
* [CHANGE] The configuration parameter `-blocks-storage.bucket-store.bucket-index.enabled` has been deprecated and will be removed in Mimir 2.11. Mimir is running by default with the bucket index enabled since version 2.0, and starting from the version 2.11 it will not be possible to disable it. #5051
* [CHANGE] The configuration parameters `-querier.iterators` and `-query.batch-iterators` have been deprecated and will be removed in Mimir 2.11. Mimir runs by default with `-querier.batch-iterators=true`, and starting from version 2.11 it will not be possible to change this. #5114
* [CHANGE] Compactor: change default of `-compactor.first-level-compaction-wait-period` to 25m. #5128
* [CHANGE] Ruler: changed default of `-ruler.poll-interval` from `1m` to `10m`. Starting from this release, the configured rule groups will also be re-synced each time they're modified calling the ruler configuration API. #5170
* [FEATURE] Query-frontend: add `-query-frontend.log-query-request-headers` to enable logging of request headers in query logs. #5030
* [FEATURE] Store-gateway: add experimental feature to retain lazy-loaded index headers between restarts by eagerly loading them during startup. This is disabled by default and can only be enabled if lazy loading is enabled. To enable this set the following: #5606
  * `-blocks-storage.bucket-store.index-header-lazy-loading-enabled` must be set to true
  * `-blocks-storage.bucket-store.index-header.eager-loading-startup-enabled` must be set to true
* [ENHANCEMENT] Add per-tenant limit `-validation.max-native-histogram-buckets` to be able to ignore native histogram samples that have too many buckets. #4765
* [ENHANCEMENT] Store-gateway: reduce memory usage in some LabelValues calls. #4789
* [ENHANCEMENT] Store-gateway: add a `stage` label to the metric `cortex_bucket_store_series_data_touched`. This label now applies to `data_type="chunks"` and `data_type="series"`. The `stage` label has 2 values: `processed` - the number of series that parsed - and `returned` - the number of series selected from the processed bytes to satisfy the query. #4797 #4830
* [ENHANCEMENT] Distributor: make `__meta_tenant_id` label available in relabeling rules configured via `metric_relabel_configs`. #4725
* [ENHANCEMENT] Compactor: added the configurable limit `compactor.block-upload-max-block-size-bytes` or `compactor_block_upload_max_block_size_bytes` to limit the byte size of uploaded or validated blocks. #4680
* [ENHANCEMENT] Querier: reduce CPU utilisation when shuffle sharding is enabled with large shard sizes. #4851
* [ENHANCEMENT] Packaging: facilitate configuration management by instructing systemd to start mimir with a configuration file. #4810
* [ENHANCEMENT] Store-gateway: reduce memory allocations when looking up postings from cache. #4861 #4869 #4962 #5047
* [ENHANCEMENT] Store-gateway: retain only necessary bytes when reading series from the bucket. #4926
* [ENHANCEMENT] Ingester, store-gateway: clear the shutdown marker after a successful shutdown to enable reusing their persistent volumes in case the ingester or store-gateway is restarted. #4985
* [ENHANCEMENT] Store-gateway, query-frontend: Reduced memory allocations when looking up cached entries from Memcached. #4862
* [ENHANCEMENT] Alertmanager: Add additional template function `queryFromGeneratorURL` returning query URL decoded query from the `GeneratorURL` field of an alert. #4301
* [ENHANCEMENT] Ruler: added experimental ruler storage cache support. The cache should reduce the number of "list objects" API calls issued to the object storage when there are 2+ ruler replicas running in a Mimir cluster. The cache can be configured setting `-ruler-storage.cache.*` CLI flags or their respective YAML config options. #4950 #5054
* [ENHANCEMENT] Store-gateway: added HTTP `/store-gateway/prepare-shutdown` endpoint for gracefully scaling down of store-gateways. A gauge `cortex_store_gateway_prepare_shutdown_requested` has been introduced for tracing this process. #4955
* [ENHANCEMENT] Updated Kuberesolver dependency (github.com/sercand/kuberesolver) from v2.4.0 to v4.0.0 and gRPC dependency (google.golang.org/grpc) from v1.47.0 to v1.53.0. #4922
* [ENHANCEMENT] Introduced new options for logging HTTP request headers: `-server.log-request-headers` enables logging HTTP request headers, `-server.log-request-headers-exclude-list` lists headers which should not be logged. #4922
* [ENHANCEMENT] Block upload: `/api/v1/upload/block/{block}/files` endpoint now disables read and write HTTP timeout, overriding `-server.http-read-timeout` and `-server.http-write-timeout` values. This is done to allow large file uploads to succeed. #4956
* [ENHANCEMENT] Alertmanager: Introduce new metrics from upstream. #4918
  * `cortex_alertmanager_notifications_failed_total` (added `reason` label)
  * `cortex_alertmanager_nflog_maintenance_total`
  * `cortex_alertmanager_nflog_maintenance_errors_total`
  * `cortex_alertmanager_silences_maintenance_total`
  * `cortex_alertmanager_silences_maintenance_errors_total`
* [ENHANCEMENT] Add native histogram support for `cortex_request_duration_seconds` metric family. #4987
* [ENHANCEMENT] Ruler: do not list rule groups in the object storage for disabled tenants. #5004
* [ENHANCEMENT] Query-frontend and querier: add HTTP API endpoint `<prometheus-http-prefix>/api/v1/format_query` to format a PromQL query. #4373
* [ENHANCEMENT] Query-frontend: Add `cortex_query_frontend_regexp_matcher_count` and `cortex_query_frontend_regexp_matcher_optimized_count` metrics to track optimization of regular expression label matchers. #4813
* [ENHANCEMENT] Alertmanager: Add configuration option to enable or disable the deletion of alertmanager state from object storage. This is useful when migrating alertmanager tenants from one cluster to another, because it avoids a condition where the state object is copied but then deleted before the configuration object is copied. #4989
* [ENHANCEMENT] Querier: only use the minimum set of chunks from ingesters when querying, and cancel unnecessary requests to ingesters sooner if we know their results won't be used. #5016
* [ENHANCEMENT] Add `-enable-go-runtime-metrics` flag to expose all go runtime metrics as Prometheus metrics. #5009
* [ENHANCEMENT] Ruler: trigger a synchronization of tenant's rule groups as soon as they change the rules configuration via API. This synchronization is in addition of the periodic syncing done every `-ruler.poll-interval`. The new behavior is enabled by default, but can be disabled with `-ruler.sync-rules-on-changes-enabled=false` (configurable on a per-tenant basis too). If you disable the new behaviour, then you may want to revert `-ruler.poll-interval` to `1m`. #4975 #5053 #5115 #5170
* [ENHANCEMENT] Distributor: Improve invalid tenant shard size error message. #5024
* [ENHANCEMENT] Store-gateway: record index header loading time separately in `cortex_bucket_store_series_request_stage_duration_seconds{stage="load_index_header"}`. Now index header loading will be visible in the "Mimir / Queries" dashboard in the "Series request p99/average latency" panels. #5011 #5062
* [ENHANCEMENT] Querier and ingester: add experimental support for streaming chunks from ingesters to queriers while evaluating queries. This can be enabled with `-querier.prefer-streaming-chunks=true`. #4886 #5078 #5094 #5126
* [ENHANCEMENT] Update Docker base images from `alpine:3.17.3` to `alpine:3.18.0`. #5065
* [ENHANCEMENT] Compactor: reduced the number of "object exists" API calls issued by the compactor to the object storage when syncing block's `meta.json` files. #5063
* [ENHANCEMENT] Distributor: Push request rate limits (`-distributor.request-rate-limit` and `-distributor.request-burst-size`) and their associated YAML configuration are now stable. #5124
* [ENHANCEMENT] Go: updated to 1.20.5. #5185
* [ENHANCEMENT] Update alpine base image to 3.18.2. #5274 #5276
* [BUGFIX] Metadata API: Mimir will now return an empty object when no metadata is available, matching Prometheus. #4782
* [BUGFIX] Store-gateway: add collision detection on expanded postings and individual postings cache keys. #4770
* [BUGFIX] Ruler: Support the `type=alert|record` query parameter for the API endpoint `<prometheus-http-prefix>/api/v1/rules`. #4302
* [BUGFIX] Backend: Check that alertmanager's data-dir doesn't overlap with bucket-sync dir. #4921
* [BUGFIX] Alertmanager: Allow to rate-limit webex, telegram and discord notifications. #4979
* [BUGFIX] Store-gateway: panics when decoding LabelValues responses that contain more than 655360 values. These responses are no longer cached. #5021
* [BUGFIX] Querier: don't leak memory when processing query requests from query-frontends (ie. when the query-scheduler is disabled). #5199

### Documentation

* [ENHANCEMENT] Improve `MimirIngesterReachingTenantsLimit` runbook. #4744 #4752
* [ENHANCEMENT] Add `symbol table size exceeds` case to `MimirCompactorHasNotSuccessfullyRunCompaction` runbook. #4945
* [ENHANCEMENT] Clarify which APIs use query sharding. #4948

### Mixin

* [CHANGE] Alerts: Remove `MimirQuerierHighRefetchRate`. #4980
* [CHANGE] Alerts: Remove `MimirTenantHasPartialBlocks`. This is obsoleted by the changed default of `-compactor.partial-block-deletion-delay` to `1d`, which will auto remediate this alert. #5026
* [ENHANCEMENT] Alertmanager dashboard: display active aggregation groups #4772
* [ENHANCEMENT] Alerts: `MimirIngesterTSDBWALCorrupted` now only fires when there are more than one corrupted WALs in single-zone deployments and when there are more than two zones affected in multi-zone deployments. #4920
* [ENHANCEMENT] Alerts: added labels to duplicated `MimirRolloutStuck` and `MimirCompactorHasNotUploadedBlocks` rules in order to distinguish them. #5023
* [ENHANCEMENT] Dashboards: fix holes in graph for lightly loaded clusters #4915
* [ENHANCEMENT] Dashboards: allow configuring additional services for the Rollout Progress dashboard. #5007
* [ENHANCEMENT] Alerts: do not fire `MimirAllocatingTooMuchMemory` alert for any matching container outside of namespaces where Mimir is running. #5089
* [BUGFIX] Dashboards: show cancelled requests in a different color to successful requests in throughput panels on dashboards. #5039
* [BUGFIX] Dashboards: fix dashboard panels that showed percentages with axes from 0 to 10000%. #5084
* [BUGFIX] Remove dependency on upstream Kubernetes mixin. #4732

### Jsonnet

* [CHANGE] Ruler: changed ruler autoscaling policy, extended scale down period from 60s to 600s. #4786
* [CHANGE] Update to v0.5.0 rollout-operator. #4893
* [CHANGE] Backend: add `alertmanager_args` to `mimir-backend` when running in read-write deployment mode. Remove hardcoded `filesystem` alertmanager storage. This moves alertmanager's data-dir to `/data/alertmanager` by default. #4907 #4921
* [CHANGE] Remove `-pdb` suffix from `PodDisruptionBudget` names. This will create new `PodDisruptionBudget` resources. Make sure to prune the old resources; otherwise, rollouts will be blocked. #5109
* [CHANGE] Query-frontend: enable query sharding for cardinality estimation via `-query-frontend.query-sharding-target-series-per-shard` by default if the results cache is enabled. #5128
* [ENHANCEMENT] Ingester: configure `-blocks-storage.tsdb.head-compaction-interval=15m` to spread TSDB head compaction over a wider time range. #4870
* [ENHANCEMENT] Ingester: configure `-blocks-storage.tsdb.wal-replay-concurrency` to CPU request minus 1. #4864
* [ENHANCEMENT] Compactor: configure `-compactor.first-level-compaction-wait-period` to TSDB head compaction interval plus 10 minutes. #4872
* [ENHANCEMENT] Store-gateway: set `GOMEMLIMIT` to the memory request value. This should reduce the likelihood the store-gateway may go out of memory, at the cost of an higher CPU utilization due to more frequent garbage collections when the memory utilization gets closer or above the configured requested memory. #4971
* [ENHANCEMENT] Store-gateway: dynamically set `GOMAXPROCS` based on the CPU request. This should reduce the likelihood a high load on the store-gateway will slow down the entire Kubernetes node. #5104
* [ENHANCEMENT] Store-gateway: add `store_gateway_lazy_loading_enabled` configuration option which combines disabled lazy-loading and reducing blocks sync concurrency. Reducing blocks sync concurrency improves startup times with disabled lazy loading on HDDs. #5025
* [ENHANCEMENT] Update `rollout-operator` image to `v0.6.0`. #5155
* [BUGFIX] Backend: configure `-ruler.alertmanager-url` to `mimir-backend` when running in read-write deployment mode. #4892
* [ENHANCEMENT] Memcached: don't overwrite upsteam memcached statefulset jsonnet to allow chosing between antiAffinity and topologySpreadConstraints.

### Mimirtool

* [CHANGE] check rules: will fail on duplicate rules when `--strict` is provided. #5035
* [FEATURE] sync/diff can now include/exclude namespaces based on a regular expression using `--namespaces-regex` and `--ignore-namespaces-regex`. #5100
* [ENHANCEMENT] analyze prometheus: allow to specify `-prometheus-http-prefix`. #4966
* [ENHANCEMENT] analyze grafana: allow to specify `--folder-title` to limit dashboards analysis based on their exact folder title. #4973

### Tools

* [CHANGE] copyblocks: copying between Azure Blob Storage buckets is now supported in addition to copying between Google Cloud Storage buckets. As a result, the `--service` flag is now required to be specified (accepted values are `gcs` or `abs`). #4756

## 2.8.0

### Grafana Mimir

* [CHANGE] Ingester: changed experimental CLI flag from `-out-of-order-blocks-external-label-enabled` to `-ingester.out-of-order-blocks-external-label-enabled` #4440
* [CHANGE] Store-gateway: The following metrics have been removed: #4332
  * `cortex_bucket_store_series_get_all_duration_seconds`
  * `cortex_bucket_store_series_merge_duration_seconds`
* [CHANGE] Ingester: changed default value of `-blocks-storage.tsdb.retention-period` from `24h` to `13h`. If you're running Mimir with a custom configuration and you're overriding `-querier.query-store-after` to a value greater than the default `12h` then you should increase `-blocks-storage.tsdb.retention-period` accordingly. #4382
* [CHANGE] Ingester: the configuration parameter `-blocks-storage.tsdb.max-tsdb-opening-concurrency-on-startup` has been deprecated and will be removed in Mimir 2.10. #4445
* [CHANGE] Query-frontend: Cached results now contain timestamp which allows Mimir to check if cached results are still valid based on current TTL configured for tenant. Results cached by previous Mimir version are used until they expire from cache, which can take up to 7 days. If you need to use per-tenant TTL sooner, please flush results cache manually. #4439
* [CHANGE] Ingester: the `cortex_ingester_tsdb_wal_replay_duration_seconds` metrics has been removed. #4465
* [CHANGE] Query-frontend and ruler: use protobuf internal query result payload format by default. This feature is no longer considered experimental. #4557 #4709
* [CHANGE] Ruler: reject creating federated rule groups while tenant federation is disabled. Previously the rule groups would be silently dropped during bucket sync. #4555
* [CHANGE] Compactor: the `/api/v1/upload/block/{block}/finish` endpoint now returns a `429` status code when the compactor has reached the limit specified by `-compactor.max-block-upload-validation-concurrency`. #4598
* [CHANGE] Compactor: when starting a block upload the maximum byte size of the block metadata provided in the request body is now limited to 1 MiB. If this limit is exceeded a `413` status code is returned. #4683
* [CHANGE] Store-gateway: cache key format for expanded postings has changed. This will invalidate the expanded postings in the index cache when deployed. #4667
* [FEATURE] Cache: Introduce experimental support for using Redis for results, chunks, index, and metadata caches. #4371
* [FEATURE] Vault: Introduce experimental integration with Vault to fetch secrets used to configure TLS for clients. Server TLS secrets will still be read from a file. `tls-ca-path`, `tls-cert-path` and `tls-key-path` will denote the path in Vault for the following CLI flags when `-vault.enabled` is true: #4446.
  * `-distributor.ha-tracker.etcd.*`
  * `-distributor.ring.etcd.*`
  * `-distributor.forwarding.grpc-client.*`
  * `-querier.store-gateway-client.*`
  * `-ingester.client.*`
  * `-ingester.ring.etcd.*`
  * `-querier.frontend-client.*`
  * `-query-frontend.grpc-client-config.*`
  * `-query-frontend.results-cache.redis.*`
  * `-blocks-storage.bucket-store.index-cache.redis.*`
  * `-blocks-storage.bucket-store.chunks-cache.redis.*`
  * `-blocks-storage.bucket-store.metadata-cache.redis.*`
  * `-compactor.ring.etcd.*`
  * `-store-gateway.sharding-ring.etcd.*`
  * `-ruler.client.*`
  * `-ruler.alertmanager-client.*`
  * `-ruler.ring.etcd.*`
  * `-ruler.query-frontend.grpc-client-config.*`
  * `-alertmanager.sharding-ring.etcd.*`
  * `-alertmanager.alertmanager-client.*`
  * `-memberlist.*`
  * `-query-scheduler.grpc-client-config.*`
  * `-query-scheduler.ring.etcd.*`
  * `-overrides-exporter.ring.etcd.*`
* [FEATURE] Distributor, ingester, querier, query-frontend, store-gateway: add experimental support for native histograms. Requires that the experimental protobuf query result response format is enabled by `-query-frontend.query-result-response-format=protobuf` on the query frontend. #4286 #4352 #4354 #4376 #4377 #4387 #4396 #4425 #4442 #4494 #4512 #4513 #4526
* [FEATURE] Added `-<prefix>.s3.storage-class` flag to configure the S3 storage class for objects written to S3 buckets. #4300
* [FEATURE] Add `freebsd` to the target OS when generating binaries for a Mimir release. #4654
* [FEATURE] Ingester: Add `prepare-shutdown` endpoint which can be used as part of Kubernetes scale down automations. #4718
* [ENHANCEMENT] Add timezone information to Alpine Docker images. #4583
* [ENHANCEMENT] Ruler: Sync rules when ruler JOINING the ring instead of ACTIVE, In order to reducing missed rule iterations during ruler restarts. #4451
* [ENHANCEMENT] Allow to define service name used for tracing via `JAEGER_SERVICE_NAME` environment variable. #4394
* [ENHANCEMENT] Querier and query-frontend: add experimental, more performant protobuf query result response format enabled with `-query-frontend.query-result-response-format=protobuf`. #4304 #4318 #4375
* [ENHANCEMENT] Compactor: added experimental configuration parameter `-compactor.first-level-compaction-wait-period`, to configure how long the compactor should wait before compacting 1st level blocks (uploaded by ingesters). This configuration option allows to reduce the chances compactor begins compacting blocks before all ingesters have uploaded their blocks to the storage. #4401
* [ENHANCEMENT] Store-gateway: use more efficient chunks fetching and caching. #4255
* [ENHANCEMENT] Query-frontend and ruler: add experimental, more performant protobuf internal query result response format enabled with `-ruler.query-frontend.query-result-response-format=protobuf`. #4331
* [ENHANCEMENT] Ruler: increased tolerance for missed iterations on alerts, reducing the chances of flapping firing alerts during ruler restarts. #4432
* [ENHANCEMENT] Optimized `.*` and `.+` regular expression label matchers. #4432
* [ENHANCEMENT] Optimized regular expression label matchers with alternates (e.g. `a|b|c`). #4647
* [ENHANCEMENT] Added an in-memory cache for regular expression matchers, to avoid parsing and compiling the same expression multiple times when used in recurring queries. #4633
* [ENHANCEMENT] Query-frontend: results cache TTL is now configurable by using `-query-frontend.results-cache-ttl` and `-query-frontend.results-cache-ttl-for-out-of-order-time-window` options. These values can also be specified per tenant. Default values are unchanged (7 days and 10 minutes respectively). #4385
* [ENHANCEMENT] Ingester: added advanced configuration parameter `-blocks-storage.tsdb.wal-replay-concurrency` representing the maximum number of CPUs used during WAL replay. #4445
* [ENHANCEMENT] Ingester: added metrics `cortex_ingester_tsdb_open_duration_seconds_total` to measure the total time it takes to open all existing TSDBs. The time tracked by this metric also includes the TSDBs WAL replay duration. #4465
* [ENHANCEMENT] Store-gateway: use streaming implementation for LabelNames RPC. The batch size for streaming is controlled by `-blocks-storage.bucket-store.batch-series-size`. #4464
* [ENHANCEMENT] Memcached: Add support for TLS or mTLS connections to cache servers. #4535
* [ENHANCEMENT] Compactor: blocks index files are now validated for correctness for blocks uploaded via the TSDB block upload feature. #4503
* [ENHANCEMENT] Compactor: block chunks and segment files are now validated for correctness for blocks uploaded via the TSDB block upload feature. #4549
* [ENHANCEMENT] Ingester: added configuration options to configure the "postings for matchers" cache of each compacted block queried from ingesters: #4561
  * `-blocks-storage.tsdb.block-postings-for-matchers-cache-ttl`
  * `-blocks-storage.tsdb.block-postings-for-matchers-cache-size`
  * `-blocks-storage.tsdb.block-postings-for-matchers-cache-force`
* [ENHANCEMENT] Compactor: validation of blocks uploaded via the TSDB block upload feature is now configurable on a per tenant basis: #4585
  * `-compactor.block-upload-validation-enabled` has been added, `compactor_block_upload_validation_enabled` can be used to override per tenant
  * `-compactor.block-upload.block-validation-enabled` was the previous global flag and has been removed
* [ENHANCEMENT] TSDB Block Upload: block upload validation concurrency can now be limited with `-compactor.max-block-upload-validation-concurrency`. #4598
* [ENHANCEMENT] OTLP: Add support for converting OTel exponential histograms to Prometheus native histograms. The ingestion of native histograms must be enabled, please set `-ingester.native-histograms-ingestion-enabled` to `true`. #4063 #4639
* [ENHANCEMENT] Query-frontend: add metric `cortex_query_fetched_index_bytes_total` to measure TSDB index bytes fetched to execute a query. #4597
* [ENHANCEMENT] Query-frontend: add experimental limit to enforce a max query expression size in bytes via `-query-frontend.max-query-expression-size-bytes` or `max_query_expression_size_bytes`. #4604
* [ENHANCEMENT] Query-tee: improve message logged when comparing responses and one response contains a non-JSON payload. #4588
* [ENHANCEMENT] Distributor: add ability to set per-distributor limits via `distributor_limits` block in runtime configuration in addition to the existing configuration. #4619
* [ENHANCEMENT] Querier: reduce peak memory consumption for queries that touch a large number of chunks. #4625
* [ENHANCEMENT] Query-frontend: added experimental `-query-frontend.query-sharding-max-regexp-size-bytes` limit to query-frontend. When set to a value greater than 0, query-frontend disabled query sharding for any query with a regexp matcher longer than the configured limit. #4632
* [ENHANCEMENT] Store-gateway: include statistics from LabelValues and LabelNames calls in `cortex_bucket_store_series*` metrics. #4673
* [ENHANCEMENT] Query-frontend: improve readability of distributed tracing spans. #4656
* [ENHANCEMENT] Update Docker base images from `alpine:3.17.2` to `alpine:3.17.3`. #4685
* [ENHANCEMENT] Querier: improve performance when shuffle sharding is enabled and the shard size is large. #4711
* [ENHANCEMENT] Ingester: improve performance when Active Series Tracker is in use. #4717
* [ENHANCEMENT] Store-gateway: optionally select `-blocks-storage.bucket-store.series-selection-strategy`, which can limit the impact of large posting lists (when many series share the same label name and value). #4667 #4695 #4698
* [ENHANCEMENT] Querier: Cache the converted float histogram from chunk iterator, hence there is no need to lookup chunk every time to get the converted float histogram. #4684
* [ENHANCEMENT] Ruler: Improve rule upload performance when not enforcing per-tenant rule group limits. #4828
* [ENHANCEMENT] Improved memory limit on the in-memory cache used for regular expression matchers. #4751
* [BUGFIX] Querier: Streaming remote read will now continue to return multiple chunks per frame after the first frame. #4423
* [BUGFIX] Store-gateway: the values for `stage="processed"` for the metrics `cortex_bucket_store_series_data_touched` and  `cortex_bucket_store_series_data_size_touched_bytes` when using fine-grained chunks caching is now reporting the correct values of chunks held in memory. #4449
* [BUGFIX] Compactor: fixed reporting a compaction error when compactor is correctly shut down while populating blocks. #4580
* [BUGFIX] OTLP: Do not drop exemplars of the OTLP Monotonic Sum metric. #4063
* [BUGFIX] Packaging: flag `/etc/default/mimir` and `/etc/sysconfig/mimir` as config to prevent overwrite. #4587
* [BUGFIX] Query-frontend: don't retry queries which error inside PromQL. #4643
* [BUGFIX] Store-gateway & query-frontend: report more consistent statistics for fetched index bytes. #4671
* [BUGFIX] Native histograms: fix how IsFloatHistogram determines if mimirpb.Histogram is a float histogram. #4706
* [BUGFIX] Query-frontend: fix query sharding for native histograms. #4666
* [BUGFIX] Ring status page: fixed the owned tokens percentage value displayed. #4730
* [BUGFIX] Querier: fixed chunk iterator that can return sample with wrong timestamp. #4450
* [BUGFIX] Packaging: fix preremove script preventing upgrades. #4801
* [BUGFIX] Security: updates Go to version 1.20.4 to fix CVE-2023-24539, CVE-2023-24540, CVE-2023-29400. #4903

### Mixin

* [ENHANCEMENT] Queries: Display data touched per sec in bytes instead of number of items. #4492
* [ENHANCEMENT] `_config.job_names.<job>` values can now be arrays of regular expressions in addition to a single string. Strings are still supported and behave as before. #4543
* [ENHANCEMENT] Queries dashboard: remove mention to store-gateway "streaming enabled" in panels because store-gateway only support streaming series since Mimir 2.7. #4569
* [ENHANCEMENT] Ruler: Add panel description for Read QPS panel in Ruler dashboard to explain values when in remote ruler mode. #4675
* [BUGFIX] Ruler dashboard: show data for reads from ingesters. #4543
* [BUGFIX] Pod selector regex for deployments: change `(.*-mimir-)` to `(.*mimir-)`. #4603

### Jsonnet

* [CHANGE] Ruler: changed ruler deployment max surge from `0` to `50%`, and max unavailable from `1` to `0`. #4381
* [CHANGE] Memcached connections parameters `-blocks-storage.bucket-store.index-cache.memcached.max-idle-connections`, `-blocks-storage.bucket-store.chunks-cache.memcached.max-idle-connections` and `-blocks-storage.bucket-store.metadata-cache.memcached.max-idle-connections` settings are now configured based on `max-get-multi-concurrency` and `max-async-concurrency`. #4591
* [CHANGE] Add support to use external Redis as cache. Following are some changes in the jsonnet config: #4386 #4640
  * Renamed `memcached_*_enabled` config options to `cache_*_enabled`
  * Renamed `memcached_*_max_item_size_mb` config options to `cache_*_max_item_size_mb`
  * Added `cache_*_backend` config options
* [CHANGE] Store-gateway StatefulSets with disabled multi-zone deployment are also unregistered from the ring on shutdown. This eliminated resharding during rollouts, at the cost of extra effort during scaling down store-gateways. For more information see [Scaling down store-gateways](https://grafana.com/docs/mimir/v2.7.x/operators-guide/run-production-environment/scaling-out/#scaling-down-store-gateways). #4713
* [CHANGE] Removed `$._config.querier.replicas` and `$._config.queryFrontend.replicas`. If you need to customize the number of querier or query-frontend replicas, and autoscaling is disabled, please set an override as is done for other stateless components (e.g. distributors). #5130
* [ENHANCEMENT] Alertmanager: add `alertmanager_data_disk_size` and  `alertmanager_data_disk_class` configuration options, by default no storage class is set. #4389
* [ENHANCEMENT] Update `rollout-operator` to `v0.4.0`. #4524
* [ENHANCEMENT] Update memcached to `memcached:1.6.19-alpine`. #4581
* [ENHANCEMENT] Add support for mTLS connections to Memcached servers. #4553
* [ENHANCEMENT] Update the `memcached-exporter` to `v0.11.2`. #4570
* [ENHANCEMENT] Autoscaling: Add `autoscaling_query_frontend_memory_target_utilization`, `autoscaling_ruler_query_frontend_memory_target_utilization`, and `autoscaling_ruler_memory_target_utilization` configuration options, for controlling the corresponding autoscaler memory thresholds. Each has a default of 1, i.e. 100%. #4612
* [ENHANCEMENT] Distributor: add ability to set per-distributor limits via `distributor_instance_limits` using runtime configuration. #4627
* [BUGFIX] Add missing query sharding settings for user_24M and user_32M plans. #4374

### Mimirtool

* [ENHANCEMENT] Backfill: mimirtool will now sleep and retry if it receives a 429 response while trying to finish an upload due to validation concurrency limits. #4598
* [ENHANCEMENT] `gauge` panel type is supported now in `mimirtool analyze dashboard`. #4679
* [ENHANCEMENT] Set a `User-Agent` header on requests to Mimir or Prometheus servers. #4700

### Mimir Continuous Test

* [FEATURE] Allow continuous testing of native histograms as well by enabling the flag `-tests.write-read-series-test.histogram-samples-enabled`. The metrics exposed by the tool will now have a new label called `type` with possible values of `float`, `histogram_float_counter`, `histogram_float_gauge`, `histogram_int_counter`, `histogram_int_gauge`, the list of metrics impacted: #4457
  * `mimir_continuous_test_writes_total`
  * `mimir_continuous_test_writes_failed_total`
  * `mimir_continuous_test_queries_total`
  * `mimir_continuous_test_queries_failed_total`
  * `mimir_continuous_test_query_result_checks_total`
  * `mimir_continuous_test_query_result_checks_failed_total`
* [ENHANCEMENT] Added a new metric `mimir_continuous_test_build_info` that reports version information, similar to the existing `cortex_build_info` metric exposed by other Mimir components. #4712
* [ENHANCEMENT] Add coherency for the selected ranges and instants of test queries. #4704

### Query-tee

### Documentation

* [CHANGE] Clarify what deprecation means in the lifecycle of configuration parameters. #4499
* [CHANGE] Update compactor `split-groups` and `split-and-merge-shards` recommendation on component page. #4623
* [FEATURE] Add instructions about how to configure native histograms. #4527
* [ENHANCEMENT] Runbook for MimirCompactorHasNotSuccessfullyRunCompaction extended to include scenario where compaction has fallen behind. #4609
* [ENHANCEMENT] Add explanation for QPS values for reads in remote ruler mode and writes generally, to the Ruler dashboard page. #4629
* [ENHANCEMENT] Expand zone-aware replication page to cover single physical availability zone deployments. #4631
* [FEATURE] Add instructions to use puppet module. #4610
* [FEATURE] Add documentation on how deploy mixin with terraform. #4161

### Tools

* [ENHANCEMENT] tsdb-index: iteration over index is now faster when any equal matcher is supplied. #4515

## 2.7.3

### Grafana Mimir

* [BUGFIX] Security: updates Go to version 1.20.4 to fix CVE-2023-24539, CVE-2023-24540, CVE-2023-29400. #4905

## 2.7.2

### Grafana Mimir

* [BUGFIX] Security: updated Go version to 1.20.3 to fix CVE-2023-24538 #4795

## 2.7.1

**Note**: During the release process, version 2.7.0 was tagged too early, before completing the release checklist and production testing. Release 2.7.1 doesn't include any code changes since 2.7.0, but now has proper release notes, published documentation, and has been fully tested in our production environment.

### Grafana Mimir

* [CHANGE] Ingester: the configuration parameter `-ingester.ring.readiness-check-ring-health` has been deprecated and will be removed in Mimir 2.9. #4422
* [CHANGE] Ruler: changed default value of `-ruler.evaluation-delay-duration` option from 0 to 1m. #4250
* [CHANGE] Querier: Errors with status code `422` coming from the store-gateway are propagated and not converted to the consistency check error anymore. #4100
* [CHANGE] Store-gateway: When a query hits `max_fetched_chunks_per_query` and `max_fetched_series_per_query` limits, an error with the status code `422` is created and returned. #4056
* [CHANGE] Packaging: Migrate FPM packaging solution to NFPM. Rationalize packages dependencies and add package for all binaries. #3911
* [CHANGE] Store-gateway: Deprecate flag `-blocks-storage.bucket-store.chunks-cache.subrange-size` since there's no benefit to changing the default of `16000`. #4135
* [CHANGE] Experimental support for ephemeral storage introduced in Mimir 2.6.0 has been removed. Following options are no longer available: #4252
  * `-blocks-storage.ephemeral-tsdb.*`
  * `-distributor.ephemeral-series-enabled`
  * `-distributor.ephemeral-series-matchers`
  * `-ingester.max-ephemeral-series-per-user`
  * `-ingester.instance-limits.max-ephemeral-series`
Querying with using `{__mimir_storage__="ephemeral"}` selector no longer works. All label values with `ephemeral-` prefix in `reason` label of `cortex_discarded_samples_total` metric are no longer available. Following metrics have been removed:
  * `cortex_ingester_ephemeral_series`
  * `cortex_ingester_ephemeral_series_created_total`
  * `cortex_ingester_ephemeral_series_removed_total`
  * `cortex_ingester_ingested_ephemeral_samples_total`
  * `cortex_ingester_ingested_ephemeral_samples_failures_total`
  * `cortex_ingester_memory_ephemeral_users`
  * `cortex_ingester_queries_ephemeral_total`
  * `cortex_ingester_queried_ephemeral_samples`
  * `cortex_ingester_queried_ephemeral_series`
* [CHANGE] Store-gateway: use mmap-less index-header reader by default and remove mmap-based index header reader. The following flags have changed: #4280
   * `-blocks-storage.bucket-store.index-header.map-populate-enabled` has been removed
   * `-blocks-storage.bucket-store.index-header.stream-reader-enabled` has been removed
   * `-blocks-storage.bucket-store.index-header.stream-reader-max-idle-file-handles` has been renamed to `-blocks-storage.bucket-store.index-header.max-idle-file-handles`, and the corresponding configuration file option has been renamed from `stream_reader_max_idle_file_handles` to `max_idle_file_handles`
* [CHANGE] Store-gateway: the streaming store-gateway is now enabled by default. The new default setting for `-blocks-storage.bucket-store.batch-series-size` is `5000`. #4330
* [CHANGE] Compactor: the configuration parameter `-compactor.consistency-delay` has been deprecated and will be removed in Mimir 2.9. #4409
* [CHANGE] Store-gateway: the configuration parameter `-blocks-storage.bucket-store.consistency-delay` has been deprecated and will be removed in Mimir 2.9. #4409
* [FEATURE] Ruler: added `keep_firing_for` support to alerting rules. #4099
* [FEATURE] Distributor, ingester: ingestion of native histograms. The new per-tenant limit `-ingester.native-histograms-ingestion-enabled` controls whether native histograms are stored or ignored. #4159
* [FEATURE] Query-frontend: Introduce experimental `-query-frontend.query-sharding-target-series-per-shard` to allow query sharding to take into account cardinality of similar requests executed previously. This feature uses the same cache that's used for results caching. #4121 #4177 #4188 #4254
* [ENHANCEMENT] Go: update go to 1.20.1. #4266
* [ENHANCEMENT] Ingester: added `out_of_order_blocks_external_label_enabled` shipper option to label out-of-order blocks before shipping them to cloud storage. #4182 #4297
* [ENHANCEMENT] Ruler: introduced concurrency when loading per-tenant rules configuration. This improvement is expected to speed up the ruler start up time in a Mimir cluster with a large number of tenants. #4258
* [ENHANCEMENT] Compactor: Add `reason` label to `cortex_compactor_runs_failed_total`. The value can be `shutdown` or `error`. #4012
* [ENHANCEMENT] Store-gateway: enforce `max_fetched_series_per_query`. #4056
* [ENHANCEMENT] Query-frontend: Disambiguate logs for failed queries. #4067
* [ENHANCEMENT] Query-frontend: log caller user agent in query stats logs. #4093
* [ENHANCEMENT] Store-gateway: add `data_type` label with values on `cortex_bucket_store_partitioner_extended_ranges_total`, `cortex_bucket_store_partitioner_expanded_ranges_total`, `cortex_bucket_store_partitioner_requested_ranges_total`, `cortex_bucket_store_partitioner_expanded_bytes_total`, `cortex_bucket_store_partitioner_requested_bytes_total` for `postings`, `series`, and `chunks`. #4095
* [ENHANCEMENT] Store-gateway: Reduce memory allocation rate when loading TSDB chunks from Memcached. #4074
* [ENHANCEMENT] Query-frontend: track `cortex_frontend_query_response_codec_duration_seconds` and `cortex_frontend_query_response_codec_payload_bytes` metrics to measure the time taken and bytes read / written while encoding and decoding query result payloads. #4110
* [ENHANCEMENT] Alertmanager: expose additional upstream metrics `cortex_alertmanager_dispatcher_aggregation_groups`, `cortex_alertmanager_dispatcher_alert_processing_duration_seconds`. #4151
* [ENHANCEMENT] Querier and query-frontend: add experimental, more performant protobuf internal query result response format enabled with `-query-frontend.query-result-response-format=protobuf`. #4153
* [ENHANCEMENT] Store-gateway: use more efficient chunks fetching and caching. This should reduce CPU, memory utilization, and receive bandwidth of a store-gateway. Enable with `-blocks-storage.bucket-store.chunks-cache.fine-grained-chunks-caching-enabled=true`. #4163 #4174 #4227
* [ENHANCEMENT] Query-frontend: Wait for in-flight queries to finish before shutting down. #4073 #4170
* [ENHANCEMENT] Store-gateway: added `encode` and `other` stage to `cortex_bucket_store_series_request_stage_duration_seconds` metric. #4179
* [ENHANCEMENT] Ingester: log state of TSDB when shipping or forced compaction can't be done due to unexpected state of TSDB. #4211
* [ENHANCEMENT] Update Docker base images from `alpine:3.17.1` to `alpine:3.17.2`. #4240
* [ENHANCEMENT] Store-gateway: add a `stage` label to the metrics `cortex_bucket_store_series_data_fetched`, `cortex_bucket_store_series_data_size_fetched_bytes`, `cortex_bucket_store_series_data_touched`, `cortex_bucket_store_series_data_size_touched_bytes`. This label only applies to `data_type="chunks"`. For `fetched` metrics with `data_type="chunks"` the `stage` label has 2 values: `fetched` - the chunks or bytes that were fetched from the cache or the object store, `refetched` - the chunks or bytes that had to be refetched from the cache or the object store because their size was underestimated during the first fetch. For `touched` metrics with `data_type="chunks"` the `stage` label has 2 values: `processed` - the chunks or bytes that were read from the fetched chunks or bytes and were processed in memory, `returned` - the chunks or bytes that were selected from the processed bytes to satisfy the query. #4227 #4316
* [ENHANCEMENT] Compactor: improve the partial block check related to `compactor.partial-block-deletion-delay` to potentially issue less requests to object storage. #4246
* [ENHANCEMENT] Memcached: added `-*.memcached.min-idle-connections-headroom-percentage` support to configure the minimum number of idle connections to keep open as a percentage (0-100) of the number of recently used idle connections. This feature is disabled when set to a negative value (default), which means idle connections are kept open indefinitely. #4249
* [ENHANCEMENT] Querier and store-gateway: optimized regular expression label matchers with case insensitive alternate operator. #4340 #4357
* [ENHANCEMENT] Compactor: added the experimental flag `-compactor.block-upload.block-validation-enabled` with the default `true` to configure whether block validation occurs on backfilled blocks. #3411
* [ENHANCEMENT] Ingester: apply a jitter to the first TSDB head compaction interval configured via `-blocks-storage.tsdb.head-compaction-interval`. Subsequent checks will happen at the configured interval. This should help to spread the TSDB head compaction among different ingesters over the configured interval. #4364
* [ENHANCEMENT] Ingester: the maximum accepted value for `-blocks-storage.tsdb.head-compaction-interval` has been increased from 5m to 15m. #4364
* [BUGFIX] Store-gateway: return `Canceled` rather than `Aborted` or `Internal` error when the calling querier cancels a label names or values request, and return `Internal` if processing the request fails for another reason. #4061
* [BUGFIX] Querier: track canceled requests with status code `499` in the metrics instead of `503` or `422`. #4099
* [BUGFIX] Ingester: compact out-of-order data during `/ingester/flush` or when TSDB is idle. #4180
* [BUGFIX] Ingester: conversion of global limits `max-series-per-user`, `max-series-per-metric`, `max-metadata-per-user` and `max-metadata-per-metric` into corresponding local limits now takes into account the number of ingesters in each zone. #4238
* [BUGFIX] Ingester: track `cortex_ingester_memory_series` metric consistently with `cortex_ingester_memory_series_created_total` and `cortex_ingester_memory_series_removed_total`. #4312
* [BUGFIX] Querier: fixed a bug which was incorrectly matching series with regular expression label matchers with begin/end anchors in the middle of the regular expression. #4340

### Mixin

* [CHANGE] Move auto-scaling panel rows down beneath logical network path in Reads and Writes dashboards. #4049
* [CHANGE] Make distributor auto-scaling metric panels show desired number of replicas. #4218
* [CHANGE] Alerts: The alert `MimirMemcachedRequestErrors` has been renamed to `MimirCacheRequestErrors`. #4242
* [ENHANCEMENT] Alerts: Added `MimirAutoscalerKedaFailing` alert firing when a KEDA scaler is failing. #4045
* [ENHANCEMENT] Add auto-scaling panels to ruler dashboard. #4046
* [ENHANCEMENT] Add gateway auto-scaling panels to Reads and Writes dashboards. #4049 #4216
* [ENHANCEMENT] Dashboards: distinguish between label names and label values queries. #4065
* [ENHANCEMENT] Add query-frontend and ruler-query-frontend auto-scaling panels to Reads and Ruler dashboards. #4199
* [BUGFIX] Alerts: Fixed `MimirAutoscalerNotActive` to not fire if scaling metric does not exist, to avoid false positives on scaled objects with 0 min replicas. #4045
* [BUGFIX] Alerts: `MimirCompactorHasNotSuccessfullyRunCompaction` is no longer triggered by frequent compactor restarts. #4012
* [BUGFIX] Tenants dashboard: Correctly show the ruler-query-scheduler queue size. #4152

### Jsonnet

* [CHANGE] Create the `query-frontend-discovery` service only when Mimir is deployed in microservice mode without query-scheduler. #4353
* [CHANGE] Add results cache backend config to `ruler-query-frontend` configuration to allow cache reuse for cardinality-estimation based sharding. #4257
* [ENHANCEMENT] Add support for ruler auto-scaling. #4046
* [ENHANCEMENT] Add optional `weight` param to `newQuerierScaledObject` and `newRulerQuerierScaledObject` to allow running multiple querier deployments on different node types. #4141
* [ENHANCEMENT] Add support for query-frontend and ruler-query-frontend auto-scaling. #4199
* [BUGFIX] Shuffle sharding: when applying user class limits, honor the minimum shard size configured in `$._config.shuffle_sharding.*`. #4363

### Mimirtool

* [FEATURE] Added `keep_firing_for` support to rules configuration. #4099
* [ENHANCEMENT] Add `-tls-insecure-skip-verify` to rules, alertmanager and backfill commands. #4162

### Query-tee

* [CHANGE] Increase default value of `-backend.read-timeout` to 150s, to accommodate default querier and query frontend timeout of 120s. #4262
* [ENHANCEMENT] Log errors that occur while performing requests to compare two endpoints. #4262
* [ENHANCEMENT] When comparing two responses that both contain an error, only consider the comparison failed if the errors differ. Previously, if either response contained an error, the comparison always failed, even if both responses contained the same error. #4262
* [ENHANCEMENT] Include the value of the `X-Scope-OrgID` header when logging a comparison failure. #4262
* [BUGFIX] Parameters (expression, time range etc.) for a query request where the parameters are in the HTTP request body rather than in the URL are now logged correctly when responses differ. #4265

### Documentation

* [ENHANCEMENT] Add guide on alternative migration method for Thanos to Mimir #3554
* [ENHANCEMENT] Restore "Migrate from Cortex" for Jsonnet. #3929
* [ENHANCEMENT] Document migration from microservices to read-write deployment mode. #3951
* [ENHANCEMENT] Do not error when there is nothing to commit as part of a publish #4058
* [ENHANCEMENT] Explain how to run Mimir locally using docker-compose #4079
* [ENHANCEMENT] Docs: use long flag names in runbook commands. #4088
* [ENHANCEMENT] Clarify how ingester replication happens. #4101
* [ENHANCEMENT] Improvements to the Get Started guide. #4315
* [BUGFIX] Added indentation to Azure and SWIFT backend definition. #4263

### Tools

* [ENHANCEMENT] Adapt tsdb-print-chunk for native histograms. #4186
* [ENHANCEMENT] Adapt tsdb-index-health for blocks containing native histograms. #4186
* [ENHANCEMENT] Adapt tsdb-chunks tool to handle native histograms. #4186

## 2.6.2

* [BUGFIX] Security: updates Go to version 1.20.4 to fix CVE-2023-24539, CVE-2023-24540, CVE-2023-29400. #4903

## 2.6.1

### Grafana Mimir

* [BUGFIX] Security: updates Go to version 1.20.3 to fix CVE-2023-24538 #4798

## 2.6.0

### Grafana Mimir

* [CHANGE] Querier: Introduce `-querier.max-partial-query-length` to limit the time range for partial queries at the querier level and deprecate `-store.max-query-length`. #3825 #4017
* [CHANGE] Store-gateway: Remove experimental `-blocks-storage.bucket-store.max-concurrent-reject-over-limit` flag. #3706
* [CHANGE] Ingester: If shipping is enabled block retention will now be relative to the upload time to cloud storage. If shipping is disabled block retention will be relative to the creation time of the block instead of the mintime of the last block created. #3816
* [CHANGE] Query-frontend: Deprecated CLI flag `-query-frontend.align-querier-with-step` has been removed. #3982
* [CHANGE] Alertmanager: added default configuration for `-alertmanager.configs.fallback`. Allows tenants to send alerts without first uploading an Alertmanager configuration. #3541
* [FEATURE] Store-gateway: streaming of series. The store-gateway can now stream results back to the querier instead of buffering them. This is expected to greatly reduce peak memory consumption while keeping latency the same. You can enable this feature by setting `-blocks-storage.bucket-store.batch-series-size` to a value in the high thousands (5000-10000). This is still an experimental feature and is subject to a changing API and instability. #3540 #3546 #3587 #3606 #3611 #3620 #3645 #3355 #3697 #3666 #3687 #3728 #3739 #3751 #3779 #3839
* [FEATURE] Alertmanager: Added support for the Webex receiver. #3758
* [FEATURE] Limits: Added the `-validation.separate-metrics-group-label` flag. This allows further separation of the `cortex_discarded_samples_total` metric by an additional `group` label - which is configured by this flag to be the value of a specific label on an incoming timeseries. Active groups are tracked and inactive groups are cleaned up on a defined interval. The maximum number of groups tracked is controlled by the `-max-separate-metrics-groups-per-user` flag. #3439
* [FEATURE] Overrides-exporter: Added experimental ring support to overrides-exporter via `-overrides-exporter.ring.enabled`. When enabled, the ring is used to establish a leader replica for the export of limit override metrics. #3908 #3953
* [FEATURE] Ephemeral storage (experimental): Mimir can now accept samples into "ephemeral storage". Such samples are available for querying for a short amount of time (`-blocks-storage.ephemeral-tsdb.retention-period`, defaults to 10 minutes), and then removed from memory. To use ephemeral storage, distributor must be configured with `-distributor.ephemeral-series-enabled` option. Series matching `-distributor.ephemeral-series-matchers` will be marked for storing into ephemeral storage in ingesters. Each tenant needs to have ephemeral storage enabled by using `-ingester.max-ephemeral-series-per-user` limit, which defaults to 0 (no ephemeral storage). Ingesters have new `-ingester.instance-limits.max-ephemeral-series` limit for total number of series in ephemeral storage across all tenants. If ingestion of samples into ephemeral storage fails, `cortex_discarded_samples_total` metric will use values prefixed with `ephemeral-` for `reason` label. Querying of ephemeral storage is possible by using `{__mimir_storage__="ephemeral"}` as metric selector. Following new metrics related to ephemeral storage are introduced: #3897 #3922 #3961 #3997 #4004
  * `cortex_ingester_ephemeral_series`
  * `cortex_ingester_ephemeral_series_created_total`
  * `cortex_ingester_ephemeral_series_removed_total`
  * `cortex_ingester_ingested_ephemeral_samples_total`
  * `cortex_ingester_ingested_ephemeral_samples_failures_total`
  * `cortex_ingester_memory_ephemeral_users`
  * `cortex_ingester_queries_ephemeral_total`
  * `cortex_ingester_queried_ephemeral_samples`
  * `cortex_ingester_queried_ephemeral_series`
* [ENHANCEMENT] Added new metric `thanos_shipper_last_successful_upload_time`: Unix timestamp (in seconds) of the last successful TSDB block uploaded to the bucket. #3627
* [ENHANCEMENT] Ruler: Added `-ruler.alertmanager-client.tls-enabled` configuration for alertmanager client. #3432 #3597
* [ENHANCEMENT] Activity tracker logs now have `component=activity-tracker` label. #3556
* [ENHANCEMENT] Distributor: remove labels with empty values #2439
* [ENHANCEMENT] Query-frontend: track query HTTP requests in the Activity Tracker. #3561
* [ENHANCEMENT] Store-gateway: Add experimental alternate implementation of index-header reader that does not use memory mapped files. The index-header reader is expected to improve stability of the store-gateway. You can enable this implementation with the flag `-blocks-storage.bucket-store.index-header.stream-reader-enabled`. #3639 #3691 #3703 #3742 #3785 #3787 #3797
* [ENHANCEMENT] Query-scheduler: add `cortex_query_scheduler_cancelled_requests_total` metric to track the number of requests that are already cancelled when dequeued. #3696
* [ENHANCEMENT] Store-gateway: add `cortex_bucket_store_partitioner_extended_ranges_total` metric to keep track of the ranges that the partitioner decided to overextend and merge in order to save API call to the object storage. #3769
* [ENHANCEMENT] Compactor: Auto-forget unhealthy compactors after ten failed ring heartbeats. #3771
* [ENHANCEMENT] Ruler: change default value of `-ruler.for-grace-period` from `10m` to `2m` and update help text. The new default value reflects how we operate Mimir at Grafana Labs. #3817
* [ENHANCEMENT] Ingester: Added experimental flags to force usage of _postings for matchers cache_. These flags will be removed in the future and it's not recommended to change them. #3823
  * `-blocks-storage.tsdb.head-postings-for-matchers-cache-ttl`
  * `-blocks-storage.tsdb.head-postings-for-matchers-cache-size`
  * `-blocks-storage.tsdb.head-postings-for-matchers-cache-force`
* [ENHANCEMENT] Ingester: Improved series selection performance when some of the matchers do not match any series. #3827
* [ENHANCEMENT] Alertmanager: Add new additional template function `tenantID` returning id of the tenant owning the alert. #3758
* [ENHANCEMENT] Alertmanager: Add additional template function `grafanaExploreURL` returning URL to grafana explore with range query. #3849
* [ENHANCEMENT] Reduce overhead of debug logging when filtered out. #3875
* [ENHANCEMENT] Update Docker base images from `alpine:3.16.2` to `alpine:3.17.1`. #3898
* [ENHANCEMENT] Ingester: Add new `/ingester/tsdb_metrics` endpoint to return tenant-specific TSDB metrics. #3923
* [ENHANCEMENT] Query-frontend: CLI flag `-query-frontend.max-total-query-length` and its associated YAML configuration is now stable. #3882
* [ENHANCEMENT] Ruler: rule groups now support optional and experimental `align_evaluation_time_on_interval` field, which causes all evaluations to happen on interval-aligned timestamp. #4013
* [ENHANCEMENT] Query-scheduler: ring-based service discovery is now stable. #4028
* [ENHANCEMENT] Store-gateway: improved performance of prefix matching on the labels. #4055 #4080
* [BUGFIX] Log the names of services that are not yet running rather than `unsupported value type` when calling `/ready` and some services are not running. #3625
* [BUGFIX] Alertmanager: Fix template spurious deletion with relative data dir. #3604
* [BUGFIX] Security: update prometheus/exporter-toolkit for CVE-2022-46146. #3675
* [BUGFIX] Security: update golang.org/x/net for CVE-2022-41717. #3755
* [BUGFIX] Debian package: Fix post-install, environment file path and user creation. #3720
* [BUGFIX] memberlist: Fix panic during Mimir startup when Mimir receives gossip message before it's ready. #3746
* [BUGFIX] Store-gateway: fix `cortex_bucket_store_partitioner_requested_bytes_total` metric to not double count overlapping ranges. #3769
* [BUGFIX] Update `github.com/thanos-io/objstore` to address issue with Multipart PUT on s3-compatible Object Storage. #3802 #3821
* [BUGFIX] Distributor, Query-scheduler: Make sure ring metrics include a `cortex_` prefix as expected by dashboards. #3809
* [BUGFIX] Querier: canceled requests are no longer reported as "consistency check" failures. #3837 #3927
* [BUGFIX] Distributor: don't panic when `metric_relabel_configs` in overrides contains null element. #3868
* [BUGFIX] Distributor: don't panic when OTLP histograms don't have any buckets. #3853
* [BUGFIX] Ingester, Compactor: fix panic that can occur when compaction fails. #3955
* [BUGFIX] Store-gateway: return `Canceled` rather than `Aborted` error when the calling querier cancels the request. #4007

### Mixin

* [ENHANCEMENT] Alerts: Added `MimirIngesterInstanceHasNoTenants` alert that fires when an ingester replica is not receiving write requests for any tenant. #3681
* [ENHANCEMENT] Alerts: Extended `MimirAllocatingTooMuchMemory` to check read-write deployment containers. #3710
* [ENHANCEMENT] Alerts: Added `MimirAlertmanagerInstanceHasNoTenants` alert that fires when an alertmanager instance ows no tenants. #3826
* [ENHANCEMENT] Alerts: Added `MimirRulerInstanceHasNoRuleGroups` alert that fires when a ruler replica is not assigned any rule group to evaluate. #3723
* [ENHANCEMENT] Support for baremetal deployment for alerts and scaling recording rules. #3719
* [ENHANCEMENT] Dashboards: querier autoscaling now supports multiple scaled objects (configurable via `$._config.autoscale.querier.hpa_name`). #3962
* [BUGFIX] Alerts: Fixed `MimirIngesterRestarts` alert when Mimir is deployed in read-write mode. #3716
* [BUGFIX] Alerts: Fixed `MimirIngesterHasNotShippedBlocks` and `MimirIngesterHasNotShippedBlocksSinceStart` alerts for when Mimir is deployed in read-write or monolithic modes and updated them to use new `thanos_shipper_last_successful_upload_time` metric. #3627
* [BUGFIX] Alerts: Fixed `MimirMemoryMapAreasTooHigh` alert when Mimir is deployed in read-write mode. #3626
* [BUGFIX] Alerts: Fixed `MimirCompactorSkippedBlocksWithOutOfOrderChunks` matching on non-existent label. #3628
* [BUGFIX] Dashboards: Fix `Rollout Progress` dashboard incorrectly using Gateway metrics when Gateway was not enabled. #3709
* [BUGFIX] Tenants dashboard: Make it compatible with all deployment types. #3754
* [BUGFIX] Alerts: Fixed `MimirCompactorHasNotUploadedBlocks` to not fire if compactor has nothing to do. #3793
* [BUGFIX] Alerts: Fixed `MimirAutoscalerNotActive` to not fire if scaling metric is 0, to avoid false positives on scaled objects with 0 min replicas. #3999

### Jsonnet

* [CHANGE] Replaced the deprecated `policy/v1beta1` with `policy/v1` when configuring a PodDisruptionBudget for read-write deployment mode. #3811
* [CHANGE] Removed `-server.http-write-timeout` default option value from querier and query-frontend, as it defaults to a higher value in the code now, and cannot be lower than `-querier.timeout`. #3836
* [CHANGE] Replaced `-store.max-query-length` with `-query-frontend.max-total-query-length` in the query-frontend config. #3879
* [CHANGE] Changed default `mimir_backend_data_disk_size` from `100Gi` to `250Gi`. #3894
* [ENHANCEMENT] Update `rollout-operator` to `v0.2.0`. #3624
* [ENHANCEMENT] Add `user_24M` and `user_32M` classes to operations config. #3367
* [ENHANCEMENT] Update memcached image from `memcached:1.6.16-alpine` to `memcached:1.6.17-alpine`. #3914
* [ENHANCEMENT] Allow configuring the ring for overrides-exporter. #3995
* [BUGFIX] Apply ingesters and store-gateways per-zone CLI flags overrides to read-write deployment mode too. #3766
* [BUGFIX] Apply overrides-exporter CLI flags to mimir-backend when running Mimir in read-write deployment mode. #3790
* [BUGFIX] Fixed `mimir-write` and `mimir-read` Kubernetes service to correctly balance requests among pods. #3855 #3864 #3906
* [BUGFIX] Fixed `ruler-query-frontend` and `mimir-read` gRPC server configuration to force clients to periodically re-resolve the backend addresses. #3862
* [BUGFIX] Fixed `mimir-read` CLI flags to ensure query-frontend configuration takes precedence over querier configuration. #3877

### Mimirtool

* [ENHANCEMENT] Update `mimirtool config convert` to work with Mimir 2.4, 2.5, 2.6 changes. #3952
* [ENHANCEMENT] Mimirtool is now available to install through Homebrew with `brew install mimirtool`. #3776
* [ENHANCEMENT] Added `--concurrency` to `mimirtool rules sync` command. #3996
* [BUGFIX] Fix summary output from `mimirtool rules sync` to display correct number of groups created and updated. #3918

### Documentation

* [BUGFIX] Querier: Remove assertion that the `-querier.max-concurrent` flag must also be set for the query-frontend. #3678
* [ENHANCEMENT] Update migration from cortex documentation. #3662
* [ENHANCEMENT] Query-scheduler: documented how to migrate from DNS-based to ring-based service discovery. #4028

### Tools

## 2.5.0

### Grafana Mimir

* [CHANGE] Flag `-azure.msi-resource` is now ignored, and will be removed in Mimir 2.7. This setting is now made automatically by Azure. #2682
* [CHANGE] Experimental flag `-blocks-storage.tsdb.out-of-order-capacity-min` has been removed. #3261
* [CHANGE] Distributor: Wrap errors from pushing to ingesters with useful context, for example clarifying timeouts. #3307
* [CHANGE] The default value of `-server.http-write-timeout` has changed from 30s to 2m. #3346
* [CHANGE] Reduce period of health checks in connection pools for querier->store-gateway, ruler->ruler, and alertmanager->alertmanager clients to 10s. This reduces the time to fail a gRPC call when the remote stops responding. #3168
* [CHANGE] Hide TSDB block ranges period config from doc and mark it experimental. #3518
* [FEATURE] Alertmanager: added Discord support. #3309
* [ENHANCEMENT] Added `-server.tls-min-version` and `-server.tls-cipher-suites` flags to configure cipher suites and min TLS version supported by HTTP and gRPC servers. #2898
* [ENHANCEMENT] Distributor: Add age filter to forwarding functionality, to not forward samples which are older than defined duration. If such samples are not ingested, `cortex_discarded_samples_total{reason="forwarded-sample-too-old"}` is increased. #3049 #3113
* [ENHANCEMENT] Store-gateway: Reduce memory allocation when generating ids in index cache. #3179
* [ENHANCEMENT] Query-frontend: truncate queries based on the configured creation grace period (`--validation.create-grace-period`) to avoid querying too far into the future. #3172
* [ENHANCEMENT] Ingester: Reduce activity tracker memory allocation. #3203
* [ENHANCEMENT] Query-frontend: Log more detailed information in the case of a failed query. #3190
* [ENHANCEMENT] Added `-usage-stats.installation-mode` configuration to track the installation mode via the anonymous usage statistics. #3244
* [ENHANCEMENT] Compactor: Add new `cortex_compactor_block_max_time_delta_seconds` histogram for detecting if compaction of blocks is lagging behind. #3240 #3429
* [ENHANCEMENT] Ingester: reduced the memory footprint of active series custom trackers. #2568
* [ENHANCEMENT] Distributor: Include `X-Scope-OrgId` header in requests forwarded to configured forwarding endpoint. #3283 #3385
* [ENHANCEMENT] Alertmanager: reduced memory utilization in Mimir clusters with a large number of tenants. #3309
* [ENHANCEMENT] Add experimental flag `-shutdown-delay` to allow components to wait after receiving SIGTERM and before stopping. In this time the component returns 503 from /ready endpoint. #3298
* [ENHANCEMENT] Go: update to go 1.19.3. #3371
* [ENHANCEMENT] Alerts: added `RulerRemoteEvaluationFailing` alert, firing when communication between ruler and frontend fails in remote operational mode. #3177 #3389
* [ENHANCEMENT] Clarify which S3 signature versions are supported in the error "unsupported signature version". #3376
* [ENHANCEMENT] Store-gateway: improved index header reading performance. #3393 #3397 #3436
* [ENHANCEMENT] Store-gateway: improved performance of series matching. #3391
* [ENHANCEMENT] Move the validation of incoming series before the distributor's forwarding functionality, so that we don't forward invalid series. #3386 #3458
* [ENHANCEMENT] S3 bucket configuration now validates that the endpoint does not have the bucket name prefix. #3414
* [ENHANCEMENT] Query-frontend: added "fetched index bytes" to query statistics, so that the statistics contain the total bytes read by store-gateways from TSDB block indexes. #3206
* [ENHANCEMENT] Distributor: push wrapper should only receive unforwarded samples. #2980
* [ENHANCEMENT] Added `/api/v1/status/config` and `/api/v1/status/flags` APIs to maintain compatibility with prometheus. #3596 #3983
* [BUGFIX] Flusher: Add `Overrides` as a dependency to prevent panics when starting with `-target=flusher`. #3151
* [BUGFIX] Updated `golang.org/x/text` dependency to fix CVE-2022-32149. #3285
* [BUGFIX] Query-frontend: properly close gRPC streams to the query-scheduler to stop memory and goroutines leak. #3302
* [BUGFIX] Ruler: persist evaluation delay configured in the rulegroup. #3392
* [BUGFIX] Ring status pages: show 100% ownership as "100%", not "1e+02%". #3435
* [BUGFIX] Fix panics in OTLP ingest path when parse errors exist. #3538

### Mixin

* [CHANGE] Alerts: Change `MimirSchedulerQueriesStuck` `for` time to 7 minutes to account for the time it takes for HPA to scale up. #3223
* [CHANGE] Dashboards: Removed the `Querier > Stages` panel from the `Mimir / Queries` dashboard. #3311
* [CHANGE] Configuration: The format of the `autoscaling` section of the configuration has changed to support more components. #3378
  * Instead of specific config variables for each component, they are listed in a dictionary. For example, `autoscaling.querier_enabled` becomes `autoscaling.querier.enabled`.
* [FEATURE] Dashboards: Added "Mimir / Overview resources" dashboard, providing an high level view over a Mimir cluster resources utilization. #3481
* [FEATURE] Dashboards: Added "Mimir / Overview networking" dashboard, providing an high level view over a Mimir cluster network bandwidth, inflight requests and TCP connections. #3487
* [FEATURE] Compile baremetal mixin along k8s mixin. #3162 #3514
* [ENHANCEMENT] Alerts: Add MimirRingMembersMismatch firing when a component does not have the expected number of running jobs. #2404
* [ENHANCEMENT] Dashboards: Add optional row about the Distributor's metric forwarding feature to the `Mimir / Writes` dashboard. #3182 #3394 #3394 #3461
* [ENHANCEMENT] Dashboards: Remove the "Instance Mapper" row from the "Alertmanager Resources Dashboard". This is a Grafana Cloud specific service and not relevant for external users. #3152
* [ENHANCEMENT] Dashboards: Add "remote read", "metadata", and "exemplar" queries to "Mimir / Overview" dashboard. #3245
* [ENHANCEMENT] Dashboards: Use non-red colors for non-error series in the "Mimir / Overview" dashboard. #3246
* [ENHANCEMENT] Dashboards: Add support to multi-zone deployments for the experimental read-write deployment mode. #3256
* [ENHANCEMENT] Dashboards: If enabled, add new row to the `Mimir / Writes` for distributor autoscaling metrics. #3378
* [ENHANCEMENT] Dashboards: Add read path insights row to the "Mimir / Tenants" dashboard. #3326
* [ENHANCEMENT] Alerts: Add runbook urls for alerts. #3452
* [ENHANCEMENT] Configuration: Make it possible to configure namespace label, job label, and job prefix. #3482
* [ENHANCEMENT] Dashboards: improved resources and networking dashboards to work with read-write deployment mode too. #3497 #3504 #3519 #3531
* [ENHANCEMENT] Alerts: Added "MimirDistributorForwardingErrorRate" alert, which fires on high error rates in the distributor’s forwarding feature. #3200
* [ENHANCEMENT] Improve phrasing in Overview dashboard. #3488
* [BUGFIX] Dashboards: Fix legend showing `persistentvolumeclaim` when using `deployment_type=baremetal` for `Disk space utilization` panels. #3173 #3184
* [BUGFIX] Alerts: Fixed `MimirGossipMembersMismatch` alert when Mimir is deployed in read-write mode. #3489
* [BUGFIX] Dashboards: Remove "Inflight requests" from object store panels because the panel is not tracking the inflight requests to object storage. #3521

### Jsonnet

* [CHANGE] Replaced the deprecated `policy/v1beta1` with `policy/v1` when configuring a PodDisruptionBudget. #3284
* [CHANGE] [Common storage configuration](https://grafana.com/docs/mimir/v2.3.x/operators-guide/configure/configure-object-storage-backend/#common-configuration) is now used to configure object storage in all components. This is a breaking change in terms of Jsonnet manifests and also a CLI flag update for components that use object storage, so it will require a rollout of those components. The changes include: #3257
  * `blocks_storage_backend` was renamed to `storage_backend` and is now used as the common storage backend for all components.
    * So were the related `blocks_storage_azure_account_(name|key)` and `blocks_storage_s3_endpoint` configurations.
  * `storage_s3_endpoint` is now rendered by default using the `aws_region` configuration instead of a hardcoded `us-east-1`.
  * `ruler_client_type` and `alertmanager_client_type` were renamed to `ruler_storage_backend` and `alertmanager_storage_backend` respectively, and their corresponding CLI flags won't be rendered unless explicitly set to a value different from the one in `storage_backend` (like `local`).
  * `alertmanager_s3_bucket_name`, `alertmanager_gcs_bucket_name` and `alertmanager_azure_container_name` have been removed, and replaced by a single `alertmanager_storage_bucket_name` configuration used for all object storages.
  * `genericBlocksStorageConfig` configuration object was removed, and so any extensions to it will be now ignored. Use `blockStorageConfig` instead.
  * `rulerClientConfig` and `alertmanagerStorageClientConfig` configuration objects were renamed to `rulerStorageConfig` and `alertmanagerStorageConfig` respectively, and so any extensions to their previous names will be now ignored. Use the new names instead.
  * The CLI flags `*.s3.region` are no longer rendered as they are optional and the region can be inferred by Mimir by performing an initial API call to the endpoint.
  * The migration to this change should usually consist of:
    * Renaming `blocks_storage_backend` key to `storage_backend`.
    * For Azure/S3:
      * Renaming `blocks_storage_(azure|s3)_*` configurations to `storage_(azure|s3)_*`.
      * If `ruler_storage_(azure|s3)_*` and `alertmanager_storage_(azure|s3)_*` keys were different from the `block_storage_*` ones, they should be now provided using CLI flags, see [configuration reference](https://grafana.com/docs/mimir/v2.3.x/operators-guide/configure/reference-configuration-parameters/) for more details.
    * Removing `ruler_client_type` and `alertmanager_client_type` if their value match the `storage_backend`, or renaming them to their new names otherwise.
    * Reviewing any possible extensions to `genericBlocksStorageConfig`, `rulerClientConfig` and `alertmanagerStorageClientConfig` and moving them to the corresponding new options.
    * Renaming the alertmanager's bucket name configuration from provider-specific to the new `alertmanager_storage_bucket_name` key.
* [CHANGE] The `overrides-exporter.libsonnet` file is now always imported. The overrides-exporter can be enabled in jsonnet setting the following: #3379
  ```jsonnet
  {
    _config+:: {
      overrides_exporter_enabled: true,
    }
  }
  ```
* [FEATURE] Added support for experimental read-write deployment mode. Enabling the read-write deployment mode on a existing Mimir cluster is a destructive operation, because the cluster will be re-created. If you're creating a new Mimir cluster, you can deploy it in read-write mode adding the following configuration: #3379 #3475 #3405
  ```jsonnet
  {
    _config+:: {
      deployment_mode: 'read-write',

      // See operations/mimir/read-write-deployment.libsonnet for more configuration options.
      mimir_write_replicas: 3,
      mimir_read_replicas: 2,
      mimir_backend_replicas: 3,
    }
  }
  ```
* [ENHANCEMENT] Add autoscaling support to the `mimir-read` component when running the read-write-deployment model. #3419
* [ENHANCEMENT] Added `$._config.usageStatsConfig` to track the installation mode via the anonymous usage statistics. #3294
* [ENHANCEMENT] The query-tee node port (`$._config.query_tee_node_port`) is now optional. #3272
* [ENHANCEMENT] Add support for autoscaling distributors. #3378
* [ENHANCEMENT] Make auto-scaling logic ensure integer KEDA thresholds. #3512
* [BUGFIX] Fixed query-scheduler ring configuration for dedicated ruler's queries and query-frontends. #3237 #3239
* [BUGFIX] Jsonnet: Fix auto-scaling so that ruler-querier CPU threshold is a string-encoded integer millicores value. #3520

### Mimirtool

* [FEATURE] Added `mimirtool alertmanager verify` command to validate configuration without uploading. #3440
* [ENHANCEMENT] Added `mimirtool rules delete-namespace` command to delete all of the rule groups in a namespace including the namespace itself. #3136
* [ENHANCEMENT] Refactor `mimirtool analyze prometheus`: add concurrency and resiliency #3349
  * Add `--concurrency` flag. Default: number of logical CPUs
* [BUGFIX] `--log.level=debug` now correctly prints the response from the remote endpoint when a request fails. #3180

### Documentation

* [ENHANCEMENT] Documented how to configure HA deduplication using Consul in a Mimir Helm deployment. #2972
* [ENHANCEMENT] Improve `MimirQuerierAutoscalerNotActive` runbook. #3186
* [ENHANCEMENT] Improve `MimirSchedulerQueriesStuck` runbook to reflect debug steps with querier auto-scaling enabled. #3223
* [ENHANCEMENT] Use imperative for docs titles. #3178 #3332 #3343
* [ENHANCEMENT] Docs: mention gRPC compression in "Production tips". #3201
* [ENHANCEMENT] Update ADOPTERS.md. #3224 #3225
* [ENHANCEMENT] Add a note for jsonnet deploying. #3213
* [ENHANCEMENT] out-of-order runbook update with use case. #3253
* [ENHANCEMENT] Fixed TSDB retention mentioned in the "Recover source blocks from ingesters" runbook. #3280
* [ENHANCEMENT] Run Grafana Mimir in production using the Helm chart. #3072
* [ENHANCEMENT] Use common configuration in the tutorial. #3282
* [ENHANCEMENT] Updated detailed steps for migrating blocks from Thanos to Mimir. #3290
* [ENHANCEMENT] Add scheme to DNS service discovery docs. #3450
* [BUGFIX] Remove reference to file that no longer exists in contributing guide. #3404
* [BUGFIX] Fix some minor typos in the contributing guide and on the runbooks page. #3418
* [BUGFIX] Fix small typos in API reference. #3526
* [BUGFIX] Fixed TSDB retention mentioned in the "Recover source blocks from ingesters" runbook. #3278
* [BUGFIX] Fixed configuration example in the "Configuring the Grafana Mimir query-frontend to work with Prometheus" guide. #3374

### Tools

* [FEATURE] Add `copyblocks` tool, to copy Mimir blocks between two GCS buckets. #3264
* [ENHANCEMENT] copyblocks: copy no-compact global markers and optimize min time filter check. #3268
* [ENHANCEMENT] Mimir rules GitHub action: Added the ability to change default value of `label` when running `prepare` command. #3236
* [BUGFIX] Mimir rules Github action: Fix single line output. #3421

## 2.4.0

### Grafana Mimir

* [CHANGE] Distributor: change the default value of `-distributor.remote-timeout` to `2s` from `20s` and `-distributor.forwarding.request-timeout` to `2s` from `10s` to improve distributor resource usage when ingesters crash. #2728 #2912
* [CHANGE] Anonymous usage statistics tracking: added the `-ingester.ring.store` value. #2981
* [CHANGE] Series metadata `HELP` that is longer than `-validation.max-metadata-length` is now truncated silently, instead of being dropped with a 400 status code. #2993
* [CHANGE] Ingester: changed default setting for `-ingester.ring.readiness-check-ring-health` from `true` to `false`. #2953
* [CHANGE] Anonymous usage statistics tracking has been enabled by default, to help Mimir maintainers make better decisions to support the open source community. #2939 #3034
* [CHANGE] Anonymous usage statistics tracking: added the minimum and maximum value of `-ingester.out-of-order-time-window`. #2940
* [CHANGE] The default hash ring heartbeat period for distributors, ingesters, rulers and compactors has been increased from `5s` to `15s`. Now the default heartbeat period for all Mimir hash rings is `15s`. #3033
* [CHANGE] Reduce the default TSDB head compaction concurrency (`-blocks-storage.tsdb.head-compaction-concurrency`) from 5 to 1, in order to reduce CPU spikes. #3093
* [CHANGE] Ruler: the ruler's [remote evaluation mode](https://grafana.com/docs/mimir/latest/operators-guide/architecture/components/ruler/#remote) (`-ruler.query-frontend.address`) is now stable. #3109
* [CHANGE] Limits: removed the deprecated YAML configuration option `active_series_custom_trackers_config`. Please use `active_series_custom_trackers` instead. #3110
* [CHANGE] Ingester: removed the deprecated configuration option `-ingester.ring.join-after`. #3111
* [CHANGE] Querier: removed the deprecated configuration option `-querier.shuffle-sharding-ingesters-lookback-period`. The value of `-querier.query-ingesters-within` is now used internally for shuffle sharding lookback, while you can use `-querier.shuffle-sharding-ingesters-enabled` to enable or disable shuffle sharding on the read path. #3111
* [CHANGE] Memberlist: cluster label verification feature (`-memberlist.cluster-label` and `-memberlist.cluster-label-verification-disabled`) is now marked as stable. #3108
* [CHANGE] Distributor: only single per-tenant forwarding endpoint can be configured now. Support for per-rule endpoint has been removed. #3095
* [FEATURE] Query-scheduler: added an experimental ring-based service discovery support for the query-scheduler. Refer to [query-scheduler configuration](https://grafana.com/docs/mimir/next/operators-guide/architecture/components/query-scheduler/#configuration) for more information. #2957
* [FEATURE] Introduced the experimental endpoint `/api/v1/user_limits` exposed by all components that load runtime configuration. This endpoint exposes realtime limits for the authenticated tenant, in JSON format. #2864 #3017
* [FEATURE] Query-scheduler: added the experimental configuration option `-query-scheduler.max-used-instances` to restrict the number of query-schedulers effectively used regardless how many replicas are running. This feature can be useful when using the experimental read-write deployment mode. #3005
* [ENHANCEMENT] Go: updated to go 1.19.2. #2637 #3127 #3129
* [ENHANCEMENT] Runtime config: don't unmarshal runtime configuration files if they haven't changed. This can save a bit of CPU and memory on every component using runtime config. #2954
* [ENHANCEMENT] Query-frontend: Add `cortex_frontend_query_result_cache_skipped_total` and `cortex_frontend_query_result_cache_attempted_total` metrics to track the reason why query results are not cached. #2855
* [ENHANCEMENT] Distributor: pool more connections per host when forwarding request. Mark requests as idempotent so they can be retried under some conditions. #2968
* [ENHANCEMENT] Distributor: failure to send request to forwarding target now also increments `cortex_distributor_forward_errors_total`, with `status_code="failed"`. #2968
* [ENHANCEMENT] Distributor: added support forwarding push requests via gRPC, using `httpgrpc` messages from weaveworks/common library. #2996
* [ENHANCEMENT] Query-frontend / Querier: increase internal backoff period used to retry connections to query-frontend / query-scheduler. #3011
* [ENHANCEMENT] Querier: do not log "error processing requests from scheduler" when the query-scheduler is shutting down. #3012
* [ENHANCEMENT] Query-frontend: query sharding process is now time-bounded and it is cancelled if the request is aborted. #3028
* [ENHANCEMENT] Query-frontend: improved Prometheus response JSON encoding performance. #2450
* [ENHANCEMENT] TLS: added configuration parameters to configure the client's TLS cipher suites and minimum version. The following new CLI flags have been added: #3070
  * `-alertmanager.alertmanager-client.tls-cipher-suites`
  * `-alertmanager.alertmanager-client.tls-min-version`
  * `-alertmanager.sharding-ring.etcd.tls-cipher-suites`
  * `-alertmanager.sharding-ring.etcd.tls-min-version`
  * `-compactor.ring.etcd.tls-cipher-suites`
  * `-compactor.ring.etcd.tls-min-version`
  * `-distributor.forwarding.grpc-client.tls-cipher-suites`
  * `-distributor.forwarding.grpc-client.tls-min-version`
  * `-distributor.ha-tracker.etcd.tls-cipher-suites`
  * `-distributor.ha-tracker.etcd.tls-min-version`
  * `-distributor.ring.etcd.tls-cipher-suites`
  * `-distributor.ring.etcd.tls-min-version`
  * `-ingester.client.tls-cipher-suites`
  * `-ingester.client.tls-min-version`
  * `-ingester.ring.etcd.tls-cipher-suites`
  * `-ingester.ring.etcd.tls-min-version`
  * `-memberlist.tls-cipher-suites`
  * `-memberlist.tls-min-version`
  * `-querier.frontend-client.tls-cipher-suites`
  * `-querier.frontend-client.tls-min-version`
  * `-querier.store-gateway-client.tls-cipher-suites`
  * `-querier.store-gateway-client.tls-min-version`
  * `-query-frontend.grpc-client-config.tls-cipher-suites`
  * `-query-frontend.grpc-client-config.tls-min-version`
  * `-query-scheduler.grpc-client-config.tls-cipher-suites`
  * `-query-scheduler.grpc-client-config.tls-min-version`
  * `-query-scheduler.ring.etcd.tls-cipher-suites`
  * `-query-scheduler.ring.etcd.tls-min-version`
  * `-ruler.alertmanager-client.tls-cipher-suites`
  * `-ruler.alertmanager-client.tls-min-version`
  * `-ruler.client.tls-cipher-suites`
  * `-ruler.client.tls-min-version`
  * `-ruler.query-frontend.grpc-client-config.tls-cipher-suites`
  * `-ruler.query-frontend.grpc-client-config.tls-min-version`
  * `-ruler.ring.etcd.tls-cipher-suites`
  * `-ruler.ring.etcd.tls-min-version`
  * `-store-gateway.sharding-ring.etcd.tls-cipher-suites`
  * `-store-gateway.sharding-ring.etcd.tls-min-version`
* [ENHANCEMENT] Store-gateway: Add `-blocks-storage.bucket-store.max-concurrent-reject-over-limit` option to allow requests that exceed the max number of inflight object storage requests to be rejected. #2999
* [ENHANCEMENT] Query-frontend: allow setting a separate limit on the total (before splitting/sharding) query length of range queries with the new experimental `-query-frontend.max-total-query-length` flag, which defaults to `-store.max-query-length` if unset or set to 0. #3058
* [ENHANCEMENT] Query-frontend: Lower TTL for cache entries overlapping the out-of-order samples ingestion window (re-using `-ingester.out-of-order-allowance` from ingesters). #2935
* [ENHANCEMENT] Ruler: added support to forcefully disable recording and/or alerting rules evaluation. The following new configuration options have been introduced, which can be overridden on a per-tenant basis in the runtime configuration: #3088
  * `-ruler.recording-rules-evaluation-enabled`
  * `-ruler.alerting-rules-evaluation-enabled`
* [ENHANCEMENT] Distributor: Improved error messages reported when the distributor fails to remote write to ingesters. #3055
* [ENHANCEMENT] Improved tracing spans tracked by distributors, ingesters and store-gateways. #2879 #3099 #3089
* [ENHANCEMENT] Ingester: improved the performance of label value cardinality endpoint. #3044
* [ENHANCEMENT] Ruler: use backoff retry on remote evaluation #3098
* [ENHANCEMENT] Query-frontend: Include multiple tenant IDs in query logs when present instead of dropping them. #3125
* [ENHANCEMENT] Query-frontend: truncate queries based on the configured blocks retention period (`-compactor.blocks-retention-period`) to avoid querying past this period. #3134
* [ENHANCEMENT] Alertmanager: reduced memory utilization in Mimir clusters with a large number of tenants. #3143
* [ENHANCEMENT] Store-gateway: added extra span logging to improve observability. #3131
* [ENHANCEMENT] Compactor: cleaning up different tenants' old blocks and updating bucket indexes is now more independent. This prevents a single tenant from delaying cleanup for other tenants. #2631
* [ENHANCEMENT] Distributor: request rate, ingestion rate, and inflight requests limits are now enforced before reading and parsing the body of the request. This makes the distributor more resilient against a burst of requests over those limit. #2419
* [BUGFIX] Querier: Fix 400 response while handling streaming remote read. #2963
* [BUGFIX] Fix a bug causing query-frontend, query-scheduler, and querier not failing if one of their internal components fail. #2978
* [BUGFIX] Querier: re-balance the querier worker connections when a query-frontend or query-scheduler is terminated. #3005
* [BUGFIX] Distributor: Now returns the quorum error from ingesters. For example, with replication_factor=3, two HTTP 400 errors and one HTTP 500 error, now the distributor will always return HTTP 400. Previously the behaviour was to return the error which the distributor first received. #2979
* [BUGFIX] Ruler: fix panic when ruler.external_url is explicitly set to an empty string ("") in YAML. #2915
* [BUGFIX] Alertmanager: Fix support for the Telegram API URL in the global settings. #3097
* [BUGFIX] Alertmanager: Fix parsing of label matchers without label value in the API used to retrieve alerts. #3097
* [BUGFIX] Ruler: Fix not restoring alert state for rule groups when other ruler replicas shut down. #3156
* [BUGFIX] Updated `golang.org/x/net` dependency to fix CVE-2022-27664. #3124
* [BUGFIX] Fix distributor from returning a `500` status code when a `400` was received from the ingester. #3211
* [BUGFIX] Fix incorrect OS value set in Mimir v2.3.* RPM packages. #3221

### Mixin

* [CHANGE] Alerts: MimirQuerierAutoscalerNotActive is now critical and fires after 1h instead of 15m. #2958
* [FEATURE] Dashboards: Added "Mimir / Overview" dashboards, providing an high level view over a Mimir cluster. #3122 #3147 #3155
* [ENHANCEMENT] Dashboards: Updated the "Writes" and "Rollout progress" dashboards to account for samples ingested via the new OTLP ingestion endpoint. #2919 #2938
* [ENHANCEMENT] Dashboards: Include per-tenant request rate in "Tenants" dashboard. #2874
* [ENHANCEMENT] Dashboards: Include inflight object store requests in "Reads" dashboard. #2914
* [ENHANCEMENT] Dashboards: Make queries used to find job, cluster and namespace for dropdown menus configurable. #2893
* [ENHANCEMENT] Dashboards: Include rate of label and series queries in "Reads" dashboard. #3065 #3074
* [ENHANCEMENT] Dashboards: Fix legend showing on per-pod panels. #2944
* [ENHANCEMENT] Dashboards: Use the "req/s" unit on panels showing the requests rate. #3118
* [ENHANCEMENT] Dashboards: Use a consistent color across dashboards for the error rate. #3154

### Jsonnet

* [FEATURE] Added support for query-scheduler ring-based service discovery. #3128
* [ENHANCEMENT] Querier autoscaling is now slower on scale downs: scale down 10% every 1m instead of 100%. #2962
* [BUGFIX] Memberlist: `gossip_member_label` is now set for ruler-queriers. #3141

### Mimirtool

* [ENHANCEMENT] mimirtool analyze: Store the query errors instead of exit during the analysis. #3052
* [BUGFIX] mimir-tool remote-read: fix returns where some conditions [return nil error even if there is error](https://github.com/grafana/cortex-tools/issues/260). #3053

### Documentation

* [ENHANCEMENT] Added documentation on how to configure storage retention. #2970
* [ENHANCEMENT] Improved gRPC clients config documentation. #3020
* [ENHANCEMENT] Added documentation on how to manage alerting and recording rules. #2983
* [ENHANCEMENT] Improved `MimirSchedulerQueriesStuck` runbook. #3006
* [ENHANCEMENT] Added "Cluster label verification" section to memberlist documentation. #3096
* [ENHANCEMENT] Mention compression in multi-zone replication documentation. #3107
* [BUGFIX] Fixed configuration option names in "Enabling zone-awareness via the Grafana Mimir Jsonnet". #3018
* [BUGFIX] Fixed `mimirtool analyze` parameters documentation. #3094
* [BUGFIX] Fixed YAML configuraton in the "Manage the configuration of Grafana Mimir with Helm" guide. #3042
* [BUGFIX] Fixed Alertmanager capacity planning documentation. #3132

### Tools

- [BUGFIX] trafficdump: Fixed panic occurring when `-success-only=true` and the captured request failed. #2863

## 2.3.1

### Grafana Mimir
* [BUGFIX] Query-frontend: query sharding took exponential time to map binary expressions. #3027
* [BUGFIX] Distributor: Stop panics on OTLP endpoint when a single metric has multiple timeseries. #3040

## 2.3.0

### Grafana Mimir

* [CHANGE] Ingester: Added user label to ingester metric `cortex_ingester_tsdb_out_of_order_samples_appended_total`. On multitenant clusters this helps us find the rate of appended out-of-order samples for a specific tenant. #2493
* [CHANGE] Compactor: delete source and output blocks from local disk on compaction failed, to reduce likelihood that subsequent compactions fail because of no space left on disk. #2261
* [CHANGE] Ruler: Remove unused CLI flags `-ruler.search-pending-for` and `-ruler.flush-period` (and their respective YAML config options). #2288
* [CHANGE] Successful gRPC requests are no longer logged (only affects internal API calls). #2309
* [CHANGE] Add new `-*.consul.cas-retry-delay` flags. They have a default value of `1s`, while previously there was no delay between retries. #2309
* [CHANGE] Store-gateway: Remove the experimental ability to run requests in a dedicated OS thread pool and associated CLI flag `-store-gateway.thread-pool-size`. #2423
* [CHANGE] Memberlist: disabled TCP-based ping fallback, because Mimir already uses a custom transport based on TCP. #2456
* [CHANGE] Change default value for `-distributor.ha-tracker.max-clusters` to `100` to provide a DoS protection. #2465
* [CHANGE] Experimental block upload API exposed by compactor has changed: Previous `/api/v1/upload/block/{block}` endpoint for starting block upload is now `/api/v1/upload/block/{block}/start`, and previous endpoint `/api/v1/upload/block/{block}?uploadComplete=true` for finishing block upload is now `/api/v1/upload/block/{block}/finish`. New API endpoint has been added: `/api/v1/upload/block/{block}/check`. #2486 #2548
* [CHANGE] Compactor: changed `-compactor.max-compaction-time` default from `0s` (disabled) to `1h`. When compacting blocks for a tenant, the compactor will move to compact blocks of another tenant or re-plan blocks to compact at least every 1h. #2514
* [CHANGE] Distributor: removed previously deprecated `extend_writes` (see #1856) YAML key and `-distributor.extend-writes` CLI flag from the distributor config. #2551
* [CHANGE] Ingester: removed previously deprecated `active_series_custom_trackers` (see #1188) YAML key from the ingester config. #2552
* [CHANGE] The tenant ID `__mimir_cluster` is reserved by Mimir and not allowed to store metrics. #2643
* [CHANGE] Purger: removed the purger component and moved its API endpoints `/purger/delete_tenant` and `/purger/delete_tenant_status` to the compactor at `/compactor/delete_tenant` and `/compactor/delete_tenant_status`. The new endpoints on the compactor are stable. #2644
* [CHANGE] Memberlist: Change the leave timeout duration (`-memberlist.leave-timeout duration`) from 5s to 20s and connection timeout (`-memberlist.packet-dial-timeout`) from 5s to 2s. This makes leave timeout 10x the connection timeout, so that we can communicate the leave to at least 1 node, if the first 9 we try to contact times out. #2669
* [CHANGE] Alertmanager: return status code `412 Precondition Failed` and log info message when alertmanager isn't configured for a tenant. #2635
* [CHANGE] Distributor: if forwarding rules are used to forward samples, exemplars are now removed from the request. #2710 #2725
* [CHANGE] Limits: change the default value of `max_global_series_per_metric` limit to `0` (disabled). Setting this limit by default does not provide much benefit because series are sharded by all labels. #2714
* [CHANGE] Ingester: experimental `-blocks-storage.tsdb.new-chunk-disk-mapper` has been removed, new chunk disk mapper is now always used, and is no longer marked experimental. Default value of `-blocks-storage.tsdb.head-chunks-write-queue-size` has changed to 1000000, this enables async chunk queue by default, which leads to improved latency on the write path when new chunks are created in ingesters. #2762
* [CHANGE] Ingester: removed deprecated `-blocks-storage.tsdb.isolation-enabled` option. TSDB-level isolation is now always disabled in Mimir. #2782
* [CHANGE] Compactor: `-compactor.partial-block-deletion-delay` must either be set to 0 (to disable partial blocks deletion) or a value higher than `4h`. #2787
* [CHANGE] Query-frontend: CLI flag `-query-frontend.align-querier-with-step` has been deprecated. Please use `-query-frontend.align-queries-with-step` instead. #2840
* [FEATURE] Compactor: Adds the ability to delete partial blocks after a configurable delay. This option can be configured per tenant. #2285
  - `-compactor.partial-block-deletion-delay`, as a duration string, allows you to set the delay since a partial block has been modified before marking it for deletion. A value of `0`, the default, disables this feature.
  - The metric `cortex_compactor_blocks_marked_for_deletion_total` has a new value for the `reason` label `reason="partial"`, when a block deletion marker is triggered by the partial block deletion delay.
* [FEATURE] Querier: enabled support for queries with negative offsets, which are not cached in the query results cache. #2429
* [FEATURE] EXPERIMENTAL: OpenTelemetry Metrics ingestion path on `/otlp/v1/metrics`. #695 #2436 #2461
* [FEATURE] Querier: Added support for tenant federation to metric metadata endpoint. #2467
* [FEATURE] Query-frontend: introduced experimental support to split instant queries by time. The instant query splitting can be enabled setting `-query-frontend.split-instant-queries-by-interval`. #2469 #2564 #2565 #2570 #2571 #2572 #2573 #2574 #2575 #2576 #2581 #2582 #2601 #2632 #2633 #2634 #2641 #2642 #2766
* [FEATURE] Introduced an experimental anonymous usage statistics tracking (disabled by default), to help Mimir maintainers make better decisions to support the open source community. The tracking system anonymously collects non-sensitive, non-personally identifiable information about the running Mimir cluster, and is disabled by default. #2643 #2662 #2685 #2732 #2733 #2735
* [FEATURE] Introduced an experimental deployment mode called read-write and running a fully featured Mimir cluster with three components: write, read and backend. The read-write deployment mode is a trade-off between the monolithic mode (only one component, no isolation) and the microservices mode (many components, high isolation). #2754 #2838
* [ENHANCEMENT] Distributor: Decreased distributor tests execution time. #2562
* [ENHANCEMENT] Alertmanager: Allow the HTTP `proxy_url` configuration option in the receiver's configuration. #2317
* [ENHANCEMENT] ring: optimize shuffle-shard computation when lookback is used, and all instances have registered timestamp within the lookback window. In that case we can immediately return origial ring, because we would select all instances anyway. #2309
* [ENHANCEMENT] Memberlist: added experimental memberlist cluster label support via `-memberlist.cluster-label` and `-memberlist.cluster-label-verification-disabled` CLI flags (and their respective YAML config options). #2354
* [ENHANCEMENT] Object storage can now be configured for all components using the `common` YAML config option key (or `-common.storage.*` CLI flags). #2330 #2347
* [ENHANCEMENT] Go: updated to go 1.18.4. #2400
* [ENHANCEMENT] Store-gateway, listblocks: list of blocks now includes stats from `meta.json` file: number of series, samples and chunks. #2425
* [ENHANCEMENT] Added more buckets to `cortex_ingester_client_request_duration_seconds` histogram metric, to correctly track requests taking longer than 1s (up until 16s). #2445
* [ENHANCEMENT] Azure client: Improve memory usage for large object storage downloads. #2408
* [ENHANCEMENT] Distributor: Add `-distributor.instance-limits.max-inflight-push-requests-bytes`. This limit protects the distributor against multiple large requests that together may cause an OOM, but are only a few, so do not trigger the `max-inflight-push-requests` limit. #2413
* [ENHANCEMENT] Distributor: Drop exemplars in distributor for tenants where exemplars are disabled. #2504
* [ENHANCEMENT] Runtime Config: Allow operator to specify multiple comma-separated yaml files in `-runtime-config.file` that will be merged in left to right order. #2583
* [ENHANCEMENT] Query sharding: shard binary operations only if it doesn't lead to non-shardable vector selectors in one of the operands. #2696
* [ENHANCEMENT] Add packaging for both debian based deb file and redhat based rpm file using FPM. #1803
* [ENHANCEMENT] Distributor: Add `cortex_distributor_query_ingester_chunks_deduped_total` and `cortex_distributor_query_ingester_chunks_total` metrics for determining how effective ingester chunk deduplication at query time is. #2713
* [ENHANCEMENT] Upgrade Docker base images to `alpine:3.16.2`. #2729
* [ENHANCEMENT] Ruler: Add `<prometheus-http-prefix>/api/v1/status/buildinfo` endpoint. #2724
* [ENHANCEMENT] Querier: Ensure all queries pulled from query-frontend or query-scheduler are immediately executed. The maximum workers concurrency in each querier is configured by `-querier.max-concurrent`. #2598
* [ENHANCEMENT] Distributor: Add `cortex_distributor_received_requests_total` and `cortex_distributor_requests_in_total` metrics to provide visiblity into appropriate per-tenant request limits. #2770
* [ENHANCEMENT] Distributor: Add single forwarding remote-write endpoint for a tenant (`forwarding_endpoint`), instead of using per-rule endpoints. This takes precendence over per-rule endpoints. #2801
* [ENHANCEMENT] Added `err-mimir-distributor-max-write-message-size` to the errors catalog. #2470
* [ENHANCEMENT] Add sanity check at startup to ensure the configured filesystem directories don't overlap for different components. #2828 #2947
* [BUGFIX] TSDB: Fixed a bug on the experimental out-of-order implementation that led to wrong query results. #2701
* [BUGFIX] Compactor: log the actual error on compaction failed. #2261
* [BUGFIX] Alertmanager: restore state from storage even when running a single replica. #2293
* [BUGFIX] Ruler: do not block "List Prometheus rules" API endpoint while syncing rules. #2289
* [BUGFIX] Ruler: return proper `*status.Status` error when running in remote operational mode. #2417
* [BUGFIX] Alertmanager: ensure the configured `-alertmanager.web.external-url` is either a path starting with `/`, or a full URL including the scheme and hostname. #2381 #2542
* [BUGFIX] Memberlist: fix problem with loss of some packets, typically ring updates when instances were removed from the ring during shutdown. #2418
* [BUGFIX] Ingester: fix misfiring `MimirIngesterHasUnshippedBlocks` and stale `cortex_ingester_oldest_unshipped_block_timestamp_seconds` when some block uploads fail. #2435
* [BUGFIX] Query-frontend: fix incorrect mapping of http status codes 429 to 500 when request queue is full. #2447
* [BUGFIX] Memberlist: Fix problem with ring being empty right after startup. Memberlist KV store now tries to "fast-join" the cluster to avoid serving empty KV store. #2505
* [BUGFIX] Compactor: Fix bug when using `-compactor.partial-block-deletion-delay`: compactor didn't correctly check for modification time of all block files. #2559
* [BUGFIX] Query-frontend: fix wrong query sharding results for queries with boolean result like `1 < bool 0`. #2558
* [BUGFIX] Fixed error messages related to per-instance limits incorrectly reporting they can be set on a per-tenant basis. #2610
* [BUGFIX] Perform HA-deduplication before forwarding samples according to forwarding rules in the distributor. #2603 #2709
* [BUGFIX] Fix reporting of tracing spans from PromQL engine. #2707
* [BUGFIX] Apply relabel and drop_label rules before forwarding rules in the distributor. #2703
* [BUGFIX] Distributor: Register `cortex_discarded_requests_total` metric, which previously was not registered and therefore not exported. #2712
* [BUGFIX] Ruler: fix not restoring alerts' state at startup. #2648
* [BUGFIX] Ingester: Fix disk filling up after restarting ingesters with out-of-order support disabled while it was enabled before. #2799
* [BUGFIX] Memberlist: retry joining memberlist cluster on startup when no nodes are resolved. #2837
* [BUGFIX] Query-frontend: fix incorrect mapping of http status codes 413 to 500 when request is too large. #2819
* [BUGFIX] Alertmanager: revert upstream alertmananger to v0.24.0 to fix panic when unmarshalling email headers #2924 #2925

### Mixin

* [CHANGE] Dashboards: "Slow Queries" dashboard no longer works with versions older than Grafana 9.0. #2223
* [CHANGE] Alerts: use RSS memory instead of working set memory in the `MimirAllocatingTooMuchMemory` alert for ingesters. #2480
* [CHANGE] Dashboards: remove the "Cache - Latency (old)" panel from the "Mimir / Queries" dashboard. #2796
* [FEATURE] Dashboards: added support to experimental read-write deployment mode. #2780
* [ENHANCEMENT] Dashboards: added missed rule evaluations to the "Evaluations per second" panel in the "Mimir / Ruler" dashboard. #2314
* [ENHANCEMENT] Dashboards: add k8s resource requests to CPU and memory panels. #2346
* [ENHANCEMENT] Dashboards: add RSS memory utilization panel for ingesters, store-gateways and compactors. #2479
* [ENHANCEMENT] Dashboards: allow to configure graph tooltip. #2647
* [ENHANCEMENT] Alerts: MimirFrontendQueriesStuck and MimirSchedulerQueriesStuck alerts are more reliable now as they consider all the intermediate samples in the minute prior to the evaluation. #2630
* [ENHANCEMENT] Alerts: added `RolloutOperatorNotReconciling` alert, firing if the optional rollout-operator is not successfully reconciling. #2700
* [ENHANCEMENT] Dashboards: added support to query-tee in front of ruler-query-frontend in the "Remote ruler reads" dashboard. #2761
* [ENHANCEMENT] Dashboards: Introduce support for baremetal deployment, setting `deployment_type: 'baremetal'` in the mixin `_config`. #2657
* [ENHANCEMENT] Dashboards: use timeseries panel to show exemplars. #2800
* [BUGFIX] Dashboards: fixed unit of latency panels in the "Mimir / Ruler" dashboard. #2312
* [BUGFIX] Dashboards: fixed "Intervals per query" panel in the "Mimir / Queries" dashboard. #2308
* [BUGFIX] Dashboards: Make "Slow Queries" dashboard works with Grafana 9.0. #2223
* [BUGFIX] Dashboards: add missing API routes to Ruler dashboard. #2412
* [BUGFIX] Dashboards: stop setting 'interval' in dashboards; it should be set on your datasource. #2802

### Jsonnet

* [CHANGE] query-scheduler is enabled by default. We advise to deploy the query-scheduler to improve the scalability of the query-frontend. #2431
* [CHANGE] Replaced anti-affinity rules with pod topology spread constraints for distributor, query-frontend, querier and ruler. #2517
  - The following configuration options have been removed:
    - `distributor_allow_multiple_replicas_on_same_node`
    - `query_frontend_allow_multiple_replicas_on_same_node`
    - `querier_allow_multiple_replicas_on_same_node`
    - `ruler_allow_multiple_replicas_on_same_node`
  - The following configuration options have been added:
    - `distributor_topology_spread_max_skew`
    - `query_frontend_topology_spread_max_skew`
    - `querier_topology_spread_max_skew`
    - `ruler_topology_spread_max_skew`
* [CHANGE] Change `max_global_series_per_metric` to 0 in all plans, and as a default value. #2669
* [FEATURE] Memberlist: added support for experimental memberlist cluster label, through the jsonnet configuration options `memberlist_cluster_label` and `memberlist_cluster_label_verification_disabled`. #2349
* [FEATURE] Added ruler-querier autoscaling support. It requires [KEDA](https://keda.sh) installed in the Kubernetes cluster. Ruler-querier autoscaler can be enabled and configure through the following options in the jsonnet config: #2545
  * `autoscaling_ruler_querier_enabled`: `true` to enable autoscaling.
  * `autoscaling_ruler_querier_min_replicas`: minimum number of ruler-querier replicas.
  * `autoscaling_ruler_querier_max_replicas`: maximum number of ruler-querier replicas.
  * `autoscaling_prometheus_url`: Prometheus base URL from which to scrape Mimir metrics (e.g. `http://prometheus.default:9090/prometheus`).
* [ENHANCEMENT] Memberlist now uses DNS service-discovery by default. #2549
* [ENHANCEMENT] Upgrade memcached image tag to `memcached:1.6.16-alpine`. #2740
* [ENHANCEMENT] Added `$._config.configmaps` and `$._config.runtime_config_files` to make it easy to add new configmaps or runtime config file to all components. #2748

### Mimirtool

* [ENHANCEMENT] Added `mimirtool backfill` command to upload Prometheus blocks using API available in the compactor. #1822
* [ENHANCEMENT] mimirtool bucket-validation: Verify existing objects can be overwritten by subsequent uploads. #2491
* [ENHANCEMENT] mimirtool config convert: Now supports migrating to the current version of Mimir. #2629
* [BUGFIX] mimirtool analyze: Fix dashboard JSON unmarshalling errors by using custom parsing. #2386
* [BUGFIX] Version checking no longer prompts for updating when already on latest version. #2723

### Mimir Continuous Test

* [ENHANCEMENT] Added basic authentication and bearer token support for when Mimir is behind a gateway authenticating the calls. #2717

### Query-tee

* [CHANGE] Renamed CLI flag `-server.service-port` to `-server.http-service-port`. #2683
* [CHANGE] Renamed metric `cortex_querytee_request_duration_seconds` to `cortex_querytee_backend_request_duration_seconds`. Metric `cortex_querytee_request_duration_seconds` is now reported without label `backend`. #2683
* [ENHANCEMENT] Added HTTP over gRPC support to `query-tee` to allow testing gRPC requests to Mimir instances. #2683

### Documentation

* [ENHANCEMENT] Referenced `mimirtool` commands in the HTTP API documentation. #2516
* [ENHANCEMENT] Improved DNS service discovery documentation. #2513

### Tools

* [ENHANCEMENT] `markblocks` now processes multiple blocks concurrently. #2677

## 2.2.0

### Grafana Mimir

* [CHANGE] Increased default configuration for `-server.grpc-max-recv-msg-size-bytes` and `-server.grpc-max-send-msg-size-bytes` from 4MB to 100MB. #1884
* [CHANGE] Default values have changed for the following settings. This improves query performance for recent data (within 12h) by only reading from ingesters: #1909 #1921
    - `-blocks-storage.bucket-store.ignore-blocks-within` now defaults to `10h` (previously `0`)
    - `-querier.query-store-after` now defaults to `12h` (previously `0`)
* [CHANGE] Alertmanager: removed support for migrating local files from Cortex 1.8 or earlier. Related to original Cortex PR https://github.com/cortexproject/cortex/pull/3910. #2253
* [CHANGE] The following settings are now classified as advanced because the defaults should work for most users and tuning them requires in-depth knowledge of how the read path works: #1929
    - `-querier.query-ingesters-within`
    - `-querier.query-store-after`
* [CHANGE] Config flag category overrides can be set dynamically at runtime. #1934
* [CHANGE] Ingester: deprecated `-ingester.ring.join-after`. Mimir now behaves as this setting is always set to 0s. This configuration option will be removed in Mimir 2.4.0. #1965
* [CHANGE] Blocks uploaded by ingester no longer contain `__org_id__` label. Compactor now ignores this label and will compact blocks with and without this label together. `mimirconvert` tool will remove the label from blocks as "unknown" label. #1972
* [CHANGE] Querier: deprecated `-querier.shuffle-sharding-ingesters-lookback-period`, instead adding `-querier.shuffle-sharding-ingesters-enabled` to enable or disable shuffle sharding on the read path. The value of `-querier.query-ingesters-within` is now used internally for shuffle sharding lookback. #2110
* [CHANGE] Memberlist: `-memberlist.abort-if-join-fails` now defaults to false. Previously it defaulted to true. #2168
* [CHANGE] Ruler: `/api/v1/rules*` and `/prometheus/rules*` configuration endpoints are removed. Use `/prometheus/config/v1/rules*`. #2182
* [CHANGE] Ingester: `-ingester.exemplars-update-period` has been renamed to `-ingester.tsdb-config-update-period`. You can use it to update multiple, per-tenant TSDB configurations. #2187
* [FEATURE] Ingester: (Experimental) Add the ability to ingest out-of-order samples up to an allowed limit. If you enable this feature, it requires additional memory and disk space. This feature also enables a write-behind log, which might lead to longer ingester-start replays. When this feature is disabled, there is no overhead on memory, disk space, or startup times. #2187
  * `-ingester.out-of-order-time-window`, as duration string, allows you to set how back in time a sample can be. The default is `0s`, where `s` is seconds.
  * `cortex_ingester_tsdb_out_of_order_samples_appended_total` metric tracks the total number of out-of-order samples ingested by the ingester.
  * `cortex_discarded_samples_total` has a new label `reason="sample-too-old"`, when the `-ingester.out-of-order-time-window` flag is greater than zero. The label tracks the number of samples that were discarded for being too old; they were out of order, but beyond the time window allowed. The labels `reason="sample-out-of-order"` and `reason="sample-out-of-bounds"` are not used when out-of-order ingestion is enabled.
* [ENHANCEMENT] Distributor: Added limit to prevent tenants from sending excessive number of requests: #1843
  * The following CLI flags (and their respective YAML config options) have been added:
    * `-distributor.request-rate-limit`
    * `-distributor.request-burst-limit`
  * The following metric is exposed to tell how many requests have been rejected:
    * `cortex_discarded_requests_total`
* [ENHANCEMENT] Store-gateway: Add the experimental ability to run requests in a dedicated OS thread pool. This feature can be configured using `-store-gateway.thread-pool-size` and is disabled by default. Replaces the ability to run index header operations in a dedicated thread pool. #1660 #1812
* [ENHANCEMENT] Improved error messages to make them easier to understand; each now have a unique, global identifier that you can use to look up in the runbooks for more information. #1907 #1919 #1888 #1939 #1984 #2009 #2056 #2066 #2104 #2150 #2234
* [ENHANCEMENT] Memberlist KV: incoming messages are now processed on per-key goroutine. This may reduce loss of "maintanance" packets in busy memberlist installations, but use more CPU. New `memberlist_client_received_broadcasts_dropped_total` counter tracks number of dropped per-key messages. #1912
* [ENHANCEMENT] Blocks Storage, Alertmanager, Ruler: add support a prefix to the bucket store (`*_storage.storage_prefix`). This enables using the same bucket for the three components. #1686 #1951
* [ENHANCEMENT] Upgrade Docker base images to `alpine:3.16.0`. #2028
* [ENHANCEMENT] Store-gateway: Add experimental configuration option for the store-gateway to attempt to pre-populate the file system cache when memory-mapping index-header files. Enabled with `-blocks-storage.bucket-store.index-header.map-populate-enabled=true`. Note this flag only has an effect when running on Linux. #2019 #2054
* [ENHANCEMENT] Chunk Mapper: reduce memory usage of async chunk mapper. #2043
* [ENHANCEMENT] Ingester: reduce sleep time when reading WAL. #2098
* [ENHANCEMENT] Compactor: Run sanity check on blocks storage configuration at startup. #2144
* [ENHANCEMENT] Compactor: Add HTTP API for uploading TSDB blocks. Enabled with `-compactor.block-upload-enabled`. #1694 #2126
* [ENHANCEMENT] Ingester: Enable querying overlapping blocks by default. #2187
* [ENHANCEMENT] Distributor: Auto-forget unhealthy distributors after ten failed ring heartbeats. #2154
* [ENHANCEMENT] Distributor: Add new metric `cortex_distributor_forward_errors_total` for error codes resulting from forwarding requests. #2077
* [ENHANCEMENT] `/ready` endpoint now returns and logs detailed services information. #2055
* [ENHANCEMENT] Memcached client: Reduce number of connections required to fetch cached keys from memcached. #1920
* [ENHANCEMENT] Improved error message returned when `-querier.query-store-after` validation fails. #1914
* [BUGFIX] Fix regexp parsing panic for regexp label matchers with start/end quantifiers. #1883
* [BUGFIX] Ingester: fixed deceiving error log "failed to update cached shipped blocks after shipper initialisation", occurring for each new tenant in the ingester. #1893
* [BUGFIX] Ring: fix bug where instances may appear unhealthy in the hash ring web UI even though they are not. #1933
* [BUGFIX] API: gzip is now enforced when identity encoding is explicitly rejected. #1864
* [BUGFIX] Fix panic at startup when Mimir is running in monolithic mode and query sharding is enabled. #2036
* [BUGFIX] Ruler: report `cortex_ruler_queries_failed_total` metric for any remote query error except 4xx when remote operational mode is enabled. #2053 #2143
* [BUGFIX] Ingester: fix slow rollout when using `-ingester.ring.unregister-on-shutdown=false` with long `-ingester.ring.heartbeat-period`. #2085
* [BUGFIX] Ruler: add timeout for remote rule evaluation queries to prevent rule group evaluations getting stuck indefinitely. The duration is configurable with `-querier.timeout` (default `2m`). #2090 #2222
* [BUGFIX] Limits: Active series custom tracker configuration has been named back from `active_series_custom_trackers_config` to `active_series_custom_trackers`. For backwards compatibility both version is going to be supported for until Mimir v2.4. When both fields are specified, `active_series_custom_trackers_config` takes precedence over `active_series_custom_trackers`. #2101
* [BUGFIX] Ingester: fixed the order of labels applied when incrementing the `cortex_discarded_metadata_total` metric. #2096
* [BUGFIX] Ingester: fixed bug where retrieving metadata for a metric with multiple metadata entries would return multiple copies of a single metadata entry rather than all available entries. #2096
* [BUGFIX] Distributor: canceled requests are no longer accounted as internal errors. #2157
* [BUGFIX] Memberlist: Fix typo in memberlist admin UI. #2202
* [BUGFIX] Ruler: fixed typo in error message when ruler failed to decode a rule group. #2151
* [BUGFIX] Active series custom tracker configuration is now displayed properly on `/runtime_config` page. #2065
* [BUGFIX] Query-frontend: `vector` and `time` functions were sharded, which made expressions like `vector(1) > 0 and vector(1)` fail. #2355

### Mixin

* [CHANGE] Split `mimir_queries` rules group into `mimir_queries` and `mimir_ingester_queries` to keep number of rules per group within the default per-tenant limit. #1885
* [CHANGE] Dashboards: Expose full image tag in "Mimir / Rollout progress" dashboard's "Pod per version panel." #1932
* [CHANGE] Dashboards: Disabled gateway panels by default, because most users don't have a gateway exposing the metrics expected by Mimir dashboards. You can re-enable it setting `gateway_enabled: true` in the mixin config and recompiling the mixin running `make build-mixin`. #1955
* [CHANGE] Alerts: adapt `MimirFrontendQueriesStuck` and `MimirSchedulerQueriesStuck` to consider ruler query path components. #1949
* [CHANGE] Alerts: Change `MimirRulerTooManyFailedQueries` severity to `critical`. #2165
* [ENHANCEMENT] Dashboards: Add config option `datasource_regex` to customise the regular expression used to select valid datasources for Mimir dashboards. #1802
* [ENHANCEMENT] Dashboards: Added "Mimir / Remote ruler reads" and "Mimir / Remote ruler reads resources" dashboards. #1911 #1937
* [ENHANCEMENT] Dashboards: Make networking panels work for pods created by the mimir-distributed helm chart. #1927
* [ENHANCEMENT] Alerts: Add `MimirStoreGatewayNoSyncedTenants` alert that fires when there is a store-gateway owning no tenants. #1882
* [ENHANCEMENT] Rules: Make `recording_rules_range_interval` configurable for cases where Mimir metrics are scraped less often that every 30 seconds. #2118
* [ENHANCEMENT] Added minimum Grafana version to mixin dashboards. #1943
* [BUGFIX] Fix `container_memory_usage_bytes:sum` recording rule. #1865
* [BUGFIX] Fix `MimirGossipMembersMismatch` alerts if Mimir alertmanager is activated. #1870
* [BUGFIX] Fix `MimirRulerMissedEvaluations` to show % of missed alerts as a value between 0 and 100 instead of 0 and 1. #1895
* [BUGFIX] Fix `MimirCompactorHasNotUploadedBlocks` alert false positive when Mimir is deployed in monolithic mode. #1902
* [BUGFIX] Fix `MimirGossipMembersMismatch` to make it less sensitive during rollouts and fire one alert per installation, not per job. #1926
* [BUGFIX] Do not trigger `MimirAllocatingTooMuchMemory` alerts if no container limits are supplied. #1905
* [BUGFIX] Dashboards: Remove empty "Chunks per query" panel from `Mimir / Queries` dashboard. #1928
* [BUGFIX] Dashboards: Use Grafana's `$__rate_interval` for rate queries in dashboards to support scrape intervals of >15s. #2011
* [BUGFIX] Alerts: Make each version of `MimirCompactorHasNotUploadedBlocks` distinct to avoid rule evaluation failures due to duplicate series being generated. #2197
* [BUGFIX] Fix `MimirGossipMembersMismatch` alert when using remote ruler evaluation. #2159

### Jsonnet

* [CHANGE] Remove use of `-querier.query-store-after`, `-querier.shuffle-sharding-ingesters-lookback-period`, `-blocks-storage.bucket-store.ignore-blocks-within`, and `-blocks-storage.tsdb.close-idle-tsdb-timeout` CLI flags since the values now match defaults. #1915 #1921
* [CHANGE] Change default value for `-blocks-storage.bucket-store.chunks-cache.memcached.timeout` to `450ms` to increase use of cached data. #2035
* [CHANGE] The `memberlist_ring_enabled` configuration now applies to Alertmanager. #2102 #2103 #2107
* [CHANGE] Default value for `memberlist_ring_enabled` is now true. It means that all hash rings use Memberlist as default KV store instead of Consul (previous default). #2161
* [CHANGE] Configure `-ingester.max-global-metadata-per-user` to correspond to 20% of the configured max number of series per tenant. #2250
* [CHANGE] Configure `-ingester.max-global-metadata-per-metric` to be 10. #2250
* [CHANGE] Change `_config.multi_zone_ingester_max_unavailable` to 25. #2251
* [FEATURE] Added querier autoscaling support. It requires [KEDA](https://keda.sh) installed in the Kubernetes cluster and query-scheduler enabled in the Mimir cluster. Querier autoscaler can be enabled and configure through the following options in the jsonnet config: #2013 #2023
  * `autoscaling_querier_enabled`: `true` to enable autoscaling.
  * `autoscaling_querier_min_replicas`: minimum number of querier replicas.
  * `autoscaling_querier_max_replicas`: maximum number of querier replicas.
  * `autoscaling_prometheus_url`: Prometheus base URL from which to scrape Mimir metrics (e.g. `http://prometheus.default:9090/prometheus`).
* [FEATURE] Jsonnet: Add support for ruler remote evaluation mode (`ruler_remote_evaluation_enabled`), which deploys and uses a dedicated query path for rule evaluation. This enables the benefits of the query-frontend for rule evaluation, such as query sharding. #2073
* [ENHANCEMENT] Added `compactor` service, that can be used to route requests directly to compactor (e.g. admin UI). #2063
* [ENHANCEMENT] Added a `consul_enabled` configuration option to provide the ability to disable consul. It is automatically set to false when `memberlist_ring_enabled` is true and `multikv_migration_enabled` (used for migration from Consul to memberlist) is not set. #2093 #2152
* [BUGFIX] Querier: Fix disabling shuffle sharding on the read path whilst keeping it enabled on write path. #2164

### Mimirtool

* [CHANGE] mimirtool rules: `--use-legacy-routes` now toggles between using `/prometheus/config/v1/rules` (default) and `/api/v1/rules` (legacy) endpoints. #2182
* [FEATURE] Added bearer token support for when Mimir is behind a gateway authenticating by bearer token. #2146
* [BUGFIX] mimirtool analyze: Fix dashboard JSON unmarshalling errors (#1840). #1973
* [BUGFIX] Make mimirtool build for Windows work again. #2273

### Mimir Continuous Test

* [ENHANCEMENT] Added the `-tests.smoke-test` flag to run the `mimir-continuous-test` suite once and immediately exit. #2047 #2094
* [ENHANCEMENT] Added the `-tests.write-protocol` flag to write using the `prometheus` remote write protocol or `otlp-http` in the `mimir-continuous-test` suite. #5719

### Documentation

* [ENHANCEMENT] Published Grafana Mimir runbooks as part of documentation. #1970
* [ENHANCEMENT] Improved ruler's "remote operational mode" documentation. #1906
* [ENHANCEMENT] Recommend fast disks for ingesters and store-gateways in production tips. #1903
* [ENHANCEMENT] Explain the runtime override of active series matchers. #1868
* [ENHANCEMENT] Clarify "Set rule group" API specification. #1869
* [ENHANCEMENT] Published Mimir jsonnet documentation. #2024
* [ENHANCEMENT] Documented required scrape interval for using alerting and recording rules from Mimir jsonnet. #2147
* [ENHANCEMENT] Runbooks: Mention memberlist as possible source of problems for various alerts. #2158
* [ENHANCEMENT] Added step-by-step article about migrating from Consul to Memberlist KV store using jsonnet without downtime. #2166
* [ENHANCEMENT] Documented `/memberlist` admin page. #2166
* [ENHANCEMENT] Documented how to configure Grafana Mimir's ruler with Jsonnet. #2127
* [ENHANCEMENT] Documented how to configure queriers’ autoscaling with Jsonnet. #2128
* [ENHANCEMENT] Updated mixin building instructions in "Installing Grafana Mimir dashboards and alerts" article. #2015 #2163
* [ENHANCEMENT] Fix location of "Monitoring Grafana Mimir" article in the documentation hierarchy. #2130
* [ENHANCEMENT] Runbook for `MimirRequestLatency` was expanded with more practical advice. #1967
* [BUGFIX] Fixed ruler configuration used in the getting started guide. #2052
* [BUGFIX] Fixed Mimir Alertmanager datasource in Grafana used by "Play with Grafana Mimir" tutorial. #2115
* [BUGFIX] Fixed typos in "Scaling out Grafana Mimir" article. #2170
* [BUGFIX] Added missing ring endpoint exposed by Ingesters. #1918

## 2.1.0

### Grafana Mimir

* [CHANGE] Compactor: No longer upload debug meta files to object storage. #1257
* [CHANGE] Default values have changed for the following settings: #1547
    - `-alertmanager.alertmanager-client.grpc-max-recv-msg-size` now defaults to 100 MiB (previously was not configurable and set to 16 MiB)
    - `-alertmanager.alertmanager-client.grpc-max-send-msg-size` now defaults to 100 MiB (previously was not configurable and set to 4 MiB)
    - `-alertmanager.max-recv-msg-size` now defaults to 100 MiB (previously was 16 MiB)
* [CHANGE] Ingester: Add `user` label to metrics `cortex_ingester_ingested_samples_total` and `cortex_ingester_ingested_samples_failures_total`. #1533
* [CHANGE] Ingester: Changed `-blocks-storage.tsdb.isolation-enabled` default from `true` to `false`. The config option has also been deprecated and will be removed in 2 minor version. #1655
* [CHANGE] Query-frontend: results cache keys are now versioned, this will cause cache to be re-filled when rolling out this version. #1631
* [CHANGE] Store-gateway: enabled attributes in-memory cache by default. New default configuration is `-blocks-storage.bucket-store.chunks-cache.attributes-in-memory-max-items=50000`. #1727
* [CHANGE] Compactor: Removed the metric `cortex_compactor_garbage_collected_blocks_total` since it duplicates `cortex_compactor_blocks_marked_for_deletion_total`. #1728
* [CHANGE] All: Logs that used the`org_id` label now use `user` label. #1634 #1758
* [CHANGE] Alertmanager: the following metrics are not exported for a given `user` and `integration` when the metric value is zero: #1783
  * `cortex_alertmanager_notifications_total`
  * `cortex_alertmanager_notifications_failed_total`
  * `cortex_alertmanager_notification_requests_total`
  * `cortex_alertmanager_notification_requests_failed_total`
  * `cortex_alertmanager_notification_rate_limited_total`
* [CHANGE] Removed the following metrics exposed by the Mimir hash rings: #1791
  * `cortex_member_ring_tokens_owned`
  * `cortex_member_ring_tokens_to_own`
  * `cortex_ring_tokens_owned`
  * `cortex_ring_member_ownership_percent`
* [CHANGE] Querier / Ruler: removed the following metrics tracking number of query requests send to each ingester. You can use `cortex_request_duration_seconds_count{route=~"/cortex.Ingester/(QueryStream|QueryExemplars)"}` instead. #1797
  * `cortex_distributor_ingester_queries_total`
  * `cortex_distributor_ingester_query_failures_total`
* [CHANGE] Distributor: removed the following metrics tracking the number of requests from a distributor to ingesters: #1799
  * `cortex_distributor_ingester_appends_total`
  * `cortex_distributor_ingester_append_failures_total`
* [CHANGE] Distributor / Ruler: deprecated `-distributor.extend-writes`. Now Mimir always behaves as if this setting was set to `false`, which we expect to be safe for every Mimir cluster setup. #1856
* [FEATURE] Querier: Added support for [streaming remote read](https://prometheus.io/blog/2019/10/10/remote-read-meets-streaming/). Should be noted that benefits of chunking the response are partial here, since in a typical `query-frontend` setup responses will be buffered until they've been completed. #1735
* [FEATURE] Ruler: Allow setting `evaluation_delay` for each rule group via rules group configuration file. #1474
* [FEATURE] Ruler: Added support for expression remote evaluation. #1536 #1818
  * The following CLI flags (and their respective YAML config options) have been added:
    * `-ruler.query-frontend.address`
    * `-ruler.query-frontend.grpc-client-config.grpc-max-recv-msg-size`
    * `-ruler.query-frontend.grpc-client-config.grpc-max-send-msg-size`
    * `-ruler.query-frontend.grpc-client-config.grpc-compression`
    * `-ruler.query-frontend.grpc-client-config.grpc-client-rate-limit`
    * `-ruler.query-frontend.grpc-client-config.grpc-client-rate-limit-burst`
    * `-ruler.query-frontend.grpc-client-config.backoff-on-ratelimits`
    * `-ruler.query-frontend.grpc-client-config.backoff-min-period`
    * `-ruler.query-frontend.grpc-client-config.backoff-max-period`
    * `-ruler.query-frontend.grpc-client-config.backoff-retries`
    * `-ruler.query-frontend.grpc-client-config.tls-enabled`
    * `-ruler.query-frontend.grpc-client-config.tls-ca-path`
    * `-ruler.query-frontend.grpc-client-config.tls-cert-path`
    * `-ruler.query-frontend.grpc-client-config.tls-key-path`
    * `-ruler.query-frontend.grpc-client-config.tls-server-name`
    * `-ruler.query-frontend.grpc-client-config.tls-insecure-skip-verify`
* [FEATURE] Distributor: Added the ability to forward specifics metrics to alternative remote_write API endpoints. #1052
* [FEATURE] Ingester: Active series custom trackers now supports runtime tenant-specific overrides. The configuration has been moved to limit config, the ingester config has been deprecated.  #1188
* [ENHANCEMENT] Alertmanager API: Concurrency limit for GET requests is now configurable using `-alertmanager.max-concurrent-get-requests-per-tenant`. #1547
* [ENHANCEMENT] Alertmanager: Added the ability to configure additional gRPC client settings for the Alertmanager distributor #1547
  - `-alertmanager.alertmanager-client.backoff-max-period`
  - `-alertmanager.alertmanager-client.backoff-min-period`
  - `-alertmanager.alertmanager-client.backoff-on-ratelimits`
  - `-alertmanager.alertmanager-client.backoff-retries`
  - `-alertmanager.alertmanager-client.grpc-client-rate-limit`
  - `-alertmanager.alertmanager-client.grpc-client-rate-limit-burst`
  - `-alertmanager.alertmanager-client.grpc-compression`
  - `-alertmanager.alertmanager-client.grpc-max-recv-msg-size`
  - `-alertmanager.alertmanager-client.grpc-max-send-msg-size`
* [ENHANCEMENT] Ruler: Add more detailed query information to ruler query stats logging. #1411
* [ENHANCEMENT] Admin: Admin API now has some styling. #1482 #1549 #1821 #1824
* [ENHANCEMENT] Alertmanager: added `insight=true` field to alertmanager dispatch logs. #1379
* [ENHANCEMENT] Store-gateway: Add the experimental ability to run index header operations in a dedicated thread pool. This feature can be configured using `-blocks-storage.bucket-store.index-header-thread-pool-size` and is disabled by default. #1660
* [ENHANCEMENT] Store-gateway: don't drop all blocks if instance finds itself as unhealthy or missing in the ring. #1806 #1823
* [ENHANCEMENT] Querier: wait until inflight queries are completed when shutting down queriers. #1756 #1767
* [BUGFIX] Query-frontend: do not shard queries with a subquery unless the subquery is inside a shardable aggregation function call. #1542
* [BUGFIX] Query-frontend: added `component=query-frontend` label to results cache memcached metrics to fix a panic when Mimir is running in single binary mode and results cache is enabled. #1704
* [BUGFIX] Mimir: services' status content-type is now correctly set to `text/html`. #1575
* [BUGFIX] Multikv: Fix panic when using using runtime config to set primary KV store used by `multi` KV. #1587
* [BUGFIX] Multikv: Fix watching for runtime config changes in `multi` KV store in ruler and querier. #1665
* [BUGFIX] Memcached: allow to use CNAME DNS records for the memcached backend addresses. #1654
* [BUGFIX] Querier: fixed temporary partial query results when shuffle sharding is enabled and hash ring backend storage is flushed / reset. #1829
* [BUGFIX] Alertmanager: prevent more file traversal cases related to template names. #1833
* [BUGFUX] Alertmanager: Allow usage with `-alertmanager-storage.backend=local`. Note that when using this storage type, the Alertmanager is not able persist state remotely, so it not recommended for production use. #1836
* [BUGFIX] Alertmanager: Do not validate alertmanager configuration if it's not running. #1835

### Mixin

* [CHANGE] Dashboards: Remove per-user series legends from Tenants dashboard. #1605
* [CHANGE] Dashboards: Show in-memory series and the per-user series limit on Tenants dashboard. #1613
* [CHANGE] Dashboards: Slow-queries dashboard now uses `user` label from logs instead of `org_id`. #1634
* [CHANGE] Dashboards: changed all Grafana dashboards UIDs to not conflict with Cortex ones, to let people install both while migrating from Cortex to Mimir: #1801 #1808
  * Alertmanager from `a76bee5913c97c918d9e56a3cc88cc28` to `b0d38d318bbddd80476246d4930f9e55`
  * Alertmanager Resources from `68b66aed90ccab448009089544a8d6c6` to `a6883fb22799ac74479c7db872451092`
  * Compactor from `9c408e1d55681ecb8a22c9fab46875cc` to `1b3443aea86db629e6efdb7d05c53823`
  * Compactor Resources from `df9added6f1f4332f95848cca48ebd99` to `09a5c49e9cdb2f2b24c6d184574a07fd`
  * Config from `61bb048ced9817b2d3e07677fb1c6290` to `5d9d0b4724c0f80d68467088ec61e003`
  * Object Store from `d5a3a4489d57c733b5677fb55370a723` to `e1324ee2a434f4158c00a9ee279d3292`
  * Overrides from `b5c95fee2e5e7c4b5930826ff6e89a12` to `1e2c358600ac53f09faea133f811b5bb`
  * Queries from `d9931b1054053c8b972d320774bb8f1d` to `b3abe8d5c040395cc36615cb4334c92d`
  * Reads from `8d6ba60eccc4b6eedfa329b24b1bd339` to `e327503188913dc38ad571c647eef643`
  * Reads Networking from `c0464f0d8bd026f776c9006b05910000` to `54b2a0a4748b3bd1aefa92ce5559a1c2`
  * Reads Resources from `2fd2cda9eea8d8af9fbc0a5960425120` to `cc86fd5aa9301c6528986572ad974db9`
  * Rollout Progress from `7544a3a62b1be6ffd919fc990ab8ba8f` to `7f0b5567d543a1698e695b530eb7f5de`
  * Ruler from `44d12bcb1f95661c6ab6bc946dfc3473` to `631e15d5d85afb2ca8e35d62984eeaa0`
  * Scaling from `88c041017b96856c9176e07cf557bdcf` to `64bbad83507b7289b514725658e10352`
  * Slow queries from `e6f3091e29d2636e3b8393447e925668` to `6089e1ce1e678788f46312a0a1e647e6`
  * Tenants from `35fa247ce651ba189debf33d7ae41611` to `35fa247ce651ba189debf33d7ae41611`
  * Top Tenants from `bc6e12d4fe540e4a1785b9d3ca0ffdd9` to `bc6e12d4fe540e4a1785b9d3ca0ffdd9`
  * Writes from `0156f6d15aa234d452a33a4f13c838e3` to `8280707b8f16e7b87b840fc1cc92d4c5`
  * Writes Networking from `681cd62b680b7154811fe73af55dcfd4` to `978c1cb452585c96697a238eaac7fe2d`
  * Writes Resources from `c0464f0d8bd026f776c9006b0591bb0b` to `bc9160e50b52e89e0e49c840fea3d379`
* [FEATURE] Alerts: added the following alerts on `mimir-continuous-test` tool: #1676
  - `MimirContinuousTestNotRunningOnWrites`
  - `MimirContinuousTestNotRunningOnReads`
  - `MimirContinuousTestFailed`
* [ENHANCEMENT] Added `per_cluster_label` support to allow to change the label name used to differentiate between Kubernetes clusters. #1651
* [ENHANCEMENT] Dashboards: Show QPS and latency of the Alertmanager Distributor. #1696
* [ENHANCEMENT] Playbooks: Add Alertmanager suggestions for `MimirRequestErrors` and `MimirRequestLatency` #1702
* [ENHANCEMENT] Dashboards: Allow custom datasources. #1749
* [ENHANCEMENT] Dashboards: Add config option `gateway_enabled` (defaults to `true`) to disable gateway panels from dashboards. #1761
* [ENHANCEMENT] Dashboards: Extend Top tenants dashboard with queries for tenants with highest sample rate, discard rate, and discard rate growth. #1842
* [ENHANCEMENT] Dashboards: Show ingestion rate limit and rule group limit on Tenants dashboard. #1845
* [ENHANCEMENT] Dashboards: Add "last successful run" panel to compactor dashboard. #1628
* [BUGFIX] Dashboards: Fix "Failed evaluation rate" panel on Tenants dashboard. #1629
* [BUGFIX] Honor the configured `per_instance_label` in all dashboards and alerts. #1697

### Jsonnet

* [FEATURE] Added support for `mimir-continuous-test`. To deploy `mimir-continuous-test` you can use the following configuration: #1675 #1850
  ```jsonnet
  _config+: {
    continuous_test_enabled: true,
    continuous_test_tenant_id: 'type-tenant-id',
    continuous_test_write_endpoint: 'http://type-write-path-hostname',
    continuous_test_read_endpoint: 'http://type-read-path-hostname/prometheus',
  },
  ```
* [ENHANCEMENT] Ingester anti-affinity can now be disabled by using `ingester_allow_multiple_replicas_on_same_node` configuration key. #1581
* [ENHANCEMENT] Added `node_selector` configuration option to select Kubernetes nodes where Mimir should run. #1596
* [ENHANCEMENT] Alertmanager: Added a `PodDisruptionBudget` of `withMaxUnavailable = 1`, to ensure we maintain quorum during rollouts. #1683
* [ENHANCEMENT] Store-gateway anti-affinity can now be enabled/disabled using `store_gateway_allow_multiple_replicas_on_same_node` configuration key. #1730
* [ENHANCEMENT] Added `store_gateway_zone_a_args`, `store_gateway_zone_b_args` and `store_gateway_zone_c_args` configuration options. #1807
* [BUGFIX] Pass primary and secondary multikv stores via CLI flags. Introduced new `multikv_switch_primary_secondary` config option to flip primary and secondary in runtime config.

### Mimirtool

* [BUGFIX] `config convert`: Retain Cortex defaults for `blocks_storage.backend`, `ruler_storage.backend`, `alertmanager_storage.backend`, `auth.type`, `activity_tracker.filepath`, `alertmanager.data_dir`, `blocks_storage.filesystem.dir`, `compactor.data_dir`, `ruler.rule_path`, `ruler_storage.filesystem.dir`, and `graphite.querier.schemas.backend`. #1626 #1762

### Tools

* [FEATURE] Added a `markblocks` tool that creates `no-compact` and `delete` marks for the blocks. #1551
* [FEATURE] Added `mimir-continuous-test` tool to continuously run smoke tests on live Mimir clusters. #1535 #1540 #1653 #1603 #1630 #1691 #1675 #1676 #1692 #1706 #1709 #1775 #1777 #1778 #1795
* [FEATURE] Added `mimir-rules-action` GitHub action, located at `operations/mimir-rules-action/`, used to lint, prepare, verify, diff, and sync rules to a Mimir cluster. #1723

## 2.0.0

### Grafana Mimir

_Changes since Cortex 1.10.0._

* [CHANGE] Remove chunks storage engine. #86 #119 #510 #545 #743 #744 #748 #753 #755 #757 #758 #759 #760 #762 #764 #789 #812 #813
  * The following CLI flags (and their respective YAML config options) have been removed:
    * `-store.engine`
    * `-schema-config-file`
    * `-ingester.checkpoint-duration`
    * `-ingester.checkpoint-enabled`
    * `-ingester.chunk-encoding`
    * `-ingester.chunk-age-jitter`
    * `-ingester.concurrent-flushes`
    * `-ingester.flush-on-shutdown-with-wal-enabled`
    * `-ingester.flush-op-timeout`
    * `-ingester.flush-period`
    * `-ingester.max-chunk-age`
    * `-ingester.max-chunk-idle`
    * `-ingester.max-series-per-query` (and `max_series_per_query` from runtime config)
    * `-ingester.max-stale-chunk-idle`
    * `-ingester.max-transfer-retries`
    * `-ingester.min-chunk-length`
    * `-ingester.recover-from-wal`
    * `-ingester.retain-period`
    * `-ingester.spread-flushes`
    * `-ingester.wal-dir`
    * `-ingester.wal-enabled`
    * `-querier.query-parallelism`
    * `-querier.second-store-engine`
    * `-querier.use-second-store-before-time`
    * `-flusher.wal-dir`
    * `-flusher.concurrent-flushes`
    * `-flusher.flush-op-timeout`
    * All `-table-manager.*` flags
    * All `-deletes.*` flags
    * All `-purger.*` flags
    * All `-metrics.*` flags
    * All `-dynamodb.*` flags
    * All `-s3.*` flags
    * All `-azure.*` flags
    * All `-bigtable.*` flags
    * All `-gcs.*` flags
    * All `-cassandra.*` flags
    * All `-boltdb.*` flags
    * All `-local.*` flags
    * All `-swift.*` flags
    * All `-store.*` flags except `-store.engine`, `-store.max-query-length`, `-store.max-labels-query-length`
    * All `-grpc-store.*` flags
  * The following API endpoints have been removed:
    * `/api/v1/chunks` and `/chunks`
  * The following metrics have been removed:
    * `cortex_ingester_flush_queue_length`
    * `cortex_ingester_queried_chunks`
    * `cortex_ingester_chunks_created_total`
    * `cortex_ingester_wal_replay_duration_seconds`
    * `cortex_ingester_wal_corruptions_total`
    * `cortex_ingester_sent_chunks`
    * `cortex_ingester_received_chunks`
    * `cortex_ingester_flush_series_in_progress`
    * `cortex_ingester_chunk_utilization`
    * `cortex_ingester_chunk_length`
    * `cortex_ingester_chunk_size_bytes`
    * `cortex_ingester_chunk_age_seconds`
    * `cortex_ingester_memory_chunks`
    * `cortex_ingester_flushing_enqueued_series_total`
    * `cortex_ingester_flushing_dequeued_series_total`
    * `cortex_ingester_dropped_chunks_total`
    * `cortex_oldest_unflushed_chunk_timestamp_seconds`
    * `prometheus_local_storage_chunk_ops_total`
    * `prometheus_local_storage_chunkdesc_ops_total`
    * `prometheus_local_storage_memory_chunkdescs`
* [CHANGE] Changed default storage backends from `s3` to `filesystem` #833
  This effects the following flags:
  * `-blocks-storage.backend` now defaults to `filesystem`
  * `-blocks-storage.filesystem.dir` now defaults to `blocks`
  * `-alertmanager-storage.backend` now defaults to `filesystem`
  * `-alertmanager-storage.filesystem.dir` now defaults to `alertmanager`
  * `-ruler-storage.backend` now defaults to `filesystem`
  * `-ruler-storage.filesystem.dir` now defaults to `ruler`
* [CHANGE] Renamed metric `cortex_experimental_features_in_use_total` as `cortex_experimental_features_used_total` and added `feature` label. #32 #658
* [CHANGE] Removed `log_messages_total` metric. #32
* [CHANGE] Some files and directories created by Mimir components on local disk now have stricter permissions, and are only readable by owner, but not group or others. #58
* [CHANGE] Memcached client DNS resolution switched from golang built-in to [`miekg/dns`](https://github.com/miekg/dns). #142
* [CHANGE] The metric `cortex_deprecated_flags_inuse_total` has been renamed to `deprecated_flags_inuse_total` as part of using grafana/dskit functionality. #185
* [CHANGE] API: The `-api.response-compression-enabled` flag has been removed, and GZIP response compression is always enabled except on `/api/v1/push` and `/push` endpoints. #880
* [CHANGE] Update Go version to 1.17.3. #480
* [CHANGE] The `status_code` label on gRPC client metrics has changed from '200' and '500' to '2xx', '5xx', '4xx', 'cancel' or 'error'. #537
* [CHANGE] Removed the deprecated `-<prefix>.fifocache.size` flag. #618
* [CHANGE] Enable index header lazy loading by default. #693
  * `-blocks-storage.bucket-store.index-header-lazy-loading-enabled` default from `false` to `true`
  * `-blocks-storage.bucket-store.index-header-lazy-loading-idle-timeout` default from `20m` to `1h`
* [CHANGE] Shuffle-sharding:
  * `-distributor.sharding-strategy` option has been removed, and shuffle sharding is enabled by default. Default shard size is set to 0, which disables shuffle sharding for the tenant (all ingesters will receive tenants's samples). #888
  * `-ruler.sharding-strategy` option has been removed from ruler. Ruler now uses shuffle-sharding by default, but respects `ruler_tenant_shard_size`, which defaults to 0 (ie. use all rulers for tenant). #889
  * `-store-gateway.sharding-strategy` option has been removed store-gateways. Store-gateway now uses shuffle-sharding by default, but respects `store_gateway_tenant_shard_size` for tenant, and this value defaults to 0. #891
* [CHANGE] Server: `-server.http-listen-port` (yaml: `server.http_listen_port`) now defaults to `8080` (previously `80`). #871
* [CHANGE] Changed the default value of `-blocks-storage.bucket-store.ignore-deletion-marks-delay` from 6h to 1h. #892
* [CHANGE] Changed default settings for memcached clients: #959 #1000
  * The default value for the following config options has changed from `10000` to `25000`:
    * `-blocks-storage.bucket-store.chunks-cache.memcached.max-async-buffer-size`
    * `-blocks-storage.bucket-store.index-cache.memcached.max-async-buffer-size`
    * `-blocks-storage.bucket-store.metadata-cache.memcached.max-async-buffer-size`
    * `-query-frontend.results-cache.memcached.max-async-buffer-size`
  * The default value for the following config options has changed from `0` (unlimited) to `100`:
    * `-blocks-storage.bucket-store.chunks-cache.memcached.max-get-multi-batch-size`
    * `-blocks-storage.bucket-store.index-cache.memcached.max-get-multi-batch-size`
    * `-blocks-storage.bucket-store.metadata-cache.memcached.max-get-multi-batch-size`
    * `-query-frontend.results-cache.memcached.max-get-multi-batch-size`
  * The default value for the following config options has changed from `16` to `100`:
    * `-blocks-storage.bucket-store.chunks-cache.memcached.max-idle-connections`
    * `-blocks-storage.bucket-store.index-cache.memcached.max-idle-connections`
    * `-blocks-storage.bucket-store.metadata-cache.memcached.max-idle-connections`
    * `-query-frontend.results-cache.memcached.max-idle-connections`
  * The default value for the following config options has changed from `100ms` to `200ms`:
    * `-blocks-storage.bucket-store.metadata-cache.memcached.timeout`
    * `-blocks-storage.bucket-store.index-cache.memcached.timeout`
    * `-blocks-storage.bucket-store.chunks-cache.memcached.timeout`
    * `-query-frontend.results-cache.memcached.timeout`
* [CHANGE] Changed the default value of `-blocks-storage.bucket-store.bucket-index.enabled` to `true`. The default configuration must now run the compactor in order to write the bucket index or else queries to long term storage will fail. #924
* [CHANGE] Option `-auth.enabled` has been renamed to `-auth.multitenancy-enabled`. #1130
* [CHANGE] Default tenant ID used with disabled auth (`-auth.multitenancy-enabled=false`) has changed from `fake` to `anonymous`. This tenant ID can now be changed with `-auth.no-auth-tenant` option. #1063
* [CHANGE] The default values for the following local directories have changed: #1072
  * `-alertmanager.storage.path` default value changed to `./data-alertmanager/`
  * `-compactor.data-dir` default value changed to `./data-compactor/`
  * `-ruler.rule-path` default value changed to `./data-ruler/`
* [CHANGE] The default value for gRPC max send message size has been changed from 16MB to 100MB. This affects the following parameters: #1152
  * `-query-frontend.grpc-client-config.grpc-max-send-msg-size`
  * `-ingester.client.grpc-max-send-msg-size`
  * `-querier.frontend-client.grpc-max-send-msg-size`
  * `-query-scheduler.grpc-client-config.grpc-max-send-msg-size`
  * `-ruler.client.grpc-max-send-msg-size`
* [CHANGE] Remove `-http.prefix` flag (and `http_prefix` config file option). #763
* [CHANGE] Remove legacy endpoints. Please use their alternatives listed below. As part of the removal process we are
  introducing two new sets of endpoints for the ruler configuration API: `<prometheus-http-prefix>/rules` and
  `<prometheus-http-prefix>/config/v1/rules/**`. We are also deprecating `<prometheus-http-prefix>/rules` and `/api/v1/rules`;
  and will remove them in Mimir 2.2.0. #763 #1222
  * Query endpoints

    | Legacy                                                  | Alternative                                                |
    | ------------------------------------------------------- | ---------------------------------------------------------- |
    | `/<legacy-http-prefix>/api/v1/query`                    | `<prometheus-http-prefix>/api/v1/query`                    |
    | `/<legacy-http-prefix>/api/v1/query_range`              | `<prometheus-http-prefix>/api/v1/query_range`              |
    | `/<legacy-http-prefix>/api/v1/query_exemplars`          | `<prometheus-http-prefix>/api/v1/query_exemplars`          |
    | `/<legacy-http-prefix>/api/v1/series`                   | `<prometheus-http-prefix>/api/v1/series`                   |
    | `/<legacy-http-prefix>/api/v1/labels`                   | `<prometheus-http-prefix>/api/v1/labels`                   |
    | `/<legacy-http-prefix>/api/v1/label/{name}/values`      | `<prometheus-http-prefix>/api/v1/label/{name}/values`      |
    | `/<legacy-http-prefix>/api/v1/metadata`                 | `<prometheus-http-prefix>/api/v1/metadata`                 |
    | `/<legacy-http-prefix>/api/v1/read`                     | `<prometheus-http-prefix>/api/v1/read`                     |
    | `/<legacy-http-prefix>/api/v1/cardinality/label_names`  | `<prometheus-http-prefix>/api/v1/cardinality/label_names`  |
    | `/<legacy-http-prefix>/api/v1/cardinality/label_values` | `<prometheus-http-prefix>/api/v1/cardinality/label_values` |
    | `/api/prom/user_stats`                                  | `/api/v1/user_stats`                                       |

  * Distributor endpoints

    | Legacy endpoint               | Alternative                   |
    | ----------------------------- | ----------------------------- |
    | `/<legacy-http-prefix>/push`  | `/api/v1/push`                |
    | `/all_user_stats`             | `/distributor/all_user_stats` |
    | `/ha-tracker`                 | `/distributor/ha_tracker`     |

  * Ingester endpoints

    | Legacy          | Alternative           |
    | --------------- | --------------------- |
    | `/ring`         | `/ingester/ring`      |
    | `/shutdown`     | `/ingester/shutdown`  |
    | `/flush`        | `/ingester/flush`     |
    | `/push`         | `/ingester/push`      |

  * Ruler endpoints

    | Legacy                                                | Alternative                                         | Alternative #2 (not available before Mimir 2.0.0)                    |
    | ----------------------------------------------------- | --------------------------------------------------- | ------------------------------------------------------------------- |
    | `/<legacy-http-prefix>/api/v1/rules`                  | `<prometheus-http-prefix>/api/v1/rules`             |                                                                     |
    | `/<legacy-http-prefix>/api/v1/alerts`                 | `<prometheus-http-prefix>/api/v1/alerts`            |                                                                     |
    | `/<legacy-http-prefix>/rules`                         | `/api/v1/rules` (see below)                         |  `<prometheus-http-prefix>/config/v1/rules`                         |
    | `/<legacy-http-prefix>/rules/{namespace}`             | `/api/v1/rules/{namespace}` (see below)             |  `<prometheus-http-prefix>/config/v1/rules/{namespace}`             |
    | `/<legacy-http-prefix>/rules/{namespace}/{groupName}` | `/api/v1/rules/{namespace}/{groupName}` (see below) |  `<prometheus-http-prefix>/config/v1/rules/{namespace}/{groupName}` |
    | `/<legacy-http-prefix>/rules/{namespace}`             | `/api/v1/rules/{namespace}` (see below)             |  `<prometheus-http-prefix>/config/v1/rules/{namespace}`             |
    | `/<legacy-http-prefix>/rules/{namespace}/{groupName}` | `/api/v1/rules/{namespace}/{groupName}` (see below) |  `<prometheus-http-prefix>/config/v1/rules/{namespace}/{groupName}` |
    | `/<legacy-http-prefix>/rules/{namespace}`             | `/api/v1/rules/{namespace}` (see below)             |  `<prometheus-http-prefix>/config/v1/rules/{namespace}`             |
    | `/ruler_ring`                                         | `/ruler/ring`                                       |                                                                     |

    > __Note:__ The `/api/v1/rules/**` endpoints are considered deprecated with Mimir 2.0.0 and will be removed
    in Mimir 2.2.0. After upgrading to 2.0.0 we recommend switching uses to the equivalent
    `/<prometheus-http-prefix>/config/v1/**` endpoints that Mimir 2.0.0 introduces.

  * Alertmanager endpoints

    | Legacy                      | Alternative                        |
    | --------------------------- | ---------------------------------- |
    | `/<legacy-http-prefix>`     | `/alertmanager`                    |
    | `/status`                   | `/multitenant_alertmanager/status` |

* [CHANGE] Ingester: changed `-ingester.stream-chunks-when-using-blocks` default value from `false` to `true`. #717
* [CHANGE] Ingester: default `-ingester.ring.min-ready-duration` reduced from 1m to 15s. #126
* [CHANGE] Ingester: `-ingester.ring.min-ready-duration` now start counting the delay after the ring's health checks have passed instead of when the ring client was started. #126
* [CHANGE] Ingester: allow experimental ingester max-exemplars setting to be changed dynamically #144
  * CLI flag `-blocks-storage.tsdb.max-exemplars` is renamed to `-ingester.max-global-exemplars-per-user`.
  * YAML `max_exemplars` is moved from `tsdb` to `overrides` and renamed to `max_global_exemplars_per_user`.
* [CHANGE] Ingester: active series metrics `cortex_ingester_active_series` and `cortex_ingester_active_series_custom_tracker` are now removed when their value is zero. #672 #690
* [CHANGE] Ingester: changed default value of `-blocks-storage.tsdb.retention-period` from `6h` to `24h`. #966
* [CHANGE] Ingester: changed default value of `-blocks-storage.tsdb.close-idle-tsdb-timeout` from `0` to `13h`. #967
* [CHANGE] Ingester: changed default value of `-ingester.ring.final-sleep` from `30s` to `0s`. #981
* [CHANGE] Ingester: the following low level settings have been removed: #1153
  * `-ingester-client.expected-labels`
  * `-ingester-client.expected-samples-per-series`
  * `-ingester-client.expected-timeseries`
* [CHANGE] Ingester: following command line options related to ingester ring were renamed: #1155
  * `-consul.*` changed to `-ingester.ring.consul.*`
  * `-etcd.*` changed to `-ingester.ring.etcd.*`
  * `-multi.*` changed to `-ingester.ring.multi.*`
  * `-distributor.excluded-zones` changed to `-ingester.ring.excluded-zones`
  * `-distributor.replication-factor` changed to `-ingester.ring.replication-factor`
  * `-distributor.zone-awareness-enabled` changed to `-ingester.ring.zone-awareness-enabled`
  * `-ingester.availability-zone` changed to `-ingester.ring.instance-availability-zone`
  * `-ingester.final-sleep` changed to `-ingester.ring.final-sleep`
  * `-ingester.heartbeat-period` changed to `-ingester.ring.heartbeat-period`
  * `-ingester.join-after` changed to `-ingester.ring.join-after`
  * `-ingester.lifecycler.ID` changed to `-ingester.ring.instance-id`
  * `-ingester.lifecycler.addr` changed to `-ingester.ring.instance-addr`
  * `-ingester.lifecycler.interface` changed to `-ingester.ring.instance-interface-names`
  * `-ingester.lifecycler.port` changed to `-ingester.ring.instance-port`
  * `-ingester.min-ready-duration` changed to `-ingester.ring.min-ready-duration`
  * `-ingester.num-tokens` changed to `-ingester.ring.num-tokens`
  * `-ingester.observe-period` changed to `-ingester.ring.observe-period`
  * `-ingester.readiness-check-ring-health` changed to `-ingester.ring.readiness-check-ring-health`
  * `-ingester.tokens-file-path` changed to `-ingester.ring.tokens-file-path`
  * `-ingester.unregister-on-shutdown` changed to `-ingester.ring.unregister-on-shutdown`
  * `-ring.heartbeat-timeout` changed to `-ingester.ring.heartbeat-timeout`
  * `-ring.prefix` changed to `-ingester.ring.prefix`
  * `-ring.store` changed to `-ingester.ring.store`
* [CHANGE] Ingester: fields in YAML configuration for ingester ring have been changed: #1155
  * `ingester.lifecycler` changed to `ingester.ring`
  * Fields from `ingester.lifecycler.ring` moved to `ingester.ring`
  * `ingester.lifecycler.address` changed to `ingester.ring.instance_addr`
  * `ingester.lifecycler.id` changed to `ingester.ring.instance_id`
  * `ingester.lifecycler.port` changed to `ingester.ring.instance_port`
  * `ingester.lifecycler.availability_zone` changed to `ingester.ring.instance_availability_zone`
  * `ingester.lifecycler.interface_names` changed to `ingester.ring.instance_interface_names`
* [CHANGE] Distributor: removed the `-distributor.shard-by-all-labels` configuration option. It is now assumed to be true. #698
* [CHANGE] Distributor: change default value of `-distributor.instance-limits.max-inflight-push-requests` to `2000`. #964
* [CHANGE] Distributor: change default value of `-distributor.remote-timeout` from `2s` to `20s`. #970
* [CHANGE] Distributor: removed the `-distributor.extra-query-delay` flag (and its respective YAML config option). #1048
* [CHANGE] Query-frontend: Enable query stats by default, they can still be disabled with `-query-frontend.query-stats-enabled=false`. #83
* [CHANGE] Query-frontend: the `cortex_frontend_mapped_asts_total` metric has been renamed to `cortex_frontend_query_sharding_rewrites_attempted_total`. #150
* [CHANGE] Query-frontend: added `sharded` label to `cortex_query_seconds_total` metric. #235
* [CHANGE] Query-frontend: changed the flag name for controlling query sharding total shards from `-querier.total-shards` to `-query-frontend.query-sharding-total-shards`. #230
* [CHANGE] Query-frontend: flag `-querier.parallelise-shardable-queries` has been renamed to `-query-frontend.parallelize-shardable-queries` #284
* [CHANGE] Query-frontend: removed the deprecated (and unused) `-frontend.cache-split-interval`. Use `-query-frontend.split-queries-by-interval` instead. #587
* [CHANGE] Query-frontend: range query response now omits the `data` field when it's empty (error case) like Prometheus does, previously it was `"data":{"resultType":"","result":null}`. #629
* [CHANGE] Query-frontend: instant queries now honor the `-query-frontend.max-retries-per-request` flag. #630
* [CHANGE] Query-frontend: removed in-memory and Redis cache support. Reason is that these caching backends were just supported by query-frontend, while all other Mimir services only support memcached. #796
  * The following CLI flags (and their respective YAML config options) have been removed:
    * `-frontend.cache.enable-fifocache`
    * `-frontend.redis.*`
    * `-frontend.fifocache.*`
  * The following metrics have been removed:
    * `querier_cache_added_total`
    * `querier_cache_added_new_total`
    * `querier_cache_evicted_total`
    * `querier_cache_entries`
    * `querier_cache_gets_total`
    * `querier_cache_misses_total`
    * `querier_cache_stale_gets_total`
    * `querier_cache_memory_bytes`
    * `cortex_rediscache_request_duration_seconds`
* [CHANGE] Query-frontend: migrated memcached backend client to the same one used in other components (memcached config and metrics are now consistent across all Mimir services). #821
  * The following CLI flags (and their respective YAML config options) have been added:
    * `-query-frontend.results-cache.backend` (set it to `memcached` if `-query-frontend.cache-results=true`)
  * The following CLI flags (and their respective YAML config options) have been changed:
    * `-frontend.memcached.hostname` and `-frontend.memcached.service` have been removed: use `-query-frontend.results-cache.memcached.addresses` instead
  * The following CLI flags (and their respective YAML config options) have been renamed:
    * `-frontend.background.write-back-concurrency` renamed to `-query-frontend.results-cache.memcached.max-async-concurrency`
    * `-frontend.background.write-back-buffer` renamed to `-query-frontend.results-cache.memcached.max-async-buffer-size`
    * `-frontend.memcached.batchsize` renamed to `-query-frontend.results-cache.memcached.max-get-multi-batch-size`
    * `-frontend.memcached.parallelism` renamed to `-query-frontend.results-cache.memcached.max-get-multi-concurrency`
    * `-frontend.memcached.timeout` renamed to `-query-frontend.results-cache.memcached.timeout`
    * `-frontend.memcached.max-item-size` renamed to `-query-frontend.results-cache.memcached.max-item-size`
    * `-frontend.memcached.max-idle-conns` renamed to `-query-frontend.results-cache.memcached.max-idle-connections`
    * `-frontend.compression` renamed to `-query-frontend.results-cache.compression`
  * The following CLI flags (and their respective YAML config options) have been removed:
    * `-frontend.memcached.circuit-breaker-consecutive-failures`: feature removed
    * `-frontend.memcached.circuit-breaker-timeout`: feature removed
    * `-frontend.memcached.circuit-breaker-interval`: feature removed
    * `-frontend.memcached.update-interval`: new setting is hardcoded to 30s
    * `-frontend.memcached.consistent-hash`: new setting is always enabled
    * `-frontend.default-validity` and `-frontend.memcached.expiration`: new setting is hardcoded to 7 days
  * The following metrics have been changed:
    * `cortex_cache_dropped_background_writes_total{name}` changed to `thanos_memcached_operation_skipped_total{name, operation, reason}`
    * `cortex_cache_value_size_bytes{name, method}` changed to `thanos_memcached_operation_data_size_bytes{name}`
    * `cortex_cache_request_duration_seconds{name, method, status_code}` changed to `thanos_memcached_operation_duration_seconds{name, operation}`
    * `cortex_cache_fetched_keys{name}` changed to `thanos_cache_memcached_requests_total{name}`
    * `cortex_cache_hits{name}` changed to `thanos_cache_memcached_hits_total{name}`
    * `cortex_memcache_request_duration_seconds{name, method, status_code}` changed to `thanos_memcached_operation_duration_seconds{name, operation}`
    * `cortex_memcache_client_servers{name}` changed to `thanos_memcached_dns_provider_results{name, addr}`
    * `cortex_memcache_client_set_skip_total{name}` changed to `thanos_memcached_operation_skipped_total{name, operation, reason}`
    * `cortex_dns_lookups_total` changed to `thanos_memcached_dns_lookups_total`
    * For all metrics the value of the "name" label has changed from `frontend.memcached` to `frontend-cache`
  * The following metrics have been removed:
    * `cortex_cache_background_queue_length{name}`
* [CHANGE] Query-frontend: merged `query_range` into `frontend` in the YAML config (keeping the same keys) and renamed flags: #825
  * `-querier.max-retries-per-request` renamed to `-query-frontend.max-retries-per-request`
  * `-querier.split-queries-by-interval` renamed to `-query-frontend.split-queries-by-interval`
  * `-querier.align-querier-with-step` renamed to `-query-frontend.align-querier-with-step`
  * `-querier.cache-results` renamed to `-query-frontend.cache-results`
  * `-querier.parallelise-shardable-queries` renamed to `-query-frontend.parallelize-shardable-queries`
* [CHANGE] Query-frontend: the default value of `-query-frontend.split-queries-by-interval` has changed from `0` to `24h`. #1131
* [CHANGE] Query-frontend: `-frontend.` flags were renamed to `-query-frontend.`: #1167
* [CHANGE] Query-frontend / Query-scheduler: classified the `-query-frontend.querier-forget-delay` and `-query-scheduler.querier-forget-delay` flags (and their respective YAML config options) as experimental. #1208
* [CHANGE] Querier / ruler: Change `-querier.max-fetched-chunks-per-query` configuration to limit to maximum number of chunks that can be fetched in a single query. The number of chunks fetched by ingesters AND long-term storare combined should not exceed the value configured on `-querier.max-fetched-chunks-per-query`. [#4260](https://github.com/cortexproject/cortex/pull/4260)
* [CHANGE] Querier / ruler: Option `-querier.ingester-streaming` has been removed. Querier/ruler now always use streaming method to query ingesters. #204
* [CHANGE] Querier: always fetch labels from store and respect start/end times in request; the option `-querier.query-store-for-labels-enabled` has been removed and is now always on. #518 #1132
* [CHANGE] Querier / ruler: removed the `-store.query-chunk-limit` flag (and its respective YAML config option `max_chunks_per_query`). `-querier.max-fetched-chunks-per-query` (and its respective YAML config option `max_fetched_chunks_per_query`) should be used instead. #705
* [CHANGE] Querier/Ruler: `-querier.active-query-tracker-dir` option has been removed. Active query tracking is now done via Activity tracker configured by `-activity-tracker.filepath` and enabled by default. Limit for max number of concurrent queries (`-querier.max-concurrent`) is now respected even if activity tracking is not enabled. #661 #822
* [CHANGE] Querier/ruler/query-frontend: the experimental `-querier.at-modifier-enabled` CLI flag has been removed and the PromQL `@` modifier is always enabled. #941
* [CHANGE] Querier: removed `-querier.worker-match-max-concurrent` and `-querier.worker-parallelism` CLI flags (and their respective YAML config options). Mimir now behaves like if `-querier.worker-match-max-concurrent` is always enabled and you should configure the max concurrency per querier process using `-querier.max-concurrent` instead. #958
* [CHANGE] Querier: changed default value of `-querier.query-ingesters-within` from `0` to `13h`. #967
* [CHANGE] Querier: rename metric `cortex_query_fetched_chunks_bytes_total` to `cortex_query_fetched_chunk_bytes_total` to be consistent with the limit name. #476
* [CHANGE] Ruler: add two new metrics `cortex_ruler_list_rules_seconds` and `cortex_ruler_load_rule_groups_seconds` to the ruler. #906
* [CHANGE] Ruler: endpoints for listing configured rules now return HTTP status code 200 and an empty map when there are no rules instead of an HTTP 404 and plain text error message. The following endpoints are affected: #456
  * `<prometheus-http-prefix>/config/v1/rules`
  * `<prometheus-http-prefix>/config/v1/rules/{namespace}`
  * `<prometheus-http-prefix>/rules` (deprecated)
  * `<prometheus-http-prefix>/rules/{namespace}` (deprecated)
  * `/api/v1/rules` (deprecated)
  * `/api/v1/rules/{namespace}` (deprecated)
* [CHANGE] Ruler: removed `configdb` support from Ruler backend storages. #15 #38 #819
* [CHANGE] Ruler: removed the support for the deprecated storage configuration via `-ruler.storage.*` CLI flags (and their respective YAML config options). Use `-ruler-storage.*` instead. #628
* [CHANGE] Ruler: set new default limits for rule groups: `-ruler.max-rules-per-rule-group` to 20 (previously 0, disabled) and `-ruler.max-rule-groups-per-tenant` to 70 (previously 0, disabled). #847
* [CHANGE] Ruler: removed `-ruler.enable-sharding` option, and changed default value of `-ruler.ring.store` to `memberlist`. #943
* [CHANGE] Ruler: `-ruler.alertmanager-use-v2` has been removed. The ruler will always use the `v2` endpoints. #954 #1100
* [CHANGE] Ruler: `-experimental.ruler.enable-api` flag has been renamed to `-ruler.enable-api` and is now stable. The default value has also changed from `false` to `true`, so both ruler and alertmanager API are enabled by default. #913 #1065
* [CHANGE] Ruler: add support for [DNS service discovery format](./docs/sources/configuration/arguments.md#dns-service-discovery) for `-ruler.alertmanager-url`. `-ruler.alertmanager-discovery` flag has been removed. URLs following the prior SRV format, will be treated as a static target. To continue using service discovery for these URLs prepend `dnssrvnoa+` to them. #993
  * The following metrics for Alertmanager DNS service discovery are replaced:
    * `prometheus_sd_dns_lookups_total` replaced by `cortex_dns_lookups_total{component="ruler"}`
    * `prometheus_sd_dns_lookup_failures_total` replaced by `cortex_dns_failures_total{component="ruler"}`
* [CHANGE] Ruler: deprecate `/api/v1/rules/**` and `<prometheus-http-prefix/rules/**` configuration API endpoints in favour of `/<prometheus-http-prefix>/config/v1/rules/**`. Deprecated endpoints will be removed in Mimir 2.2.0. Main configuration API endpoints are now `/<prometheus-http-prefix>/config/api/v1/rules/**` introduced in Mimir 2.0.0. #1222
* [CHANGE] Store-gateway: index cache now includes tenant in cache keys, this invalidates previous cached entries. #607
* [CHANGE] Store-gateway: increased memcached index caching TTL from 1 day to 7 days. #718
* [CHANGE] Store-gateway: options `-store-gateway.sharding-enabled` and `-querier.store-gateway-addresses` were removed. Default value of `-store-gateway.sharding-ring.store` is now `memberlist` and default value for `-store-gateway.sharding-ring.wait-stability-min-duration` changed from `1m` to `0` (disabled). #976
* [CHANGE] Compactor: compactor will no longer try to compact blocks that are already marked for deletion. Previously compactor would consider blocks marked for deletion within `-compactor.deletion-delay / 2` period as eligible for compaction. [#4328](https://github.com/cortexproject/cortex/pull/4328)
* [CHANGE] Compactor: Removed support for block deletion marks migration. If you're upgrading from Cortex < 1.7.0 to Mimir, you should upgrade the compactor to Cortex >= 1.7.0 first, run it at least once and then upgrade to Mimir. #122
* [CHANGE] Compactor: removed the `cortex_compactor_group_vertical_compactions_total` metric. #278
* [CHANGE] Compactor: no longer waits for initial blocks cleanup to finish before starting compactions. #282
* [CHANGE] Compactor: removed overlapping sources detection. Overlapping sources may exist due to edge cases (timing issues) when horizontally sharding compactor, but are correctly handled by compactor. #494
* [CHANGE] Compactor: compactor now uses deletion marks from `<tenant>/markers` location in the bucket. Marker files are no longer fetched, only listed. #550
* [CHANGE] Compactor: Default value of `-compactor.block-sync-concurrency` has changed from 20 to 8. This flag is now only used to control number of goroutines for downloading and uploading blocks during compaction. #552
* [CHANGE] Compactor is now included in `all` target (single-binary). #866
* [CHANGE] Compactor: Removed `-compactor.sharding-enabled` option. Sharding in compactor is now always enabled. Default value of `-compactor.ring.store` has changed from `consul` to `memberlist`. Default value of `-compactor.ring.wait-stability-min-duration` is now 0, which disables the feature. #956
* [CHANGE] Alertmanager: removed `-alertmanager.configs.auto-webhook-root` #977
* [CHANGE] Alertmanager: removed `configdb` support from Alertmanager backend storages. #15 #38 #819
* [CHANGE] Alertmanager: Don't count user-not-found errors from replicas as failures in the `cortex_alertmanager_state_fetch_replica_state_failed_total` metric. #190
* [CHANGE] Alertmanager: Use distributor for non-API routes. #213
* [CHANGE] Alertmanager: removed `-alertmanager.storage.*` configuration options, with the exception of the CLI flags `-alertmanager.storage.path` and `-alertmanager.storage.retention`. Use `-alertmanager-storage.*` instead. #632
* [CHANGE] Alertmanager: set default value for `-alertmanager.web.external-url=http://localhost:8080/alertmanager` to match the default configuration. #808 #1067
* [CHANGE] Alertmanager: `-experimental.alertmanager.enable-api` flag has been renamed to `-alertmanager.enable-api` and is now stable. #913
* [CHANGE] Alertmanager: now always runs with sharding enabled; other modes of operation are removed. #1044 #1126
  * The following configuration options are removed:
    * `-alertmanager.sharding-enabled`
    * `-alertmanager.cluster.advertise-address`
    * `-alertmanager.cluster.gossip-interval`
    * `-alertmanager.cluster.listen-address`
    * `-alertmanager.cluster.peers`
    * `-alertmanager.cluster.push-pull-interval`
  * The following configuration options are renamed:
    * `-alertmanager.cluster.peer-timeout` to `-alertmanager.peer-timeout`
* [CHANGE] Alertmanager: the default value of `-alertmanager.sharding-ring.store` is now `memberlist`. #1171
* [CHANGE] Ring: changed default value of `-distributor.ring.store` (Distributor ring) and `-ring.store` (Ingester ring) to `memberlist`. #1046
* [CHANGE] Memberlist: the `memberlist_kv_store_value_bytes` metric has been removed due to values no longer being stored in-memory as encoded bytes. [#4345](https://github.com/cortexproject/cortex/pull/4345)
* [CHANGE] Memberlist: forward only changes, not entire original message. [#4419](https://github.com/cortexproject/cortex/pull/4419)
* [CHANGE] Memberlist: don't accept old tombstones as incoming change, and don't forward such messages to other gossip members. [#4420](https://github.com/cortexproject/cortex/pull/4420)
* [CHANGE] Memberlist: changed probe interval from `1s` to `5s` and probe timeout from `500ms` to `2s`. #563
* [CHANGE] Memberlist: the `name` label on metrics `cortex_dns_failures_total`, `cortex_dns_lookups_total` and `cortex_dns_provider_results` was renamed to `component`. #993
* [CHANGE] Limits: removed deprecated limits for rejecting old samples #799
  This removes the following flags:
  * `-validation.reject-old-samples`
  * `-validation.reject-old-samples.max-age`
* [CHANGE] Limits: removed local limit-related flags in favor of global limits. #725
  The distributor ring is now required, and can be configured via the `distributor.ring.*` flags.
  This removes the following flags:
  * `-distributor.ingestion-rate-strategy` -> will now always use the "global" strategy
  * `-ingester.max-series-per-user` -> set `-ingester.max-global-series-per-user` to `N` times the existing value of `-ingester.max-series-per-user` instead
  * `-ingester.max-series-per-metric` -> set `-ingester.max-global-series-per-metric`  to `N` times the existing value of `-ingester.max-series-per-metric` instead
  * `-ingester.max-metadata-per-user` -> set `-ingester.max-global-metadata-per-user` to `N` times the existing value of `-ingester.max-metadata-per-user` instead
  * `-ingester.max-metadata-per-metric` -> set `-ingester.max-global-metadata-per-metric` to `N` times the existing value of `-ingester.max-metadata-per-metric` instead
  * In the above notes, `N` refers to the number of ingester replicas
  Additionally, default values for the following flags have changed:
  * `-ingester.max-global-series-per-user` from `0` to `150000`
  * `-ingester.max-global-series-per-metric` from `0` to `20000`
  * `-distributor.ingestion-rate-limit` from `25000` to `10000`
  * `-distributor.ingestion-burst-size` from `50000` to `200000`
* [CHANGE] Limits: removed limit `enforce_metric_name`, now behave as if set to `true` always. #686
* [CHANGE] Limits: Option `-ingester.max-samples-per-query` and its YAML field `max_samples_per_query` have been removed. It required `-querier.ingester-streaming` option to be set to false, but since `-querier.ingester-streaming` is removed (always defaulting to true), the limit using it was removed as well. #204 #1132
* [CHANGE] Limits: Set the default max number of inflight ingester push requests (`-ingester.instance-limits.max-inflight-push-requests`) to 30000 in order to prevent clusters from being overwhelmed by request volume or temporary slow-downs. #259
* [CHANGE] Overrides exporter: renamed metric `cortex_overrides` to `cortex_limits_overrides`. #173 #407
* [FEATURE] The following features have been moved from experimental to stable: #913 #1002
  * Alertmanager config API
  * Alertmanager receiver firewall
  * Alertmanager sharding
  * Azure blob storage support
  * Blocks storage bucket index
  * Disable the ring health check in the readiness endpoint (`-ingester.readiness-check-ring-health=false`)
  * Distributor: do not extend writes on unhealthy ingesters
  * Do not unregister ingesters from ring on shutdown (`-ingester.unregister-on-shutdown=false`)
  * HA Tracker: cleanup of old replicas from KV Store
  * Instance limits in ingester and distributor
  * OpenStack Swift storage support
  * Query-frontend: query stats tracking
  * Query-scheduler
  * Querier: tenant federation
  * Ruler config API
  * S3 Server Side Encryption (SSE) using KMS
  * TLS configuration for gRPC, HTTP and etcd clients
  * Zone-aware replication
  * `/labels` API using matchers
  * The following querier limits:
    * `-querier.max-fetched-chunks-per-query`
    * `-querier.max-fetched-chunk-bytes-per-query`
    * `-querier.max-fetched-series-per-query`
  * The following alertmanager limits:
    * Notification rate (`-alertmanager.notification-rate-limit` and `-alertmanager.notification-rate-limit-per-integration`)
    * Dispatcher groups (`-alertmanager.max-dispatcher-aggregation-groups`)
    * User config size (`-alertmanager.max-config-size-bytes`)
    * Templates count in user config (`-alertmanager.max-templates-count`)
    * Max template size (`-alertmanager.max-template-size-bytes`)
* [FEATURE] The endpoints `/api/v1/status/buildinfo`, `<prometheus-http-prefix>/api/v1/status/buildinfo`, and `<alertmanager-http-prefix>/api/v1/status/buildinfo` have been added to display build information and enabled features. #1219 #1240
* [FEATURE] PromQL: added `present_over_time` support. #139
* [FEATURE] Added "Activity tracker" feature which can log ongoing activities from previous Mimir run in case of a crash. It is enabled by default and controlled by the `-activity-tracker.filepath` flag. It can be disabled by setting this path to an empty string. Currently, the Store-gateway, Ruler, Querier, Query-frontend and Ingester components use this feature to track queries. #631 #782 #822 #1121
* [FEATURE] Divide configuration parameters into categories "basic", "advanced", and "experimental". Only flags in the basic category are shown when invoking `-help`, whereas `-help-all` will include flags in all categories (basic, advanced, experimental). #840
* [FEATURE] Querier: Added support for tenant federation to exemplar endpoints. #927
* [FEATURE] Ingester: can expose metrics on active series matching custom trackers configured via `-ingester.active-series-custom-trackers` (or its respective YAML config option). When configured, active series for custom trackers are exposed by the `cortex_ingester_active_series_custom_tracker` metric. #42 #672
* [FEATURE] Ingester: Enable snapshotting of in-memory TSDB on disk during shutdown via `-blocks-storage.tsdb.memory-snapshot-on-shutdown` (experimental). #249
* [FEATURE] Ingester: Added `-blocks-storage.tsdb.isolation-enabled` flag, which allows disabling TSDB isolation feature. This is enabled by default (per TSDB default), but disabling can improve performance of write requests. #512
* [FEATURE] Ingester: Added `-blocks-storage.tsdb.head-chunks-write-queue-size` flag, which allows setting the size of the queue used by the TSDB before m-mapping chunks (experimental). #591
  * Added `cortex_ingester_tsdb_mmap_chunk_write_queue_operations_total` metric to track different operations of this queue.
* [FEATURE] Distributor: Added `-api.skip-label-name-validation-header-enabled` option to allow skipping label name validation on the HTTP write path based on `X-Mimir-SkipLabelNameValidation` header being `true` or not. #390
* [FEATURE] Query-frontend: Add `cortex_query_fetched_series_total` and `cortex_query_fetched_chunks_bytes_total` per-user counters to expose the number of series and bytes fetched as part of queries. These metrics can be enabled with the `-frontend.query-stats-enabled` flag (or its respective YAML config option `query_stats_enabled`). [#4343](https://github.com/cortexproject/cortex/pull/4343)
* [FEATURE] Query-frontend: Add `cortex_query_fetched_chunks_total` per-user counter to expose the number of chunks fetched as part of queries. This metric can be enabled with the `-query-frontend.query-stats-enabled` flag (or its respective YAML config option `query_stats_enabled`). #31
* [FEATURE] Query-frontend: Add query sharding for instant and range queries. You can enable querysharding by setting `-query-frontend.parallelize-shardable-queries` to `true`. The following additional config and exported metrics have been added. #79 #80 #100 #124 #140 #148 #150 #151 #153 #154 #155 #156 #157 #158 #159 #160 #163 #169 #172 #196 #205 #225 #226 #227 #228 #230 #235 #240 #239 #246 #244 #319 #330 #371 #385 #400 #458 #586 #630 #660 #707 #1542
  * New config options:
    * `-query-frontend.query-sharding-total-shards`: The amount of shards to use when doing parallelisation via query sharding.
    * `-query-frontend.query-sharding-max-sharded-queries`: The max number of sharded queries that can be run for a given received query. 0 to disable limit.
    * `-blocks-storage.bucket-store.series-hash-cache-max-size-bytes`: Max size - in bytes - of the in-memory series hash cache in the store-gateway.
    * `-blocks-storage.tsdb.series-hash-cache-max-size-bytes`: Max size - in bytes - of the in-memory series hash cache in the ingester.
  * New exported metrics:
    * `cortex_bucket_store_series_hash_cache_requests_total`
    * `cortex_bucket_store_series_hash_cache_hits_total`
    * `cortex_frontend_query_sharding_rewrites_succeeded_total`
    * `cortex_frontend_sharded_queries_per_query`
  * Renamed metrics:
    * `cortex_frontend_mapped_asts_total` to `cortex_frontend_query_sharding_rewrites_attempted_total`
  * Modified metrics:
    * added `sharded` label to `cortex_query_seconds_total`
  * When query sharding is enabled, the following querier config must be set on query-frontend too:
    * `-querier.max-concurrent`
    * `-querier.timeout`
    * `-querier.max-samples`
    * `-querier.at-modifier-enabled`
    * `-querier.default-evaluation-interval`
    * `-querier.active-query-tracker-dir`
    * `-querier.lookback-delta`
  * Sharding can be dynamically controlled per request using the `Sharding-Control: 64` header. (0 to disable)
  * Sharding can be dynamically controlled per tenant using the limit `query_sharding_total_shards`. (0 to disable)
  * Added `sharded_queries` count to the "query stats" log.
  * The number of shards is adjusted to be compatible with number of compactor shards that are used by a split-and-merge compactor. The querier can use this to avoid querying blocks that cannot have series in a given query shard.
* [FEATURE] Query-Frontend: Added `-query-frontend.cache-unaligned-requests` option to cache responses for requests that do not have step-aligned start and end times. This can improve speed of repeated queries, but can also pollute cache with results that are never reused. #432
* [FEATURE] Querier: Added label names cardinality endpoint `<prefix>/api/v1/cardinality/label_names` that is disabled by default. Can be enabled/disabled via the CLI flag `-querier.cardinality-analysis-enabled` or its respective YAML config option. Configurable on a per-tenant basis. #301 #377 #474
* [FEATURE] Querier: Added label values cardinality endpoint `<prefix>/api/v1/cardinality/label_values` that is disabled by default. Can be enabled/disabled via the CLI flag `-querier.cardinality-analysis-enabled` or its respective YAML config option, and configurable on a per-tenant basis. The maximum number of label names allowed to be queried in a single API call can be controlled via `-querier.label-values-max-cardinality-label-names-per-request`. #332 #395 #474
* [FEATURE] Querier: Added `-store.max-labels-query-length` to restrict the range of `/series`, label-names and label-values requests. #507
* [FEATURE] Ruler: Add new `-ruler.query-stats-enabled` which when enabled will report the `cortex_ruler_query_seconds_total` as a per-user metric that tracks the sum of the wall time of executing queries in the ruler in seconds. [#4317](https://github.com/cortexproject/cortex/pull/4317)
* [FEATURE] Ruler: Added federated rule groups. #533
  * Added `-ruler.tenant-federation.enabled` config flag.
  * Added support for `source_tenants` field on rule groups.
* [FEATURE] Store-gateway: Added `/store-gateway/tenants` and `/store-gateway/tenant/{tenant}/blocks` endpoints that provide functionality that was provided by `tools/listblocks`. #911 #973
* [FEATURE] Compactor: compactor now uses new algorithm that we call "split-and-merge". Previous compaction strategy was removed. With the `split-and-merge` compactor source blocks for a given tenant are grouped into `-compactor.split-groups` number of groups. Each group of blocks is then compacted separately, and is split into `-compactor.split-and-merge-shards` shards (configurable on a per-tenant basis). Compaction of each tenant shards can be horizontally scaled. Number of compactors that work on jobs for single tenant can be limited by using `-compactor.compactor-tenant-shard-size` parameter, or per-tenant `compactor_tenant_shard_size` override.  #275 #281 #282 #283 #288 #290 #303 #307 #317 #323 #324 #328 #353 #368 #479 #820
* [FEATURE] Compactor: Added `-compactor.max-compaction-time` to control how long can compaction for a single tenant take. If compactions for a tenant take longer, no new compactions are started in the same compaction cycle. Running compactions are not stopped however, and may take much longer. #523
* [FEATURE] Compactor: When compactor finds blocks with out-of-order chunks, it will mark them for no-compaction. Blocks marked for no-compaction are ignored in future compactions too. Added metric `cortex_compactor_blocks_marked_for_no_compaction_total` to track number of blocks marked for no-compaction. Added `CortexCompactorSkippedBlocksWithOutOfOrderChunks` alert based on new metric. Markers are only checked from `<tenant>/markers` location, but uploaded to the block directory too. #520 #535 #550
* [FEATURE] Compactor: multiple blocks are now downloaded and uploaded at once, which can shorten compaction process. #552
* [ENHANCEMENT] Exemplars are now emitted for all gRPC calls and many operations tracked by histograms. #180
* [ENHANCEMENT] New options `-server.http-listen-network` and `-server.grpc-listen-network` allow binding as 'tcp4' or 'tcp6'. #180
* [ENHANCEMENT] Query federation: improve performance in MergeQueryable by memoizing labels. #312
* [ENHANCEMENT] Add histogram metrics `cortex_distributor_sample_delay_seconds` and `cortex_ingester_tsdb_sample_out_of_order_delta_seconds` #488
* [ENHANCEMENT] Check internal directory access before starting up. #1217
* [ENHANCEMENT] Azure client: expose option to configure MSI URL and user-assigned identity. #584
* [ENHANCEMENT] Added a new metric `mimir_build_info` to coincide with `cortex_build_info`. The metric `cortex_build_info` has not been removed. #1022
* [ENHANCEMENT] Mimir runs a sanity check of storage config at startup and will fail to start if the sanity check doesn't pass. This is done to find potential config issues before starting up. #1180
* [ENHANCEMENT] Validate alertmanager and ruler storage configurations to ensure they don't use same bucket name and region values as those configured for the blocks storage. #1214
* [ENHANCEMENT] Ingester: added option `-ingester.readiness-check-ring-health` to disable the ring health check in the readiness endpoint. When disabled, the health checks are run against only the ingester itself instead of all ingesters in the ring. #48 #126
* [ENHANCEMENT] Ingester: reduce CPU and memory utilization if remote write requests contains a large amount of "out of bounds" samples. #413
* [ENHANCEMENT] Ingester: reduce CPU and memory utilization when querying chunks from ingesters. #430
* [ENHANCEMENT] Ingester: Expose ingester ring page on ingesters. #654
* [ENHANCEMENT] Distributor: added option `-distributor.excluded-zones` to exclude ingesters running in specific zones both on write and read path. #51
* [ENHANCEMENT] Distributor: add tags to tracing span for distributor push with user, cluster and replica. #210
* [ENHANCEMENT] Distributor: performance optimisations. #212 #217 #242
* [ENHANCEMENT] Distributor: reduce latency when HA-Tracking by doing KVStore updates in the background. #271
* [ENHANCEMENT] Distributor: make distributor inflight push requests count include background calls to ingester. #398
* [ENHANCEMENT] Distributor: silently drop exemplars more than 5 minutes older than samples in the same batch. #544
* [ENHANCEMENT] Distributor: reject exemplars with blank label names or values. The `cortex_discarded_exemplars_total` metric will use the `exemplar_labels_blank` reason in this case. #873
* [ENHANCEMENT] Query-frontend: added `cortex_query_frontend_workers_enqueued_requests_total` metric to track the number of requests enqueued in each query-scheduler. #384
* [ENHANCEMENT] Query-frontend: added `cortex_query_frontend_non_step_aligned_queries_total` to track the total number of range queries with start/end not aligned to step. #347 #357 #582
* [ENHANCEMENT] Query-scheduler: exported summary `cortex_query_scheduler_inflight_requests` tracking total number of inflight requests (both enqueued and processing) in percentile buckets. #675
* [ENHANCEMENT] Querier: can use the `LabelNames` call with matchers, if matchers are provided in the `/labels` API call, instead of using the more expensive `MetricsForLabelMatchers` call as before. #3 #1186
* [ENHANCEMENT] Querier / store-gateway: optimized regex matchers. #319 #334 #355
* [ENHANCEMENT] Querier: when fetching data for specific query-shard, we can ignore some blocks based on compactor-shard ID, since sharding of series by query sharding and compactor is the same. Added metrics: #438 #450
  * `cortex_querier_blocks_found_total`
  * `cortex_querier_blocks_queried_total`
  * `cortex_querier_blocks_with_compactor_shard_but_incompatible_query_shard_total`
* [ENHANCEMENT] Querier / ruler: reduce cpu usage, latency and peak memory consumption. #459 #463 #589
* [ENHANCEMENT] Querier: labels requests now obey `-querier.query-ingesters-within`, making them a little more efficient. #518
* [ENHANCEMENT] Querier: retry store-gateway in case of unexpected failure, instead of failing the query. #1003
* [ENHANCEMENT] Querier / ruler: reduce memory used by streaming queries, particularly in ruler. [#4341](https://github.com/cortexproject/cortex/pull/4341)
* [ENHANCEMENT] Ruler: Using shuffle sharding subring on GetRules API. [#4466](https://github.com/cortexproject/cortex/pull/4466)
* [ENHANCEMENT] Ruler: wait for ruler ring client to self-detect during startup. #990
* [ENHANCEMENT] Store-gateway: added `cortex_bucket_store_sent_chunk_size_bytes` metric, tracking the size of chunks sent from store-gateway to querier. #123
* [ENHANCEMENT] Store-gateway: reduced CPU and memory utilization due to exported metrics aggregation for instances with a large number of tenants. #123 #142
* [ENHANCEMENT] Store-gateway: added an in-memory LRU cache for chunks attributes. Can be enabled setting `-blocks-storage.bucket-store.chunks-cache.attributes-in-memory-max-items=X` where `X` is the max number of items to keep in the in-memory cache. The following new metrics are exposed: #279 #415 #437
  * `cortex_cache_memory_requests_total`
  * `cortex_cache_memory_hits_total`
  * `cortex_cache_memory_items_count`
* [ENHANCEMENT] Store-gateway: log index cache requests to tracing spans. #419
* [ENHANCEMENT] Store-gateway: store-gateway can now ignore blocks with minimum time within `-blocks-storage.bucket-store.ignore-blocks-within` duration. Useful when used together with `-querier.query-store-after`. #502
* [ENHANCEMENT] Store-gateway: label values with matchers now doesn't preload or list series, reducing latency and memory consumption. #534
* [ENHANCEMENT] Store-gateway: the results of `LabelNames()`, `LabelValues()` and `Series(skipChunks=true)` calls are now cached in the index cache. #590
* [ENHANCEMENT] Store-gateway: Added `-store-gateway.sharding-ring.unregister-on-shutdown` option that allows store-gateway to stay in the ring even after shutdown. Defaults to `true`, which is the same as current behaviour. #610 #614
* [ENHANCEMENT] Store-gateway: wait for ring tokens stability instead of ring stability to speed up startup and tests. #620
* [ENHANCEMENT] Compactor: add timeout for waiting on compactor to become ACTIVE in the ring. [#4262](https://github.com/cortexproject/cortex/pull/4262)
* [ENHANCEMENT] Compactor: skip already planned compaction jobs if the tenant doesn't belong to the compactor instance anymore. #303
* [ENHANCEMENT] Compactor: Blocks cleaner will ignore users that it no longer "owns" when sharding is enabled, and user ownership has changed since last scan. #325
* [ENHANCEMENT] Compactor: added `-compactor.compaction-jobs-order` support to configure which compaction jobs should run first for a given tenant (in case there are multiple ones). Supported values are: `smallest-range-oldest-blocks-first` (default), `newest-blocks-first`. #364
* [ENHANCEMENT] Compactor: delete blocks marked for deletion faster. #490
* [ENHANCEMENT] Compactor: expose low-level concurrency options for compactor: `-compactor.max-opening-blocks-concurrency`, `-compactor.max-closing-blocks-concurrency`, `-compactor.symbols-flushers-concurrency`. #569 #701
* [ENHANCEMENT] Compactor: expand compactor logs to include total compaction job time, total time for uploads and block counts. #549
* [ENHANCEMENT] Ring: allow experimental configuration of disabling of heartbeat timeouts by setting the relevant configuration value to zero. Applies to the following: [#4342](https://github.com/cortexproject/cortex/pull/4342)
  * `-distributor.ring.heartbeat-timeout`
  * `-ingester.ring.heartbeat-timeout`
  * `-ruler.ring.heartbeat-timeout`
  * `-alertmanager.sharding-ring.heartbeat-timeout`
  * `-compactor.ring.heartbeat-timeout`
  * `-store-gateway.sharding-ring.heartbeat-timeout`
* [ENHANCEMENT] Ring: allow heartbeats to be explicitly disabled by setting the interval to zero. This is considered experimental. This applies to the following configuration options: [#4344](https://github.com/cortexproject/cortex/pull/4344)
  * `-distributor.ring.heartbeat-period`
  * `-ingester.ring.heartbeat-period`
  * `-ruler.ring.heartbeat-period`
  * `-alertmanager.sharding-ring.heartbeat-period`
  * `-compactor.ring.heartbeat-period`
  * `-store-gateway.sharding-ring.heartbeat-period`
* [ENHANCEMENT] Memberlist: optimized receive path for processing ring state updates, to help reduce CPU utilization in large clusters. [#4345](https://github.com/cortexproject/cortex/pull/4345)
* [ENHANCEMENT] Memberlist: expose configuration of memberlist packet compression via `-memberlist.compression-enabled`. [#4346](https://github.com/cortexproject/cortex/pull/4346)
* [ENHANCEMENT] Memberlist: Add `-memberlist.advertise-addr` and `-memberlist.advertise-port` options for setting the address to advertise to other members of the cluster to enable NAT traversal. #260
* [ENHANCEMENT] Memberlist: reduce CPU utilization for rings with a large number of members. #537 #563 #634
* [ENHANCEMENT] Overrides exporter: include additional limits in the per-tenant override exporter. The following limits have been added to the `cortex_limit_overrides` metric: #21
  * `max_fetched_series_per_query`
  * `max_fetched_chunk_bytes_per_query`
  * `ruler_max_rules_per_rule_group`
  * `ruler_max_rule_groups_per_tenant`
* [ENHANCEMENT] Overrides exporter: add a metrics `cortex_limits_defaults` to expose the default values of limits. #173
* [ENHANCEMENT] Overrides exporter: Add `max_fetched_chunks_per_query` and `max_global_exemplars_per_user` limits to the default and per-tenant limits exported as metrics. #471 #515
* [ENHANCEMENT] Upgrade Go to 1.17.8. #1347 #1381
* [ENHANCEMENT] Upgrade Docker base images to `alpine:3.15.0`. #1348
* [BUGFIX] Azure storage: only create HTTP client once, to reduce memory utilization. #605
* [BUGFIX] Ingester: fixed ingester stuck on start up (LEAVING ring state) when `-ingester.ring.heartbeat-period=0` and `-ingester.unregister-on-shutdown=false`. [#4366](https://github.com/cortexproject/cortex/pull/4366)
* [BUGFIX] Ingester: prevent any reads or writes while the ingester is stopping. This will prevent accessing TSDB blocks once they have been already closed. [#4304](https://github.com/cortexproject/cortex/pull/4304)
* [BUGFIX] Ingester: TSDB now waits for pending readers before truncating Head block, fixing the `chunk not found` error and preventing wrong query results. #16
* [BUGFIX] Ingester: don't create TSDB or appender if no samples are sent by a tenant. #162
* [BUGFIX] Ingester: fix out-of-order chunks in TSDB head in-memory series after WAL replay in case some samples were appended to TSDB WAL before series. #530
* [BUGFIX] Distributor: when cleaning up obsolete elected replicas from KV store, HA tracker didn't update number of cluster per user correctly. [#4336](https://github.com/cortexproject/cortex/pull/4336)
* [BUGFIX] Distributor: fix bug in query-exemplar where some results would get dropped. #583
* [BUGFIX] Query-frontend: Fixes @ modifier functions (start/end) when splitting queries by time. #206
* [BUGFIX] Query-frontend: Ensure query_range requests handled by the query-frontend return JSON formatted errors. #360 #499
* [BUGFIX] Query-frontend: don't reuse cached results for queries that are not step-aligned. #424
* [BUGFIX] Query-frontend: fix API error messages that were mentioning Prometheus `--enable-feature=promql-negative-offset` and `--enable-feature=promql-at-modifier` flags. #688
* [BUGFIX] Query-frontend: worker's cancellation channels are now buffered to ensure that all request cancellations are properly handled. #741
* [BUGFIX] Querier: fixed `/api/v1/user_stats` endpoint. When zone-aware replication is enabled, `MaxUnavailableZones` param is used instead of `MaxErrors`, so setting `MaxErrors = 0` doesn't make the Querier wait for all Ingesters responses. #474
* [BUGFIX] Querier: Disable query scheduler SRV DNS lookup. #689
* [BUGFIX] Ruler: fixed counting of PromQL evaluation errors as user-errors when updating `cortex_ruler_queries_failed_total`. [#4335](https://github.com/cortexproject/cortex/pull/4335)
* [BUGFIX] Ruler: fix formatting of rule groups in `/ruler/rule_groups` endpoint. #655
* [BUGFIX] Ruler: do not log `unable to read rules directory` at startup if the directory hasn't been created yet. #1058
* [BUGFIX] Ruler: enable Prometheus-compatible endpoints regardless of `-ruler.enable-api`. The flag now only controls the configuration API. This is what the config flag description stated, but not what was happening. #1216
* [BUGFIX] Compactor: fixed panic while collecting Prometheus metrics. #28
* [BUGFIX] Compactor: compactor should now be able to correctly mark blocks for deletion and no-compaction, if such marking was previously interrupted. #1015
* [BUGFIX] Alertmanager: remove stale template files. #4495
* [BUGFIX] Alertmanager: don't replace user configurations with blank fallback configurations (when enabled), particularly during scaling up/down instances when sharding is enabled. #224
* [BUGFIX] Ring: multi KV runtime config changes are now propagated to all rings, not just ingester ring. #1047
* [BUGFIX] Memberlist: fixed corrupted packets when sending compound messages with more than 255 messages or messages bigger than 64KB. #551
* [BUGFIX] Overrides exporter: successfully startup even if runtime config is not set. #1056
* [BUGFIX] Fix internal modules to wait for other modules depending on them before stopping. #1472

### Mixin

_Changes since `grafana/cortex-jsonnet` `1.9.0`._

* [CHANGE] Removed chunks storage support from mixin. #641 #643 #645 #811 #812 #813
  * Removed `tsdb.libsonnet`: no need to import it anymore (its content is already automatically included when using Jsonnet)
  * Removed the following fields from `_config`:
    * `storage_engine` (defaults to `blocks`)
    * `chunk_index_backend`
    * `chunk_store_backend`
  * Removed schema config map
  * Removed the following dashboards:
    * "Cortex / Chunks"
    * "Cortex / WAL"
    * "Cortex / Blocks vs Chunks"
  * Removed the following alerts:
    * `CortexOldChunkInMemory`
    * `CortexCheckpointCreationFailed`
    * `CortexCheckpointDeletionFailed`
    * `CortexProvisioningMemcachedTooSmall`
    * `CortexWALCorruption`
    * `CortexTableSyncFailure`
    * `CortexTransferFailed`
  * Removed the following recording rules:
    * `cortex_chunk_store_index_lookups_per_query`
    * `cortex_chunk_store_series_pre_intersection_per_query`
    * `cortex_chunk_store_series_post_intersection_per_query`
    * `cortex_chunk_store_chunks_per_query`
    * `cortex_bigtable_request_duration_seconds`
    * `cortex_cassandra_request_duration_seconds`
    * `cortex_dynamo_request_duration_seconds`
    * `cortex_database_request_duration_seconds`
    * `cortex_gcs_request_duration_seconds`
* [CHANGE] Update grafana-builder dependency: use $__rate_interval in qpsPanel and latencyPanel. [#372](https://github.com/grafana/cortex-jsonnet/pull/372)
* [CHANGE] `namespace` template variable in dashboards now only selects namespaces for selected clusters. [#311](https://github.com/grafana/cortex-jsonnet/pull/311)
* [CHANGE] `CortexIngesterRestarts` alert severity changed from `critical` to `warning`. [#321](https://github.com/grafana/cortex-jsonnet/pull/321)
* [CHANGE] Dashboards: added overridable `job_labels` and `cluster_labels` to the configuration object as label lists to uniquely identify jobs and clusters in the metric names and group-by lists in dashboards. [#319](https://github.com/grafana/cortex-jsonnet/pull/319)
* [CHANGE] Dashboards: `alert_aggregation_labels` has been removed from the configuration and overriding this value has been deprecated. Instead the labels are now defined by the `cluster_labels` list, and should be overridden accordingly through that list. [#319](https://github.com/grafana/cortex-jsonnet/pull/319)
* [CHANGE] Renamed `CortexCompactorHasNotUploadedBlocksSinceStart` to `CortexCompactorHasNotUploadedBlocks`. [#334](https://github.com/grafana/cortex-jsonnet/pull/334)
* [CHANGE] Renamed `CortexCompactorRunFailed` to `CortexCompactorHasNotSuccessfullyRunCompaction`. [#334](https://github.com/grafana/cortex-jsonnet/pull/334)
* [CHANGE] Renamed `CortexInconsistentConfig` alert to `CortexInconsistentRuntimeConfig` and increased severity to `critical`. [#335](https://github.com/grafana/cortex-jsonnet/pull/335)
* [CHANGE] Increased `CortexBadRuntimeConfig` alert severity to `critical` and removed support for `cortex_overrides_last_reload_successful` metric (was removed in Cortex 1.3.0). [#335](https://github.com/grafana/cortex-jsonnet/pull/335)
* [CHANGE] Grafana 'min step' changed to 15s so dashboard show better detail. [#340](https://github.com/grafana/cortex-jsonnet/pull/340)
* [CHANGE] Replace `CortexRulerFailedEvaluations` with two new alerts: `CortexRulerTooManyFailedPushes` and `CortexRulerTooManyFailedQueries`. [#347](https://github.com/grafana/cortex-jsonnet/pull/347)
* [CHANGE] Removed `CortexCacheRequestErrors` alert. This alert was not working because the legacy Cortex cache client instrumentation doesn't track errors. [#346](https://github.com/grafana/cortex-jsonnet/pull/346)
* [CHANGE] Removed `CortexQuerierCapacityFull` alert. [#342](https://github.com/grafana/cortex-jsonnet/pull/342)
* [CHANGE] Changes blocks storage alerts to group metrics by the configured `cluster_labels` (supporting the deprecated `alert_aggregation_labels`). [#351](https://github.com/grafana/cortex-jsonnet/pull/351)
* [CHANGE] Increased `CortexIngesterReachingSeriesLimit` critical alert threshold from 80% to 85%. [#363](https://github.com/grafana/cortex-jsonnet/pull/363)
* [CHANGE] Changed default `job_names` for query-frontend, query-scheduler and querier to match custom deployments too. [#376](https://github.com/grafana/cortex-jsonnet/pull/376)
* [CHANGE] Split `cortex_api` recording rule group into three groups. This is a workaround for large clusters where this group can become slow to evaluate. [#401](https://github.com/grafana/cortex-jsonnet/pull/401)
* [CHANGE] Increased `CortexIngesterReachingSeriesLimit` warning threshold from 70% to 80% and critical threshold from 85% to 90%. [#404](https://github.com/grafana/cortex-jsonnet/pull/404)
* [CHANGE] Raised `CortexKVStoreFailure` alert severity from warning to critical. #493
* [CHANGE] Increase `CortexRolloutStuck` alert "for" duration from 15m to 30m. #493 #573
* [CHANGE] The Alertmanager and Ruler compiled dashboards (`alertmanager.json` and `ruler.json`) have been respectively renamed to `mimir-alertmanager.json` and `mimir-ruler.json`. #869
* [CHANGE] Removed `cortex_overrides_metric` from `_config`. #871
* [CHANGE] Renamed recording rule groups (`cortex_` prefix changed to `mimir_`). #871
* [CHANGE] Alerts name prefix has been changed from `Cortex` to `Mimir` (eg. alert `CortexIngesterUnhealthy` has been renamed to `MimirIngesterUnhealthy`). #879
* [CHANGE] Enabled resources dashboards by default. Can be disabled setting `resources_dashboards_enabled` config field to `false`. #920
* [FEATURE] Added `Cortex / Overrides` dashboard, displaying default limits and per-tenant overrides applied to Mimir. #673
* [FEATURE] Added `Mimir / Tenants` and `Mimir / Top tenants` dashboards, displaying user-based metrics. #776
* [FEATURE] Added querier autoscaling panels and alerts. #1006 #1016
* [FEATURE] Mimir / Top tenants dashboard now has tenants ranked by rule group size and evaluation time. #1338
* [ENHANCEMENT] cortex-mixin: Make `cluster_namespace_deployment:kube_pod_container_resource_requests_{cpu_cores,memory_bytes}:sum` backwards compatible with `kube-state-metrics` v2.0.0. [#317](https://github.com/grafana/cortex-jsonnet/pull/317)
* [ENHANCEMENT] Cortex-mixin: Include `cortex-gw-internal` naming variation in default `gateway` job names. [#328](https://github.com/grafana/cortex-jsonnet/pull/328)
* [ENHANCEMENT] Ruler dashboard: added object storage metrics. [#354](https://github.com/grafana/cortex-jsonnet/pull/354)
* [ENHANCEMENT] Alertmanager dashboard: added object storage metrics. [#354](https://github.com/grafana/cortex-jsonnet/pull/354)
* [ENHANCEMENT] Added documentation text panels and descriptions to reads and writes dashboards. [#324](https://github.com/grafana/cortex-jsonnet/pull/324)
* [ENHANCEMENT] Dashboards: defined container functions for common resources panels: containerDiskWritesPanel, containerDiskReadsPanel, containerDiskSpaceUtilization. [#331](https://github.com/grafana/cortex-jsonnet/pull/331)
* [ENHANCEMENT] cortex-mixin: Added `alert_excluded_routes` config to exclude specific routes from alerts. [#338](https://github.com/grafana/cortex-jsonnet/pull/338)
* [ENHANCEMENT] Added `CortexMemcachedRequestErrors` alert. [#346](https://github.com/grafana/cortex-jsonnet/pull/346)
* [ENHANCEMENT] Ruler dashboard: added "Per route p99 latency" panel in the "Configuration API" row. [#353](https://github.com/grafana/cortex-jsonnet/pull/353)
* [ENHANCEMENT] Increased the `for` duration of the `CortexIngesterReachingSeriesLimit` warning alert to 3h. [#362](https://github.com/grafana/cortex-jsonnet/pull/362)
* [ENHANCEMENT] Added a new tier (`medium_small_user`) so we have another tier between 100K and 1Mil active series. [#364](https://github.com/grafana/cortex-jsonnet/pull/364)
* [ENHANCEMENT] Extend Alertmanager dashboard: [#313](https://github.com/grafana/cortex-jsonnet/pull/313)
  * "Tenants" stat panel - shows number of discovered tenant configurations.
  * "Replication" row - information about the replication of tenants/alerts/silences over instances.
  * "Tenant Configuration Sync" row - information about the configuration sync procedure.
  * "Sharding Initial State Sync" row - information about the initial state sync procedure when sharding is enabled.
  * "Sharding Runtime State Sync" row - information about various state operations which occur when sharding is enabled (replication, fetch, marge, persist).
* [ENHANCEMENT] Update gsutil command for `not healthy index found` playbook [#370](https://github.com/grafana/cortex-jsonnet/pull/370)
* [ENHANCEMENT] Added Alertmanager alerts and playbooks covering configuration syncs and sharding operation: [#377 [#378](https://github.com/grafana/cortex-jsonnet/pull/378)
  * `CortexAlertmanagerSyncConfigsFailing`
  * `CortexAlertmanagerRingCheckFailing`
  * `CortexAlertmanagerPartialStateMergeFailing`
  * `CortexAlertmanagerReplicationFailing`
  * `CortexAlertmanagerPersistStateFailing`
  * `CortexAlertmanagerInitialSyncFailed`
* [ENHANCEMENT] Add recording rules to improve responsiveness of Alertmanager dashboard. [#387](https://github.com/grafana/cortex-jsonnet/pull/387)
* [ENHANCEMENT] Add `CortexRolloutStuck` alert. [#405](https://github.com/grafana/cortex-jsonnet/pull/405)
* [ENHANCEMENT] Added `CortexKVStoreFailure` alert. [#406](https://github.com/grafana/cortex-jsonnet/pull/406)
* [ENHANCEMENT] Use configured `ruler` jobname for ruler dashboard panels. [#409](https://github.com/grafana/cortex-jsonnet/pull/409)
* [ENHANCEMENT] Add ability to override `datasource` for generated dashboards. [#407](https://github.com/grafana/cortex-jsonnet/pull/407)
* [ENHANCEMENT] Use alertmanager jobname for alertmanager dashboard panels [#411](https://github.com/grafana/cortex-jsonnet/pull/411)
* [ENHANCEMENT] Added `CortexDistributorReachingInflightPushRequestLimit` alert. [#408](https://github.com/grafana/cortex-jsonnet/pull/408)
* [ENHANCEMENT] Added `CortexReachingTCPConnectionsLimit` alert. #403
* [ENHANCEMENT] Added "Cortex / Writes Networking" and "Cortex / Reads Networking" dashboards. #405
* [ENHANCEMENT] Improved "Queue length" panel in "Cortex / Queries" dashboard. #408
* [ENHANCEMENT] Add `CortexDistributorReachingInflightPushRequestLimit` alert and playbook. #401
* [ENHANCEMENT] Added "Recover accidentally deleted blocks (Google Cloud specific)" playbook. #475
* [ENHANCEMENT] Added support to multi-zone store-gateway deployments. #608 #615
* [ENHANCEMENT] Show supplementary alertmanager services in the Rollout Progress dashboard. #738 #855
* [ENHANCEMENT] Added `mimir` to default job names. This makes dashboards and alerts working when Mimir is installed in single-binary mode and the deployment is named `mimir`. #921
* [ENHANCEMENT] Introduced a new alert for the Alertmanager: `MimirAlertmanagerAllocatingTooMuchMemory`. It has two severities based on the memory usage against limits, a `warning` level at 80% and a `critical` level at 90%. #1206
* [ENHANCEMENT] Faster memcached cache requests. #2720
* [BUGFIX] Fixed `CortexIngesterHasNotShippedBlocks` alert false positive in case an ingester instance had ingested samples in the past, then no traffic was received for a long period and then it started receiving samples again. [#308](https://github.com/grafana/cortex-jsonnet/pull/308)
* [BUGFIX] Fixed `CortexInconsistentRuntimeConfig` metric. [#335](https://github.com/grafana/cortex-jsonnet/pull/335)
* [BUGFIX] Fixed scaling dashboard to correctly work when a Cortex service deployment spans across multiple zones (a zone is expected to have the `zone-[a-z]` suffix). [#365](https://github.com/grafana/cortex-jsonnet/pull/365)
* [BUGFIX] Fixed rollout progress dashboard to correctly work when a Cortex service deployment spans across multiple zones (a zone is expected to have the `zone-[a-z]` suffix). [#366](https://github.com/grafana/cortex-jsonnet/pull/366)
* [BUGFIX] Fixed rollout progress dashboard to include query-scheduler too. [#376](https://github.com/grafana/cortex-jsonnet/pull/376)
* [BUGFIX] Upstream recording rule `node_namespace_pod_container:container_cpu_usage_seconds_total:sum_irate` renamed. [#379](https://github.com/grafana/cortex-jsonnet/pull/379)
* [BUGFIX] Fixed writes/reads/alertmanager resources dashboards to use `$._config.job_names.gateway`. [#403](https://github.com/grafana/cortex-jsonnet/pull/403)
* [BUGFIX] Span the annotation.message in alerts as YAML multiline strings. [#412](https://github.com/grafana/cortex-jsonnet/pull/412)
* [BUGFIX] Fixed "Instant queries / sec" in "Cortex / Reads" dashboard. #445
* [BUGFIX] Fixed and added missing KV store panels in Writes, Reads, Ruler and Compactor dashboards. #448
* [BUGFIX] Fixed Alertmanager dashboard when alertmanager is running as part of single binary. #1064
* [BUGFIX] Fixed Ruler dashboard when ruler is running as part of single binary. #1260
* [BUGFIX] Query-frontend: fixed bad querier status code mapping with query-sharding enabled. #1227

### Jsonnet

_Changes since `grafana/cortex-jsonnet` `1.9.0`._

* [CHANGE] Removed chunks storage support. #639
  * Removed the following fields from `_config`:
    * `storage_engine` (defaults to `blocks`)
    * `querier_second_storage_engine` (not supported anymore)
    * `table_manager_enabled`, `table_prefix`
    * `memcached_index_writes_enabled` and `memcached_index_writes_max_item_size_mb`
    * `storeMemcachedChunksConfig`
    * `storeConfig`
    * `max_chunk_idle`
    * `schema` (the schema configmap is still added for backward compatibility reasons)
    * `bigtable_instance` and `bigtable_project`
    * `client_configs`
    * `enabledBackends`
    * `storage_backend`
    * `cassandra_addresses`
    * `s3_bucket_name`
    * `ingester_deployment_without_wal` (was only used by chunks storage)
    * `ingester` (was only used to configure chunks storage WAL)
  * Removed the following CLI flags from `ingester_args`:
    * `ingester.max-chunk-age`
    * `ingester.max-stale-chunk-idle`
    * `ingester.max-transfer-retries`
    * `ingester.retain-period`
* [CHANGE] Changed `overrides-exporter.libsonnet` from being based on cortex-tools to Mimir `overrides-exporter` target. #646
* [CHANGE] Store gateway: set `-blocks-storage.bucket-store.index-cache.memcached.max-get-multi-concurrency`,
  `-blocks-storage.bucket-store.chunks-cache.memcached.max-get-multi-concurrency`,
  `-blocks-storage.bucket-store.metadata-cache.memcached.max-get-multi-concurrency`,
  `-blocks-storage.bucket-store.index-cache.memcached.max-idle-connections`,
  `-blocks-storage.bucket-store.chunks-cache.memcached.max-idle-connections`,
  `-blocks-storage.bucket-store.metadata-cache.memcached.max-idle-connections` to 100 [#414](https://github.com/grafana/cortex-jsonnet/pull/414)
* [CHANGE] Alertmanager: mounted overrides configmap to alertmanager too. [#315](https://github.com/grafana/cortex-jsonnet/pull/315)
* [CHANGE] Memcached: upgraded memcached from `1.5.17` to `1.6.9`. [#316](https://github.com/grafana/cortex-jsonnet/pull/316)
* [CHANGE] Store-gateway: increased memory request and limit respectively from 6GB / 6GB to 12GB / 18GB. [#322](https://github.com/grafana/cortex-jsonnet/pull/322)
* [CHANGE] Store-gateway: increased `-blocks-storage.bucket-store.max-chunk-pool-bytes` from 2GB (default) to 12GB. [#322](https://github.com/grafana/cortex-jsonnet/pull/322)
* [CHANGE] Ingester/Ruler: set `-server.grpc-max-send-msg-size-bytes` and `-server.grpc-max-send-msg-size-bytes` to sensible default values (10MB). [#326](https://github.com/grafana/cortex-jsonnet/pull/326)
* [CHANGE] Decreased `-server.grpc-max-concurrent-streams` from 100k to 10k. [#369](https://github.com/grafana/cortex-jsonnet/pull/369)
* [CHANGE] Decreased blocks storage ingesters graceful termination period from 80m to 20m. [#369](https://github.com/grafana/cortex-jsonnet/pull/369)
* [CHANGE] Increase the rules per group and rule groups limits on different tiers. [#396](https://github.com/grafana/cortex-jsonnet/pull/396)
* [CHANGE] Removed `max_samples_per_query` limit, since it only works with chunks and only when using `-distributor.shard-by-all-labels=false`. [#397](https://github.com/grafana/cortex-jsonnet/pull/397)
* [CHANGE] Removed chunks storage query sharding config support. The following config options have been removed: [#398](https://github.com/grafana/cortex-jsonnet/pull/398)
  * `_config` > `queryFrontend` > `shard_factor`
  * `_config` > `queryFrontend` > `sharded_queries_enabled`
  * `_config` > `queryFrontend` > `query_split_factor`
* [CHANGE] Rename ruler_s3_bucket_name and ruler_gcs_bucket_name to ruler_storage_bucket_name: [#415](https://github.com/grafana/cortex-jsonnet/pull/415)
* [CHANGE] Fine-tuned rolling update policy for distributor, querier, query-frontend, query-scheduler. [#420](https://github.com/grafana/cortex-jsonnet/pull/420)
* [CHANGE] Increased memcached metadata/chunks/index-queries max connections from 4k to 16k. [#420](https://github.com/grafana/cortex-jsonnet/pull/420)
* [CHANGE] Disabled step alignment in query-frontend to be compliant with PromQL. [#420](https://github.com/grafana/cortex-jsonnet/pull/420)
* [CHANGE] Do not limit compactor CPU and request a number of cores equal to the configured concurrency. [#420](https://github.com/grafana/cortex-jsonnet/pull/420)
* [CHANGE] Configured split-and-merge compactor. #853
  * The following CLI flags are set on compactor:
    * `-compactor.split-and-merge-shards=0`
    * `-compactor.compactor-tenant-shard-size=1`
    * `-compactor.split-groups=1`
    * `-compactor.max-opening-blocks-concurrency=4`
    * `-compactor.max-closing-blocks-concurrency=2`
    * `-compactor.symbols-flushers-concurrency=4`
  * The following per-tenant overrides have been set on `super_user` and `mega_user` classes:
    ```
    compactor_split_and_merge_shards: 2,
    compactor_tenant_shard_size: 2,
    compactor_split_groups: 2,
    ```
* [CHANGE] The entrypoint file to include has been renamed from `cortex.libsonnet` to `mimir.libsonnet`. #897
* [CHANGE] The default image config field has been renamed from `cortex` to `mimir`. #896
   ```
   {
     _images+:: {
       mimir: '...',
     },
   }
   ```
* [CHANGE] Removed `cortex_` prefix from config fields. #898
  * The following config fields have been renamed:
    * `cortex_bucket_index_enabled` renamed to `bucket_index_enabled`
    * `cortex_compactor_cleanup_interval` renamed to `compactor_cleanup_interval`
    * `cortex_compactor_data_disk_class` renamed to `compactor_data_disk_class`
    * `cortex_compactor_data_disk_size` renamed to `compactor_data_disk_size`
    * `cortex_compactor_max_concurrency` renamed to `compactor_max_concurrency`
    * `cortex_distributor_allow_multiple_replicas_on_same_node` renamed to `distributor_allow_multiple_replicas_on_same_node`
    * `cortex_ingester_data_disk_class` renamed to `ingester_data_disk_class`
    * `cortex_ingester_data_disk_size` renamed to `ingester_data_disk_size`
    * `cortex_querier_allow_multiple_replicas_on_same_node` renamed to `querier_allow_multiple_replicas_on_same_node`
    * `cortex_query_frontend_allow_multiple_replicas_on_same_node` renamed to `query_frontend_allow_multiple_replicas_on_same_node`
    * `cortex_query_sharding_enabled` renamed to `query_sharding_enabled`
    * `cortex_query_sharding_msg_size_factor` renamed to `query_sharding_msg_size_factor`
    * `cortex_ruler_allow_multiple_replicas_on_same_node` renamed to `ruler_allow_multiple_replicas_on_same_node`
    * `cortex_store_gateway_data_disk_class` renamed to `store_gateway_data_disk_class`
    * `cortex_store_gateway_data_disk_size` renamed to `store_gateway_data_disk_size`
* [CHANGE] The overrides configmap default mountpoint has changed from `/etc/cortex` to `/etc/mimir`. It can be customized via the `overrides_configmap_mountpoint` config field. #899
* [CHANGE] Enabled in the querier the features to query label names with matchers, PromQL at modifier and query long-term storage for labels. #905
* [CHANGE] Reduced TSDB blocks retention on ingesters disk from 96h to 24h. #905
* [CHANGE] Enabled closing of idle TSDB in ingesters. #905
* [CHANGE] Disabled TSDB isolation in ingesters for better performances. #905
* [CHANGE] Changed log level of querier, query-frontend, query-scheduler and alertmanager from `debug` to `info`. #905
* [CHANGE] Enabled attributes in-memory cache in store-gateway. #905
* [CHANGE] Configured store-gateway to not load blocks containing samples more recent than 10h (because such samples are queried from ingesters). #905
* [CHANGE] Dynamically compute `-compactor.deletion-delay` based on other settings, in order to reduce the deletion delay as much as possible and lower the number of live blocks in the storage. #907
* [CHANGE] The config field `distributorConfig` has been renamed to `ingesterRingClientConfig`. Config field `ringClient` has been removed in favor of `ingesterRingClientConfig`. #997 #1057
* [CHANGE] Gossip.libsonnet has been fixed to modify all ring configurations, not only the ingester ring config. Furthermore it now supports migration via multi KV store. #1057 #1099
* [CHANGE] Changed the default of `bucket_index_enabled` to `true`. #924
* [CHANGE] Remove the support for the test-exporter. #1133
* [CHANGE] Removed `$.distributor_deployment_labels`, `$.ingester_deployment_labels` and `$.querier_deployment_labels` fields, that were used by gossip.libsonnet to inject additional label. Now the label is injected directly into pods of statefulsets and deployments. #1297
* [CHANGE] Disabled `-ingester.readiness-check-ring-health`. #1352
* [CHANGE] Changed Alertmanager CPU request from `100m` to `2` cores, and memory request from `1Gi` to `10Gi`. Set Alertmanager memory limit to `15Gi`. #1206
* [CHANGE] gossip.libsonnet has been renamed to memberlist.libsonnet, and is now imported by default. Use of memberlist for ring is enabled by setting `_config.memberlist_ring_enabled` to true. #1526
* [FEATURE] Added query sharding support. It can be enabled setting `cortex_query_sharding_enabled: true` in the `_config` object. #653
* [FEATURE] Added shuffle-sharding support. It can be enabled and configured using the following config: #902
   ```
   _config+:: {
     shuffle_sharding:: {
       ingester_write_path_enabled: true,
       ingester_read_path_enabled: true,
       querier_enabled: true,
       ruler_enabled: true,
       store_gateway_enabled: true,
     },
   }
   ```
* [FEATURE] Added multi-zone ingesters and store-gateways support. #1352 #1552
* [ENHANCEMENT] Add overrides config to compactor. This allows setting retention configs per user. [#386](https://github.com/grafana/cortex-jsonnet/pull/386)
* [ENHANCEMENT] Added 256MB memory ballast to querier. [#369](https://github.com/grafana/cortex-jsonnet/pull/369)
* [ENHANCEMENT] Update `etcd-operator` to latest version (see https://github.com/grafana/jsonnet-libs/pull/480). [#263](https://github.com/grafana/cortex-jsonnet/pull/263)
* [ENHANCEMENT] Add support for Azure storage in Alertmanager configuration. [#381](https://github.com/grafana/cortex-jsonnet/pull/381)
* [ENHANCEMENT] Add support for running Alertmanager in sharding mode. [#394](https://github.com/grafana/cortex-jsonnet/pull/394)
* [ENHANCEMENT] Allow to customize PromQL engine settings via `queryEngineConfig`. [#399](https://github.com/grafana/cortex-jsonnet/pull/399)
* [ENHANCEMENT] Define Azure object storage ruler args. [#416](https://github.com/grafana/cortex-jsonnet/pull/416)
* [ENHANCEMENT] Added the following config options to allow to schedule multiple replicas of the same service on the same node: [#418](https://github.com/grafana/cortex-jsonnet/pull/418)
  * `cortex_distributor_allow_multiple_replicas_on_same_node`
  * `cortex_ruler_allow_multiple_replicas_on_same_node`
  * `cortex_querier_allow_multiple_replicas_on_same_node`
  * `cortex_query_frontend_allow_multiple_replicas_on_same_node`
* [BUGFIX] Alertmanager: fixed `--alertmanager.cluster.peers` CLI flag passed to alertmanager when HA is enabled. [#329](https://github.com/grafana/cortex-jsonnet/pull/329)
* [BUGFIX] Fixed `-distributor.extend-writes` setting on ruler when `unregister_ingesters_on_shutdown` is disabled. [#369](https://github.com/grafana/cortex-jsonnet/pull/369)
* [BUGFIX] Treat `compactor_blocks_retention_period` type as string rather than int.[#395](https://github.com/grafana/cortex-jsonnet/pull/395)
* [BUGFIX] Pass `-ruler-storage.s3.endpoint` to ruler when using S3. [#421](https://github.com/grafana/cortex-jsonnet/pull/421)
* [BUGFIX] Remove service selector on label `gossip_ring_member` from other services than `gossip-ring`. [#1008](https://github.com/grafana/mimir/pull/1008)
* [BUGFIX] Rename `-ingester.readiness-check-ring-health` to `-ingester.ring.readiness-check-ring-health`, to reflect current name of flag. #1460

### Mimirtool

_Changes since cortextool `0.10.7`._

* [CHANGE] The following environment variables have been renamed: #883
  * `CORTEX_ADDRESS` to `MIMIR_ADDRESS`
  * `CORTEX_API_USER` to `MIMIR_API_USER`
  * `CORTEX_API_KEY` to `MIMIR_API_KEY`
  * `CORTEX_TENANT_ID` to `MIMIR_TENANT_ID`
  * `CORTEX_TLS_CA_PATH` to `MIMIR_TLS_CA_PATH`
  * `CORTEX_TLS_CERT_PATH` to `MIMIR_TLS_CERT_PATH`
  * `CORTEX_TLS_KEY_PATH` to `MIMIR_TLS_KEY_PATH`
* [CHANGE] Change `cortex` backend to `mimir`. #883
* [CHANGE] Do not publish `mimirtool` binary for 386 windows architecture. #1263
* [CHANGE] `analyse` command has been renamed to `analyze`. #1318
* [FEATURE] Support Arm64 on Darwin for all binaries (benchtool etc). https://github.com/grafana/cortex-tools/pull/215
* [ENHANCEMENT] Correctly support federated rules. #823
* [BUGFIX] Fix `cortextool rules` legends displaying wrong symbols for updates and deletions. https://github.com/grafana/cortex-tools/pull/226

### Query-tee

_Changes since Cortex `1.10.0`._

* [ENHANCEMENT] Added `/api/v1/query_exemplars` API endpoint support (no results comparison). #168
* [ENHANCEMENT] Add a flag (`--proxy.compare-use-relative-error`) in the query-tee to compare floating point values using relative error. #208
* [ENHANCEMENT] Add a flag (`--proxy.compare-skip-recent-samples`) in the query-tee to skip comparing recent samples. By default samples not older than 1 minute are skipped. #234
* [BUGFIX] Fixes a panic in the query-tee when comparing result. #207
* [BUGFIX] Ensure POST requests are handled correctly #286

### Blocksconvert

_Changes since Cortex `1.10.0`._

* [CHANGE] Blocksconvert tool was removed from Mimir. #637

### Metaconvert

_Changes since Cortex `1.10.0`._

* [CHANGE] `thanosconvert` tool has been renamed to `metaconvert`. `-config.file` option has been removed, while it now requires `-tenant` option to work on single tenant only. It now also preserves labels recognized by Mimir. #1120

### Test-exporter

_Changes since Cortex `1.10.0`._

* [CHANGE] Removed the test-exporter tool. #1133

### Tools

_Changes since Cortex `1.10.0`._

* [CHANGE] Removed `query-audit`. You can use `query-tee` to compare query results and performances of two Grafana Mimir backends. #1380

## [Cortex 1.10.0 CHANGELOG](https://github.com/grafana/mimir/blob/a13959db5d38ff65c2b7ef52c56331d2f4dbc00c/CHANGELOG.md#cortex-1100--2021-08-03)<|MERGE_RESOLUTION|>--- conflicted
+++ resolved
@@ -36,12 +36,6 @@
 * [CHANGE] Alerts: Removed obsolete `MimirQueriesIncorrect` alert that used test-exporter metrics. Test-exporter support was however removed in Mimir 2.0 release. #7774
 * [FEATURE] Dashboards: added 'Remote ruler reads networking' dashboard. #7751
 * [ENHANCEMENT] Alerts: allow configuring alerts range interval via `_config.base_alerts_range_interval_minutes`. #7591
-<<<<<<< HEAD
-* [ENHANCEMENT] Dashboards: Add panels for monitoring distributor and ingester when using ingest-storage. These panels are disabled by default, but can be enabled using `show_ingest_storage_panels: true` config option. Similarly existing panels used when distributors and ingesters use gRPC for forwarding requests can be disabled by setting `show_grpc_ingestion_panels: false`. #7670
-* [ENHANCEMENT] Dashboards: allow switching between using classic of native histograms in dashboards. #7627
-  * Overview dashboard, Status panel, `cortex_request_duration_seconds` metric.
-* [BUGFIX] Dashobards: Fix regular expression for matching read-path gRPC ingester methods to include querying of exemplars, label-related queries, or active series queries. #7676
-=======
 * [ENHANCEMENT] Dashboards: Add panels for monitoring distributor and ingester when using ingest-storage. These panels are disabled by default, but can be enabled using `show_ingest_storage_panels: true` config option. Similarly existing panels used when distributors and ingesters use gRPC for forwarding requests can be disabled by setting `show_grpc_ingestion_panels: false`. #7670 #7699
 * [ENHANCEMENT] Alerts: add the following alerts when using ingest-storage: #7699 #7702
   * `MimirIngesterLastConsumedOffsetCommitFailed`
@@ -53,9 +47,10 @@
   * `MimirIngesterFailsEnforceStrongConsistencyOnReadPath`
 * [ENHANCEMENT] Dashboards: add in-flight queries scaling metric panel for ruler-querier. #7749
 * [ENHANCEMENT] Dashboards: renamed rows in the "Remote ruler reads" and "Remote ruler reads resources" dashboards to match the actual component names. #7750
+* [ENHANCEMENT] Dashboards: allow switching between using classic of native histograms in dashboards. #7627
+  * Overview dashboard, Status panel, `cortex_request_duration_seconds` metric.
 * [BUGFIX] Dashboards: Fix regular expression for matching read-path gRPC ingester methods to include querying of exemplars, label-related queries, or active series queries. #7676
 * [BUGFIX] Dashboards: Fix user id abbreviations and column heads for Top Tenants dashboard. #7724
->>>>>>> 27ae8530
 
 ### Jsonnet
 
