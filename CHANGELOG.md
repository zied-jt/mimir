--- conflicted
+++ resolved
@@ -86,12 +86,9 @@
 * [ENHANCEMENT] Distributor: Optimize OTLP endpoint. #7475
 * [ENHANCEMENT] API: Use github.com/klauspost/compress for faster gzip and deflate compression of API responses. #7475
 * [ENHANCEMENT] Ingester: Limiting on owned series (`-ingester.use-ingester-owned-series-for-limits`) now prevents discards in cases where a tenant is sharded across all ingesters (or shuffle sharding is disabled) and the ingester count increases. #7411
-<<<<<<< HEAD
-* [ENHANCEMENT] Reduced memory allocations in functions used to propagate contextual information between gRPC calls. #7529
-=======
 * [ENHANCEMENT] Block upload: include converted timestamps in the error message if block is from the future. #7538
 * [ENHANCEMENT] Query-frontend: Introduce `-query-frontend.active-series-write-timeout` to allow configuring the server-side write timeout for active series requests. #7553 #7569
->>>>>>> 60ea03ff
+* [ENHANCEMENT] Reduced memory allocations in functions used to propagate contextual information between gRPC calls. #7529
 * [BUGFIX] Ingester: don't ignore errors encountered while iterating through chunks or samples in response to a query request. #6451
 * [BUGFIX] Fix issue where queries can fail or omit OOO samples if OOO head compaction occurs between creating a querier and reading chunks #6766
 * [BUGFIX] Fix issue where concatenatingChunkIterator can obscure errors #6766
