# Changelog

<<<<<<< HEAD
## main / unreleased

### Grafana Mimir

* [ENHANCEMENT] Query-scheduler: add `cortex_query_scheduler_enqueue_duration_seconds` metric that records the time taken to enqueue or reject a query request. #5879
* [ENHANCEMENT] Query-frontend: add `cortex_query_frontend_enqueue_duration_seconds` metric that records the time taken to enqueue or reject a query request when not using the query-scheduler. #5879
* [ENHANCEMENT] Expose `/sync/mutex/wait/total:seconds` Go runtime metric as `go_sync_mutex_wait_total_seconds_total` from all components. #5879
* [ENHANCEMENT] Query-scheduler: improve latency with many concurrent queriers. #5880
* [ENHANCEMENT] Go: updated to 1.21.1. #5955
* [BUGFIX] Ingester: fix spurious `not found` errors on label values API during head compaction. #5957

### Mixin

### Jsonnet

* [ENHANCEMENT] Double the amount of rule groups for each user tier. #5897
* [ENHANCEMENT] Set `maxUnavailable` to 0 for `distributor`, `overrides-exporter`, `querier`, `query-frontend`, `query-scheduler` `ruler-querier`, `ruler-query-frontend`, `ruler-query-scheduler` and `consul` deployments, to ensure they don't become completely unavailable during a rollout. #5924

### Mimirtool

* [BUGFIX] Fix out of bounds error on export with large timespans and/or series count. #5700
* [BUGFIX] Fix the issue where `--read-timeout` was applied to the entire `mimirtool analyze grafana` invocation rather than to individual Grafana API calls. #5915

### Mimir Continuous Test

### Query-tee

### Documentation

### Tools
=======
## 2.10.0-rc.2

### Grafana Mimir

* [ENHANCEMENT] Go: updated to 1.21.1. #5955 #5960
* [BUGFIX] Ingester: fix spurious `not found` errors on label values API during head compaction. #5957
>>>>>>> b9b429ab

## 2.10.0-rc.1

### Grafana Mimir

* [FEATURE] The following features are no longer considered experimental. #5872
  * Ruler storage cache (`-ruler-storage.cache.*`)
  * Exclude ingesters running in specific zones (`-ingester.ring.excluded-zones`)
  * Cardinality-based query sharding (`-query-frontend.query-sharding-target-series-per-shard`)
  * Cardinality query result caching (`-query-frontend.results-cache-ttl-for-cardinality-query`)
  * Label names and values query result caching (`-query-frontend.results-cache-ttl-for-labels-query`)
  * Query expression size limit (`-query-frontend.max-query-expression-size-bytes`)
  * Peer discovery / tenant sharding for overrides exporters (`-overrides-exporter.ring.enabled`)
  * Configuring enabled metrics in overrides exporter (`-overrides-exporter.enabled-metrics`)
  * Per-tenant results cache TTL (`-query-frontend.results-cache-ttl`, `-query-frontend.results-cache-ttl-for-out-of-order-time-window`)
* [FEATURE] Querier: add experimental CLI flag `-tenant-federation.max-concurrent` to adjust the max number of per-tenant queries that can be run at a time when executing a single multi-tenant query. #5874
* [FEATURE] Alertmanager: Add Microsoft Teams as a supported integration. #5840
* [ENHANCEMENT] Alertmanager: update to alertmanager 0.26.0. #5840
* [BUGFIX] Store-gateway: fix chunks corruption bug introduced in rc.0. #5875
* [BUGFIX] Update Minio object storage client from 7.0.62 to 7.0.63 to fix auto-detection of AWS GovCloud environments. #5905

### Mimirtool

* [ENHANCEMENT] Mimirtool uses paging to fetch all dashboards from Grafana when running `mimirtool analyse grafana`. This allows the tool to work correctly when running against Grafana instances with more than a 1000 dashboards. #5825
* [ENHANCEMENT] Extract metric name from queries that have a `__name__` matcher. #5911
* [BUGFIX] Mimirtool no longer parses label names as metric names when handling templating variables that are populated using `label_values(<label_name>)` when running `mimirtool analyse grafana`. #5832
* [BUGFIX] Fix panic when analyzing a grafana dashboard with multiline queries in templating variables. #5911

## 2.10.0-rc.0

### Grafana Mimir

* [CHANGE] Update Go version to 1.21.0. #5734
* [CHANGE] Store-gateway: skip verifying index header integrity upon loading. To enable verification set `blocks_storage.bucket_store.index_header.verify_on_load: true`. #5174
* [CHANGE] Querier: change the default value of the experimental `-querier.streaming-chunks-per-ingester-buffer-size` flag to 256. #5203
* [CHANGE] Querier: only initiate query requests to ingesters in the `ACTIVE` state in the ring. #5342
* [CHANGE] Querier: Renamed `-querier.prefer-streaming-chunks` to `-querier.prefer-streaming-chunks-from-ingesters` to enable streaming chunks from ingesters to queriers. #5182
* [CHANGE] Querier: `-query-frontend.cache-unaligned-requests` has been moved from a global flag to a per-tenant override. #5312
* [CHANGE] Ingester: removed `cortex_ingester_shipper_dir_syncs_total` and `cortex_ingester_shipper_dir_sync_failures_total` metrics. The former metric was not much useful, and the latter was never incremented. #5396
* [CHANGE] Ingester: Do not log errors related to hitting per-instance limits to reduce resource usage when ingesters are under pressure. #5585
* [CHANGE] gRPC clients: use default connect timeout of 5s, and therefore enable default connect backoff max delay of 5s. #5562
* [CHANGE] The `-shutdown-delay` flag is no longer experimental. #5701
* [CHANGE] The `-validation.create-grace-period` is now enforced in the ingester too, other than distributor and query-frontend. If you've configured `-validation.create-grace-period` then make sure the configuration is applied to ingesters too. #5712
* [CHANGE] The `-validation.create-grace-period` is now enforced for examplars too in the distributor. If an examplar has timestamp greater than "now + grace_period", then the exemplar will be dropped and the metric `cortex_discarded_exemplars_total{reason="exemplar_too_far_in_future",user="..."}` increased. #5761
* [CHANGE] The `-validation.create-grace-period` is now enforced in the query-frontend even when the configured value is 0. When the value is 0, the query end time range is truncated to the current real-world time. #5829
* [CHANGE] Store-gateway: deprecate configuration parameters for index header under `blocks-storage.bucket-store` and use a new configurations in `blocks-storage.bucket-store.index-header`, deprecated configuration will be removed in Mimir 2.12. Configuration changes: #5726
  * `-blocks-storage.bucket-store.index-header-lazy-loading-enabled` is deprecated, use the new configuration `-blocks-storage.bucket-store.index-header.lazy-loading-enabled`
  * `-blocks-storage.bucket-store.index-header-lazy-loading-idle-timeout` is deprecated, use the new configuration `-blocks-storage.bucket-store.index-header.lazy-loading-idle-timeout`
  * `-blocks-storage.bucket-store.index-header-lazy-loading-concurrency` is deprecated, use the new configuration `-blocks-storage.bucket-store.index-header.lazy-loading-concurrency`
* [CHANGE] Store-gateway: remove experimental fine-grained chunks caching. The following experimental configuration parameters have been removed `-blocks-storage.bucket-store.chunks-cache.fine-grained-chunks-caching-enabled`, `-blocks-storage.bucket-store.fine-grained-chunks-caching-ranges-per-series`. #5816 #5875
* [CHANGE] Ingester: remove deprecated `blocks-storage.tsdb.max-tsdb-opening-concurrency-on-startup`. #5850
* [FEATURE] Introduced `-distributor.service-overload-status-code-on-rate-limit-enabled` flag for configuring status code to 529 instead of 429 upon rate limit exhaustion. #5752
* [FEATURE] Cardinality API: Add a new `count_method` parameter which enables counting active series #5136
* [FEATURE] Query-frontend: added experimental support to cache cardinality, label names and label values query responses. The cache will be used when `-query-frontend.cache-results` is enabled, and `-query-frontend.results-cache-ttl-for-cardinality-query` or `-query-frontend.results-cache-ttl-for-labels-query` set to a value greater than 0. The following metrics have been added to track the query results cache hit ratio per `request_type`: #5212 #5235 #5426 #5524
  * `cortex_frontend_query_result_cache_requests_total{request_type="query_range|cardinality|label_names_and_values"}`
  * `cortex_frontend_query_result_cache_hits_total{request_type="query_range|cardinality|label_names_and_values"}`
* [FEATURE] Added `-<prefix>.s3.list-objects-version` flag to configure the S3 list objects version. #5099
* [FEATURE] Ingester: Add optional CPU/memory utilization based read request limiting, considered experimental. Disabled by default, enable by configuring limits via both of the following flags: #5012 #5392 #5394 #5526 #5508 #5704
  * `-ingester.read-path-cpu-utilization-limit`
  * `-ingester.read-path-memory-utilization-limit`
  * `-ingester.log-utilization-based-limiter-cpu-samples`
* [FEATURE] Ruler: Support filtering results from rule status endpoint by `file`, `rule_group` and `rule_name`. #5291
* [FEATURE] Ingester: add experimental support for creating tokens by using spread minimizing strategy. This can be enabled with `-ingester.ring.token-generation-strategy: spread-minimizing` and `-ingester.ring.spread-minimizing-zones: <all available zones>`. In that case `-ingester.ring.tokens-file-path` must be empty. #5308 #5324
* [FEATURE] Storegateway: Persist sparse index-headers to disk and read from disk on index-header loads instead of reconstructing. #5465 #5651 #5726
* [FEATURE] Ingester: add experimental CLI flag `-ingester.ring.spread-minimizing-join-ring-in-order` that allows an ingester to register tokens in the ring only after all previous ingesters (with ID lower than its own ID) have already been registered. #5541
* [FEATURE] Ingester: add experimental support to compact the TSDB Head when the number of in-memory series is equal or greater than `-blocks-storage.tsdb.early-head-compaction-min-in-memory-series`, and the ingester estimates that the per-tenant TSDB Head compaction will reduce in-memory series by at least `-blocks-storage.tsdb.early-head-compaction-min-estimated-series-reduction-percentage`. #5371
* [FEATURE] Ingester: add new metrics for tracking native histograms in active series: `cortex_ingester_active_native_histogram_series`, `cortex_ingester_active_native_histogram_series_custom_tracker`, `cortex_ingester_active_native_histogram_buckets`, `cortex_ingester_active_native_histogram_buckets_custom_tracker`. The first 2 are the subsets of the existing and unmodified `cortex_ingester_active_series` and `cortex_ingester_active_series_custom_tracker` respectively, only tracking native histogram series, and the last 2 are the equivalents for tracking the number of buckets in native histogram series. #5318
* [FEATURE] Add experimental CLI flag `-<prefix>.s3.native-aws-auth-enabled` that allows to enable the default credentials provider chain of the AWS SDK. #5636
* [FEATURE] Distributor: add experimental support for circuit breaking when writing to ingesters via `-ingester.client.circuit-breaker.enabled`, `-ingester.client.circuit-breaker.failure-threshold`, or `-ingester.client.circuit-breaker.cooldown-period` or their corresponding YAML. #5650
* [FEATURE] Querier: add experimental CLI flag `-tenant-federation.max-concurrent` to adjust the max number of per-tenant queries that can be run at a time when executing a single multi-tenant query. #5874
* [FEATURE] Alertmanager: Add Microsoft Teams as a supported integration. #5840
* [ENHANCEMENT] Overrides-exporter: Add new metrics for write path and alertmanager (`max_global_metadata_per_user`, `max_global_metadata_per_metric`, `request_rate`, `request_burst_size`, `alertmanager_notification_rate_limit`, `alertmanager_max_dispatcher_aggregation_groups`, `alertmanager_max_alerts_count`, `alertmanager_max_alerts_size_bytes`) and added flag `-overrides-exporter.enabled-metrics` to explicitly configure desired metrics, e.g. `-overrides-exporter.enabled-metrics=request_rate,ingestion_rate`. Default value for this flag is: `ingestion_rate,ingestion_burst_size,max_global_series_per_user,max_global_series_per_metric,max_global_exemplars_per_user,max_fetched_chunks_per_query,max_fetched_series_per_query,ruler_max_rules_per_rule_group,ruler_max_rule_groups_per_tenant`. #5376
* [ENHANCEMENT] Cardinality API: When zone aware replication is enabled, the label values cardinality API can now tolerate single zone failure #5178
* [ENHANCEMENT] Distributor: optimize sending requests to ingesters when incoming requests don't need to be modified. For now this feature can be disabled by setting `-timeseries-unmarshal-caching-optimization-enabled=false`. #5137
* [ENHANCEMENT] Add advanced CLI flags to control gRPC client behaviour: #5161
  * `-<prefix>.connect-timeout`
  * `-<prefix>.connect-backoff-base-delay`
  * `-<prefix>.connect-backoff-max-delay`
  * `-<prefix>.initial-stream-window-size`
  * `-<prefix>.initial-connection-window-size`
* [ENHANCEMENT] Query-frontend: added "response_size_bytes" field to "query stats" log. #5196
* [ENHANCEMENT] Querier: Refine error messages for per-tenant query limits, informing the user of the preferred strategy for not hitting the limit, in addition to how they may tweak the limit. #5059
* [ENHANCEMENT] Distributor: optimize sending of requests to ingesters by reusing memory buffers for marshalling requests. This optimization can be enabled by setting `-distributor.write-requests-buffer-pooling-enabled` to `true`. #5195 #5805 #5830
* [ENHANCEMENT] Querier: add experimental `-querier.minimize-ingester-requests` option to initially query only the minimum set of ingesters required to reach quorum. #5202 #5259 #5263
* [ENHANCEMENT] Querier: improve error message when streaming chunks from ingesters to queriers and a query limit is reached. #5245
* [ENHANCEMENT] Use new data structure for labels, to reduce memory consumption. #3555 #5731
* [ENHANCEMENT] Update alpine base image to 3.18.2. #5276
* [ENHANCEMENT] Ruler: add `cortex_ruler_sync_rules_duration_seconds` metric, tracking the time spent syncing all rule groups owned by the ruler instance. #5311
* [ENHANCEMENT] Store-gateway: add experimental `blocks-storage.bucket-store.index-header-lazy-loading-concurrency` config option to limit the number of concurrent index-headers loads when lazy loading. #5313 #5605
* [ENHANCEMENT] Ingester and querier: improve level of detail in traces emitted for queries that hit ingesters. #5315
* [ENHANCEMENT] Querier: add `cortex_querier_queries_rejected_total` metric that counts the number of queries rejected due to hitting a limit (eg. max series per query or max chunks per query). #5316 #5440 #5450
* [ENHANCEMENT] Querier: add experimental `-querier.minimize-ingester-requests-hedging-delay` option to initiate requests to further ingesters when request minimisation is enabled and not all initial requests have completed. #5368
* [ENHANCEMENT] Clarify docs for `-ingester.client.*` flags to make it clear that these are used by both queriers and distributors. #5375
* [ENHANCEMENT] Querier and store-gateway: add experimental support for streaming chunks from store-gateways to queriers while evaluating queries. This can be enabled with `-querier.prefer-streaming-chunks-from-store-gateways=true`. #5182
* [ENHANCEMENT] Querier: enforce `max-chunks-per-query` limit earlier in query processing when streaming chunks from ingesters to queriers to avoid unnecessarily consuming resources for queries that will be aborted. #5369 #5447
* [ENHANCEMENT] Ingester: added `cortex_ingester_shipper_last_successful_upload_timestamp_seconds` metric tracking the last successful TSDB block uploaded to the bucket (unix timestamp in seconds). #5396
* [ENHANCEMENT] Ingester: Add two metrics tracking resource utilization calculated by utilization based limiter: #5496
  * `cortex_ingester_utilization_limiter_current_cpu_load`: The current exponential weighted moving average of the ingester's CPU load
  * `cortex_ingester_utilization_limiter_current_memory_usage_bytes`: The current ingester memory utilization
* [ENHANCEMENT] Ruler: added `insight=true` field to ruler's prometheus component for rule evaluation logs. #5510
* [ENHANCEMENT] Distributor Ingester: Add metrics to count the number of requests rejected for hitting per-instance limits, `cortex_distributor_instance_rejected_requests_total` and `cortex_ingester_instance_rejected_requests_total` respectively. #5551
* [ENHANCEMENT] Distributor: add support for ingesting exponential histograms that are over the native histogram scale limit of 8 in OpenTelemetry format by downscaling them. #5532 #5607
* [ENHANCEMENT] General: buffered logging: #5506
  * `-log.buffered`: Enable buffered logging
* [ENHANCEMENT] Distributor: add more detailed information to traces generated while processing OTLP write requests. #5539
* [ENHANCEMENT] Distributor: improve performance ingesting OTLP payloads. #5531 #5607 #5616
* [ENHANCEMENT] Ingester: optimize label-values with matchers call when number of matched series is small. #5600
* [ENHANCEMENT] Compactor: Delete bucket-index, markers and debug files if there are no blocks left in the bucket index. This cleanup must be enabled by using `-compactor.no-blocks-file-cleanup-enabled` option. #5648
* [ENHANCEMENT] Ingester: reduce memory usage of active series tracker. #5665
* [ENHANCEMENT] Store-gateway: added `-store-gateway.sharding-ring.auto-forget-enabled` configuration parameter to control whether store-gateway auto-forget feature should be enabled or disabled (enabled by default). #5702
* [ENHANCEMENT] Compactor: added per tenant block upload counters `cortex_block_upload_api_blocks_total`, `cortex_block_upload_api_bytes_total`, and `cortex_block_upload_api_files_total`. #5738
* [ENHANCEMENT] Compactor: Verify time range of compacted block(s) matches the time range of input blocks. #5760
* [ENHANCEMENT] Querier: improved observability of calls to ingesters during queries. #5724
* [ENHANCEMENT] Compactor: block backfilling logging is now more verbose. #5711
* [ENHANCEMENT] Added support to rate limit application logs: #5764
  * `-log.rate-limit-enabled`
  * `-log.rate-limit-logs-per-second`
  * `-log.rate-limit-logs-per-second-burst`
* [ENHANCEMENT] Added `cortex_ingester_tsdb_head_min_timestamp_seconds` and `cortex_ingester_tsdb_head_max_timestamp_seconds` metrics which return min and max time of all TSDB Heads open in an ingester. #5786 #5815
* [ENHANCEMENT] Querier: cancel query requests to ingesters in a zone upon first error received from the zone, to reduce wasted effort spent computing results that won't be used #5764
* [ENHANCEMENT] Improve tracing of internal HTTP requests sent over httpgrpc #5782
* [ENHANCEMENT] Querier: add experimental per-query chunks limit based on an estimate of the number of chunks that will be sent from ingesters and store-gateways that is enforced earlier during query evaluation. This limit is disabled by default and can be configured with `-querier.max-estimated-fetched-chunks-per-query-multiplier`. #5765
* [ENHANCEMENT] Ingester: add UI for listing tenants with TSDB on given ingester and viewing details of tenants's TSDB on given ingester. #5803 #5824
* [ENHANCEMENT] Querier: improve observability of calls to store-gateways during queries. #5809
* [ENHANCEMENT] Query-frontend: improve tracing of interactions with query-scheduler. #5818
* [ENHANCEMENT] Query-scheduler: improve tracing of requests when request is rejected by query-scheduler. #5848
* [ENHANCEMENT] Ingester: avoid logging some errors that could cause logging contention. #5494 #5581
* [ENHANCEMENT] Store-gateway: wait for query gate after loading blocks. #5507
* [ENHANCEMENT] Store-gateway: always include `__name__` posting group in selection in order to reduce the number of object storage API calls. #5246
* [ENHANCEMENT] Ingester: track active series by ref instead of hash/labels to reduce memory usage. #5134 #5193
* [ENHANCEMENT] Alertmanager: update to alertmanager 0.26.0. #5840
* [BUGFIX] Ingester: Handle when previous ring state is leaving and the number of tokens has changed. #5204
* [BUGFIX] Querier: fix issue where queries that use the `timestamp()` function fail with `execution: attempted to read series at index 0 from stream, but the stream has already been exhausted` if streaming chunks from ingesters to queriers is enabled. #5370
* [BUGFIX] memberlist: bring back `memberlist_client_kv_store_count` metric that used to exist in Cortex, but got lost during dskit updates before Mimir 2.0. #5377
* [BUGFIX] Querier: Pass on HTTP 503 query response code. #5364
* [BUGFIX] Store-gateway: Fix issue where stopping a store-gateway could cause all store-gateways to unload all blocks. #5464
* [BUGFIX] Allocate ballast in smaller blocks to avoid problem when entire ballast was kept in memory working set. #5565
* [BUGFIX] Querier: Retry frontend result notification when an error is returned. #5591
* [BUGFIX] Querier: fix issue where `cortex_ingester_client_request_duration_seconds` metric did not include streaming query requests that did not return any series. #5695
* [BUGFIX] Ingester: Fix ActiveSeries tracker double-counting series that have been deleted from the Head while still being active and then recreated again. #5678
* [BUGFIX] Ingester: Don't set "last update time" of TSDB into the future when opening TSDB. This could prevent detecting of idle TSDB for a long time, if sample in distant future was ingested. #5787
* [BUGFIX] Store-gateway: fix bug when lazy index header could be closed prematurely even when still in use. #5795
* [BUGFIX] Ruler: gracefully shut down rule evaluations. #5778
* [BUGFIX] Querier: fix performance when ingesters stream samples. #5836

### Mixin

* [CHANGE] Dashboards: show all workloads in selected namespace on "rollout progress" dashboard. #5113
* [CHANGE] Dashboards: show the number of updated and ready pods for each workload in the "rollout progress" panel on the "rollout progress" dashboard. #5113
* [CHANGE] Dashboards: removed "Query results cache misses" panel on the "Mimir / Queries" dashboard. #5423
* [CHANGE] Dashboards: default to shared crosshair on all dashboards. #5489
* [CHANGE] Dashboards: sort variable drop-down lists from A to Z, rather than Z to A. #5490
* [CHANGE] Alerts: removed `MimirProvisioningTooManyActiveSeries` alert. You should configure `-ingester.instance-limits.max-series` and rely on `MimirIngesterReachingSeriesLimit` alert instead. #5593
* [CHANGE] Alerts: removed `MimirProvisioningTooManyWrites` alert. The alerting threshold used in this alert was chosen arbitrarily and ingesters receiving an higher number of samples / sec don't necessarily have any issue. You should rely on SLOs metrics and alerts instead. #5706
* [CHANGE] Alerts: don't raise `MimirRequestErrors` or `MimirRequestLatency` alert for the `/debug/pprof` endpoint. #5826
* [ENHANCEMENT] Dashboards: adjust layout of "rollout progress" dashboard panels so that the "rollout progress" panel doesn't require scrolling. #5113
* [ENHANCEMENT] Dashboards: show container name first in "pods count per version" panel on "rollout progress" dashboard. #5113
* [ENHANCEMENT] Dashboards: show time spend waiting for turn when lazy loading index headers in the "index-header lazy load gate latency" panel on the "queries" dashboard. #5313
* [ENHANCEMENT] Dashboards: split query results cache hit ratio by request type in "Query results cache hit ratio" panel on the "Mimir / Queries" dashboard. #5423
* [ENHANCEMENT] Dashboards: add "rejected queries" panel to "queries" dashboard. #5429
* [ENHANCEMENT] Dashboards: add native histogram active series and active buckets to "tenants" dashboard. #5543
* [ENHANCEMENT] Dashboards: add panels to "Mimir / Writes" for requests rejected for per-instance limits. #5638
* [ENHANCEMENT] Dashboards: rename "Blocks currently loaded" to "Blocks currently owned" in the "Mimir / Queries" dashboard. #5705
* [ENHANCEMENT] Alerts: Add `MimirIngestedDataTooFarInTheFuture` warning alert that triggers when Mimir ingests sample with timestamp more than 1h in the future. #5822
* [BUGFIX] Alerts: fix `MimirIngesterRestarts` to fire only when the ingester container is restarted, excluding the cases the pod is rescheduled. #5397
* [BUGFIX] Dashboards: fix "unhealthy pods" panel on "rollout progress" dashboard showing only a number rather than the name of the workload and the number of unhealthy pods if only one workload has unhealthy pods. #5113 #5200
* [BUGFIX] Alerts: fixed `MimirIngesterHasNotShippedBlocks` and `MimirIngesterHasNotShippedBlocksSinceStart` alerts. #5396
* [BUGFIX] Alerts: Fix `MimirGossipMembersMismatch` to include `admin-api` and custom compactor pods. `admin-api` is a GEM component. #5641 #5797
* [BUGFIX] Dashboards: fix autoscaling dashboard panels that could show multiple series for a single component. #5810

### Jsonnet

* [CHANGE] Removed `_config.querier.concurrency` configuration option and replaced it with `_config.querier_max_concurrency` and `_config.ruler_querier_max_concurrency` to allow to easily fine tune it for different querier deployments. #5322
* [CHANGE] Change `_config.multi_zone_ingester_max_unavailable` to 50. #5327
* [CHANGE] Change distributors rolling update strategy configuration: `maxSurge` and `maxUnavailable` are set to `15%` and `0`. #5714
* [FEATURE] Alertmanager: Add horizontal pod autoscaler config, that can be enabled using `autoscaling_alertmanager_enabled: true`. #5194 #5249
* [ENHANCEMENT] Enable the `track_sizes` feature for Memcached pods to help determine cache efficiency. #5209
* [ENHANCEMENT] Add per-container map for environment variables. #5181
* [ENHANCEMENT] Add `PodDisruptionBudget`s for compactor, continuous-test, distributor, overrides-exporter, querier, query-frontend, query-scheduler, rollout-operator, ruler, ruler-querier, ruler-query-frontend, ruler-query-scheduler, and all memcached workloads. #5098
* [ENHANCEMENT] Ruler: configure the ruler storage cache when the metadata cache is enabled. #5326 #5334
* [ENHANCEMENT] Shuffle-sharding: ingester shards in user-classes can now be configured to target different series and limit percentage utilization through `_config.shuffle_sharding.target_series_per_ingester` and `_config.shuffle_sharding.target_utilization_percentage` values. #5470
* [ENHANCEMENT] Distributor: allow adjustment of the targeted CPU usage as a percentage of requested CPU. This can be adjusted with `_config.autoscaling_distributor_cpu_target_utilization`. #5525
* [ENHANCEMENT] Ruler: add configuration option `_config.ruler_remote_evaluation_max_query_response_size_bytes` to easily set the maximum query response size allowed (in bytes). #5592
* [ENHANCEMENT] Distributor: dynamically set `GOMAXPROCS` based on the CPU request. This should reduce distributor CPU utilization, assuming the CPU request is set to a value close to the actual utilization. #5588
* [ENHANCEMENT] Querier: dynamically set `GOMAXPROCS` based on the CPU request. This should reduce noisy neighbour issues created by the querier, whose CPU utilization could eventually saturate the Kubernetes node if unbounded. #5646 #5658
* [ENHANCEMENT] Allow to remove an entry from the configured environment variable for a given component, setting the environment value to `null` in the `*_env_map` objects (e.g. `store_gateway_env_map+:: { 'field': null}`). #5599
* [ENHANCEMENT] Allow overriding the default number of replicas for `etcd`. #5589
* [ENHANCEMENT] Memcached: reduce memory request for results, chunks and metadata caches. The requested memory is 5% greater than the configured memcached max cache size. #5661
* [ENHANCEMENT] Autoscaling: Add the following configuration options to fine tune autoscaler target utilization: #5679 #5682 #5689
  * `autoscaling_querier_target_utilization` (defaults to `0.75`)
  * `autoscaling_mimir_read_target_utilization` (defaults to `0.75`)
  * `autoscaling_ruler_querier_cpu_target_utilization` (defaults to `1`)
  * `autoscaling_distributor_memory_target_utilization` (defaults to `1`)
  * `autoscaling_ruler_cpu_target_utilization` (defaults to `1`)
  * `autoscaling_query_frontend_cpu_target_utilization` (defaults to `1`)
  * `autoscaling_ruler_query_frontend_cpu_target_utilization` (defaults to `1`)
  * `autoscaling_alertmanager_cpu_target_utilization` (defaults to `1`)
* [ENHANCEMENT] Gossip-ring: add appProtocol for istio compatibility. #5680
* [ENHANCEMENT] Add _config.commonConfig to allow adding common configuration parameters for all Mimir components. #5703
* [ENHANCEMENT] Update rollout-operator to `v0.7.0`. #5718
* [ENHANCEMENT] Increase the default rollout speed for store-gateway when lazy loading is disabled. #5823
* [BUGFIX] Fix compilation when index, chunks or metadata caches are disabled. #5710

### Query-tee

* [CHANGE] Proxy `Content-Type` response header from backend. Previously `Content-Type: text/plain; charset=utf-8` was returned on all requests. #5183
* [CHANGE] Increase default value of `-proxy.compare-skip-recent-samples` to avoid racing with recording rule evaluation. #5561
* [CHANGE] Add `-backend.skip-tls-verify` to optionally skip TLS verification on backends. #5656

### Documentation

* [CHANGE] Fix reference to `get-started` documentation directory. #5476
* [CHANGE] Fix link to external OTLP/HTTP documentation.
* [ENHANCEMENT] Improved `MimirRulerTooManyFailedQueries` runbook. #5586
* [ENHANCEMENT] Improved "Recover accidentally deleted blocks" runbook. #5620
* [ENHANCEMENT] Documented options and trade-offs to query label names and values. #5582
* [ENHANCEMENT] Improved `MimirRequestErrors` runbook for alertmanager. #5694

### Tools

* [CHANGE] copyblocks: add support for S3 and the ability to copy between different object storage services. Due to this, the `-source-service` and `-destination-service` flags are now required and the `-service` flag has been removed. #5486
* [FEATURE] undelete-block-gcs: Added new tool for undeleting blocks on GCS storage. #5610 #5855
* [FEATURE] wal-reader: Added new tool for printing entries in TSDB WAL. #5780
* [ENHANCEMENT] ulidtime: add -seconds flag to print timestamps as Unix timestamps. #5621
* [ENHANCEMENT] ulidtime: exit with status code 1 if some ULIDs can't be parsed. #5621
* [ENHANCEMENT] tsdb-index-toc: added index-header size estimates. #5652
* [BUGFIX] Stop tools from panicking when `-help` flag is passed. #5412
* [BUGFIX] Remove github.com/golang/glog command line flags from tools. #5413

## 2.9.0

### Grafana Mimir

* [CHANGE] Store-gateway: change expanded postings, postings, and label values index cache key format. These caches will be invalidated when rolling out the new Mimir version. #4770 #4978 #5037
* [CHANGE] Distributor: remove the "forwarding" feature as it isn't necessary anymore. #4876
* [CHANGE] Query-frontend: Change the default value of `-query-frontend.query-sharding-max-regexp-size-bytes` from `0` to `4096`. #4932
* [CHANGE] Querier: `-querier.query-ingesters-within` has been moved from a global flag to a per-tenant override. #4287
* [CHANGE] Querier: Use `-blocks-storage.tsdb.retention-period` instead of `-querier.query-ingesters-within` for calculating the lookback period for shuffle sharded ingesters. Setting `-querier.query-ingesters-within=0` no longer disables shuffle sharding on the read path. #4287
* [CHANGE] Block upload: `/api/v1/upload/block/{block}/files` endpoint now allows file uploads with no `Content-Length`. #4956
* [CHANGE] Store-gateway: deprecate configuration parameters for chunk pooling, they will be removed in Mimir 2.11. The following options are now also ignored: #4996
  * `-blocks-storage.bucket-store.max-chunk-pool-bytes`
  * `-blocks-storage.bucket-store.chunk-pool-min-bucket-size-bytes`
  * `-blocks-storage.bucket-store.chunk-pool-max-bucket-size-bytes`
* [CHANGE] Store-gateway: remove metrics `cortex_bucket_store_chunk_pool_requested_bytes_total` and `cortex_bucket_store_chunk_pool_returned_bytes_total`. #4996
* [CHANGE] Compactor: change default of `-compactor.partial-block-deletion-delay` to `1d`. This will automatically clean up partial blocks that were a result of failed block upload or deletion. #5026
* [CHANGE] Compactor: the deprecated configuration parameter `-compactor.consistency-delay` has been removed. #5050
* [CHANGE] Store-gateway: the deprecated configuration parameter `-blocks-storage.bucket-store.consistency-delay` has been removed. #5050
* [CHANGE] The configuration parameter `-blocks-storage.bucket-store.bucket-index.enabled` has been deprecated and will be removed in Mimir 2.11. Mimir is running by default with the bucket index enabled since version 2.0, and starting from the version 2.11 it will not be possible to disable it. #5051
* [CHANGE] The configuration parameters `-querier.iterators` and `-query.batch-iterators` have been deprecated and will be removed in Mimir 2.11. Mimir runs by default with `-querier.batch-iterators=true`, and starting from version 2.11 it will not be possible to change this. #5114
* [CHANGE] Compactor: change default of `-compactor.first-level-compaction-wait-period` to 25m. #5128
* [CHANGE] Ruler: changed default of `-ruler.poll-interval` from `1m` to `10m`. Starting from this release, the configured rule groups will also be re-synced each time they're modified calling the ruler configuration API. #5170
* [FEATURE] Query-frontend: add `-query-frontend.log-query-request-headers` to enable logging of request headers in query logs. #5030
* [FEATURE] Store-gateway: add experimental feature to retain lazy-loaded index headers between restarts by eagerly loading them during startup. This is disabled by default and can only be enabled if lazy loading is enabled. To enable this set the following: #5606
  * `-blocks-storage.bucket-store.index-header-lazy-loading-enabled` must be set to true
  * `-blocks-storage.bucket-store.index-header.eager-loading-startup-enabled` must be set to true
* [ENHANCEMENT] Add per-tenant limit `-validation.max-native-histogram-buckets` to be able to ignore native histogram samples that have too many buckets. #4765
* [ENHANCEMENT] Store-gateway: reduce memory usage in some LabelValues calls. #4789
* [ENHANCEMENT] Store-gateway: add a `stage` label to the metric `cortex_bucket_store_series_data_touched`. This label now applies to `data_type="chunks"` and `data_type="series"`. The `stage` label has 2 values: `processed` - the number of series that parsed - and `returned` - the number of series selected from the processed bytes to satisfy the query. #4797 #4830
* [ENHANCEMENT] Distributor: make `__meta_tenant_id` label available in relabeling rules configured via `metric_relabel_configs`. #4725
* [ENHANCEMENT] Compactor: added the configurable limit `compactor.block-upload-max-block-size-bytes` or `compactor_block_upload_max_block_size_bytes` to limit the byte size of uploaded or validated blocks. #4680
* [ENHANCEMENT] Querier: reduce CPU utilisation when shuffle sharding is enabled with large shard sizes. #4851
* [ENHANCEMENT] Packaging: facilitate configuration management by instructing systemd to start mimir with a configuration file. #4810
* [ENHANCEMENT] Store-gateway: reduce memory allocations when looking up postings from cache. #4861 #4869 #4962 #5047
* [ENHANCEMENT] Store-gateway: retain only necessary bytes when reading series from the bucket. #4926
* [ENHANCEMENT] Ingester, store-gateway: clear the shutdown marker after a successful shutdown to enable reusing their persistent volumes in case the ingester or store-gateway is restarted. #4985
* [ENHANCEMENT] Store-gateway, query-frontend: Reduced memory allocations when looking up cached entries from Memcached. #4862
* [ENHANCEMENT] Alertmanager: Add additional template function `queryFromGeneratorURL` returning query URL decoded query from the `GeneratorURL` field of an alert. #4301
* [ENHANCEMENT] Ruler: added experimental ruler storage cache support. The cache should reduce the number of "list objects" API calls issued to the object storage when there are 2+ ruler replicas running in a Mimir cluster. The cache can be configured setting `-ruler-storage.cache.*` CLI flags or their respective YAML config options. #4950 #5054
* [ENHANCEMENT] Store-gateway: added HTTP `/store-gateway/prepare-shutdown` endpoint for gracefully scaling down of store-gateways. A gauge `cortex_store_gateway_prepare_shutdown_requested` has been introduced for tracing this process. #4955
* [ENHANCEMENT] Updated Kuberesolver dependency (github.com/sercand/kuberesolver) from v2.4.0 to v4.0.0 and gRPC dependency (google.golang.org/grpc) from v1.47.0 to v1.53.0. #4922
* [ENHANCEMENT] Introduced new options for logging HTTP request headers: `-server.log-request-headers` enables logging HTTP request headers, `-server.log-request-headers-exclude-list` lists headers which should not be logged. #4922
* [ENHANCEMENT] Block upload: `/api/v1/upload/block/{block}/files` endpoint now disables read and write HTTP timeout, overriding `-server.http-read-timeout` and `-server.http-write-timeout` values. This is done to allow large file uploads to succeed. #4956
* [ENHANCEMENT] Alertmanager: Introduce new metrics from upstream. #4918
  * `cortex_alertmanager_notifications_failed_total` (added `reason` label)
  * `cortex_alertmanager_nflog_maintenance_total`
  * `cortex_alertmanager_nflog_maintenance_errors_total`
  * `cortex_alertmanager_silences_maintenance_total`
  * `cortex_alertmanager_silences_maintenance_errors_total`
* [ENHANCEMENT] Add native histogram support for `cortex_request_duration_seconds` metric family. #4987
* [ENHANCEMENT] Ruler: do not list rule groups in the object storage for disabled tenants. #5004
* [ENHANCEMENT] Query-frontend and querier: add HTTP API endpoint `<prometheus-http-prefix>/api/v1/format_query` to format a PromQL query. #4373
* [ENHANCEMENT] Query-frontend: Add `cortex_query_frontend_regexp_matcher_count` and `cortex_query_frontend_regexp_matcher_optimized_count` metrics to track optimization of regular expression label matchers. #4813
* [ENHANCEMENT] Alertmanager: Add configuration option to enable or disable the deletion of alertmanager state from object storage. This is useful when migrating alertmanager tenants from one cluster to another, because it avoids a condition where the state object is copied but then deleted before the configuration object is copied. #4989
* [ENHANCEMENT] Querier: only use the minimum set of chunks from ingesters when querying, and cancel unnecessary requests to ingesters sooner if we know their results won't be used. #5016
* [ENHANCEMENT] Add `-enable-go-runtime-metrics` flag to expose all go runtime metrics as Prometheus metrics. #5009
* [ENHANCEMENT] Ruler: trigger a synchronization of tenant's rule groups as soon as they change the rules configuration via API. This synchronization is in addition of the periodic syncing done every `-ruler.poll-interval`. The new behavior is enabled by default, but can be disabled with `-ruler.sync-rules-on-changes-enabled=false` (configurable on a per-tenant basis too). If you disable the new behaviour, then you may want to revert `-ruler.poll-interval` to `1m`. #4975 #5053 #5115 #5170
* [ENHANCEMENT] Distributor: Improve invalid tenant shard size error message. #5024
* [ENHANCEMENT] Store-gateway: record index header loading time separately in `cortex_bucket_store_series_request_stage_duration_seconds{stage="load_index_header"}`. Now index header loading will be visible in the "Mimir / Queries" dashboard in the "Series request p99/average latency" panels. #5011 #5062
* [ENHANCEMENT] Querier and ingester: add experimental support for streaming chunks from ingesters to queriers while evaluating queries. This can be enabled with `-querier.prefer-streaming-chunks=true`. #4886 #5078 #5094 #5126
* [ENHANCEMENT] Update Docker base images from `alpine:3.17.3` to `alpine:3.18.0`. #5065
* [ENHANCEMENT] Compactor: reduced the number of "object exists" API calls issued by the compactor to the object storage when syncing block's `meta.json` files. #5063
* [ENHANCEMENT] Distributor: Push request rate limits (`-distributor.request-rate-limit` and `-distributor.request-burst-size`) and their associated YAML configuration are now stable. #5124
* [ENHANCEMENT] Go: updated to 1.20.5. #5185
* [ENHANCEMENT] Update alpine base image to 3.18.2. #5274 #5276
* [BUGFIX] Metadata API: Mimir will now return an empty object when no metadata is available, matching Prometheus. #4782
* [BUGFIX] Store-gateway: add collision detection on expanded postings and individual postings cache keys. #4770
* [BUGFIX] Ruler: Support the `type=alert|record` query parameter for the API endpoint `<prometheus-http-prefix>/api/v1/rules`. #4302
* [BUGFIX] Backend: Check that alertmanager's data-dir doesn't overlap with bucket-sync dir. #4921
* [BUGFIX] Alertmanager: Allow to rate-limit webex, telegram and discord notifications. #4979
* [BUGFIX] Store-gateway: panics when decoding LabelValues responses that contain more than 655360 values. These responses are no longer cached. #5021
* [BUGFIX] Querier: don't leak memory when processing query requests from query-frontends (ie. when the query-scheduler is disabled). #5199

### Documentation

* [ENHANCEMENT] Improve `MimirIngesterReachingTenantsLimit` runbook. #4744 #4752
* [ENHANCEMENT] Add `symbol table size exceeds` case to `MimirCompactorHasNotSuccessfullyRunCompaction` runbook. #4945
* [ENHANCEMENT] Clarify which APIs use query sharding. #4948

### Mixin

* [CHANGE] Alerts: Remove `MimirQuerierHighRefetchRate`. #4980
* [CHANGE] Alerts: Remove `MimirTenantHasPartialBlocks`. This is obsoleted by the changed default of `-compactor.partial-block-deletion-delay` to `1d`, which will auto remediate this alert. #5026
* [ENHANCEMENT] Alertmanager dashboard: display active aggregation groups #4772
* [ENHANCEMENT] Alerts: `MimirIngesterTSDBWALCorrupted` now only fires when there are more than one corrupted WALs in single-zone deployments and when there are more than two zones affected in multi-zone deployments. #4920
* [ENHANCEMENT] Alerts: added labels to duplicated `MimirRolloutStuck` and `MimirCompactorHasNotUploadedBlocks` rules in order to distinguish them. #5023
* [ENHANCEMENT] Dashboards: fix holes in graph for lightly loaded clusters #4915
* [ENHANCEMENT] Dashboards: allow configuring additional services for the Rollout Progress dashboard. #5007
* [ENHANCEMENT] Alerts: do not fire `MimirAllocatingTooMuchMemory` alert for any matching container outside of namespaces where Mimir is running. #5089
* [BUGFIX] Dashboards: show cancelled requests in a different color to successful requests in throughput panels on dashboards. #5039
* [BUGFIX] Dashboards: fix dashboard panels that showed percentages with axes from 0 to 10000%. #5084
* [BUGFIX] Remove dependency on upstream Kubernetes mixin. #4732

### Jsonnet

* [CHANGE] Ruler: changed ruler autoscaling policy, extended scale down period from 60s to 600s. #4786
* [CHANGE] Update to v0.5.0 rollout-operator. #4893
* [CHANGE] Backend: add `alertmanager_args` to `mimir-backend` when running in read-write deployment mode. Remove hardcoded `filesystem` alertmanager storage. This moves alertmanager's data-dir to `/data/alertmanager` by default. #4907 #4921
* [CHANGE] Remove `-pdb` suffix from `PodDisruptionBudget` names. This will create new `PodDisruptionBudget` resources. Make sure to prune the old resources; otherwise, rollouts will be blocked. #5109
* [CHANGE] Query-frontend: enable query sharding for cardinality estimation via `-query-frontend.query-sharding-target-series-per-shard` by default if the results cache is enabled. #5128
* [ENHANCEMENT] Ingester: configure `-blocks-storage.tsdb.head-compaction-interval=15m` to spread TSDB head compaction over a wider time range. #4870
* [ENHANCEMENT] Ingester: configure `-blocks-storage.tsdb.wal-replay-concurrency` to CPU request minus 1. #4864
* [ENHANCEMENT] Compactor: configure `-compactor.first-level-compaction-wait-period` to TSDB head compaction interval plus 10 minutes. #4872
* [ENHANCEMENT] Store-gateway: set `GOMEMLIMIT` to the memory request value. This should reduce the likelihood the store-gateway may go out of memory, at the cost of an higher CPU utilization due to more frequent garbage collections when the memory utilization gets closer or above the configured requested memory. #4971
* [ENHANCEMENT] Store-gateway: dynamically set `GOMAXPROCS` based on the CPU request. This should reduce the likelihood a high load on the store-gateway will slow down the entire Kubernetes node. #5104
* [ENHANCEMENT] Store-gateway: add `store_gateway_lazy_loading_enabled` configuration option which combines disabled lazy-loading and reducing blocks sync concurrency. Reducing blocks sync concurrency improves startup times with disabled lazy loading on HDDs. #5025
* [ENHANCEMENT] Update `rollout-operator` image to `v0.6.0`. #5155
* [BUGFIX] Backend: configure `-ruler.alertmanager-url` to `mimir-backend` when running in read-write deployment mode. #4892
* [ENHANCEMENT] Memcached: don't overwrite upsteam memcached statefulset jsonnet to allow chosing between antiAffinity and topologySpreadConstraints.

### Mimirtool

* [CHANGE] check rules: will fail on duplicate rules when `--strict` is provided. #5035
* [FEATURE] sync/diff can now include/exclude namespaces based on a regular expression using `--namespaces-regex` and `--ignore-namespaces-regex`. #5100
* [ENHANCEMENT] analyze prometheus: allow to specify `-prometheus-http-prefix`. #4966
* [ENHANCEMENT] analyze grafana: allow to specify `--folder-title` to limit dashboards analysis based on their exact folder title. #4973

### Tools

* [CHANGE] copyblocks: copying between Azure Blob Storage buckets is now supported in addition to copying between Google Cloud Storage buckets. As a result, the `--service` flag is now required to be specified (accepted values are `gcs` or `abs`). #4756

## 2.8.0

### Grafana Mimir

* [CHANGE] Ingester: changed experimental CLI flag from `-out-of-order-blocks-external-label-enabled` to `-ingester.out-of-order-blocks-external-label-enabled` #4440
* [CHANGE] Store-gateway: The following metrics have been removed: #4332
  * `cortex_bucket_store_series_get_all_duration_seconds`
  * `cortex_bucket_store_series_merge_duration_seconds`
* [CHANGE] Ingester: changed default value of `-blocks-storage.tsdb.retention-period` from `24h` to `13h`. If you're running Mimir with a custom configuration and you're overriding `-querier.query-store-after` to a value greater than the default `12h` then you should increase `-blocks-storage.tsdb.retention-period` accordingly. #4382
* [CHANGE] Ingester: the configuration parameter `-blocks-storage.tsdb.max-tsdb-opening-concurrency-on-startup` has been deprecated and will be removed in Mimir 2.10. #4445
* [CHANGE] Query-frontend: Cached results now contain timestamp which allows Mimir to check if cached results are still valid based on current TTL configured for tenant. Results cached by previous Mimir version are used until they expire from cache, which can take up to 7 days. If you need to use per-tenant TTL sooner, please flush results cache manually. #4439
* [CHANGE] Ingester: the `cortex_ingester_tsdb_wal_replay_duration_seconds` metrics has been removed. #4465
* [CHANGE] Query-frontend and ruler: use protobuf internal query result payload format by default. This feature is no longer considered experimental. #4557 #4709
* [CHANGE] Ruler: reject creating federated rule groups while tenant federation is disabled. Previously the rule groups would be silently dropped during bucket sync. #4555
* [CHANGE] Compactor: the `/api/v1/upload/block/{block}/finish` endpoint now returns a `429` status code when the compactor has reached the limit specified by `-compactor.max-block-upload-validation-concurrency`. #4598
* [CHANGE] Compactor: when starting a block upload the maximum byte size of the block metadata provided in the request body is now limited to 1 MiB. If this limit is exceeded a `413` status code is returned. #4683
* [CHANGE] Store-gateway: cache key format for expanded postings has changed. This will invalidate the expanded postings in the index cache when deployed. #4667
* [FEATURE] Cache: Introduce experimental support for using Redis for results, chunks, index, and metadata caches. #4371
* [FEATURE] Vault: Introduce experimental integration with Vault to fetch secrets used to configure TLS for clients. Server TLS secrets will still be read from a file. `tls-ca-path`, `tls-cert-path` and `tls-key-path` will denote the path in Vault for the following CLI flags when `-vault.enabled` is true: #4446.
  * `-distributor.ha-tracker.etcd.*`
  * `-distributor.ring.etcd.*`
  * `-distributor.forwarding.grpc-client.*`
  * `-querier.store-gateway-client.*`
  * `-ingester.client.*`
  * `-ingester.ring.etcd.*`
  * `-querier.frontend-client.*`
  * `-query-frontend.grpc-client-config.*`
  * `-query-frontend.results-cache.redis.*`
  * `-blocks-storage.bucket-store.index-cache.redis.*`
  * `-blocks-storage.bucket-store.chunks-cache.redis.*`
  * `-blocks-storage.bucket-store.metadata-cache.redis.*`
  * `-compactor.ring.etcd.*`
  * `-store-gateway.sharding-ring.etcd.*`
  * `-ruler.client.*`
  * `-ruler.alertmanager-client.*`
  * `-ruler.ring.etcd.*`
  * `-ruler.query-frontend.grpc-client-config.*`
  * `-alertmanager.sharding-ring.etcd.*`
  * `-alertmanager.alertmanager-client.*`
  * `-memberlist.*`
  * `-query-scheduler.grpc-client-config.*`
  * `-query-scheduler.ring.etcd.*`
  * `-overrides-exporter.ring.etcd.*`
* [FEATURE] Distributor, ingester, querier, query-frontend, store-gateway: add experimental support for native histograms. Requires that the experimental protobuf query result response format is enabled by `-query-frontend.query-result-response-format=protobuf` on the query frontend. #4286 #4352 #4354 #4376 #4377 #4387 #4396 #4425 #4442 #4494 #4512 #4513 #4526
* [FEATURE] Added `-<prefix>.s3.storage-class` flag to configure the S3 storage class for objects written to S3 buckets. #4300
* [FEATURE] Add `freebsd` to the target OS when generating binaries for a Mimir release. #4654
* [FEATURE] Ingester: Add `prepare-shutdown` endpoint which can be used as part of Kubernetes scale down automations. #4718
* [ENHANCEMENT] Add timezone information to Alpine Docker images. #4583
* [ENHANCEMENT] Ruler: Sync rules when ruler JOINING the ring instead of ACTIVE, In order to reducing missed rule iterations during ruler restarts. #4451
* [ENHANCEMENT] Allow to define service name used for tracing via `JAEGER_SERVICE_NAME` environment variable. #4394
* [ENHANCEMENT] Querier and query-frontend: add experimental, more performant protobuf query result response format enabled with `-query-frontend.query-result-response-format=protobuf`. #4304 #4318 #4375
* [ENHANCEMENT] Compactor: added experimental configuration parameter `-compactor.first-level-compaction-wait-period`, to configure how long the compactor should wait before compacting 1st level blocks (uploaded by ingesters). This configuration option allows to reduce the chances compactor begins compacting blocks before all ingesters have uploaded their blocks to the storage. #4401
* [ENHANCEMENT] Store-gateway: use more efficient chunks fetching and caching. #4255
* [ENHANCEMENT] Query-frontend and ruler: add experimental, more performant protobuf internal query result response format enabled with `-ruler.query-frontend.query-result-response-format=protobuf`. #4331
* [ENHANCEMENT] Ruler: increased tolerance for missed iterations on alerts, reducing the chances of flapping firing alerts during ruler restarts. #4432
* [ENHANCEMENT] Optimized `.*` and `.+` regular expression label matchers. #4432
* [ENHANCEMENT] Optimized regular expression label matchers with alternates (e.g. `a|b|c`). #4647
* [ENHANCEMENT] Added an in-memory cache for regular expression matchers, to avoid parsing and compiling the same expression multiple times when used in recurring queries. #4633
* [ENHANCEMENT] Query-frontend: results cache TTL is now configurable by using `-query-frontend.results-cache-ttl` and `-query-frontend.results-cache-ttl-for-out-of-order-time-window` options. These values can also be specified per tenant. Default values are unchanged (7 days and 10 minutes respectively). #4385
* [ENHANCEMENT] Ingester: added advanced configuration parameter `-blocks-storage.tsdb.wal-replay-concurrency` representing the maximum number of CPUs used during WAL replay. #4445
* [ENHANCEMENT] Ingester: added metrics `cortex_ingester_tsdb_open_duration_seconds_total` to measure the total time it takes to open all existing TSDBs. The time tracked by this metric also includes the TSDBs WAL replay duration. #4465
* [ENHANCEMENT] Store-gateway: use streaming implementation for LabelNames RPC. The batch size for streaming is controlled by `-blocks-storage.bucket-store.batch-series-size`. #4464
* [ENHANCEMENT] Memcached: Add support for TLS or mTLS connections to cache servers. #4535
* [ENHANCEMENT] Compactor: blocks index files are now validated for correctness for blocks uploaded via the TSDB block upload feature. #4503
* [ENHANCEMENT] Compactor: block chunks and segment files are now validated for correctness for blocks uploaded via the TSDB block upload feature. #4549
* [ENHANCEMENT] Ingester: added configuration options to configure the "postings for matchers" cache of each compacted block queried from ingesters: #4561
  * `-blocks-storage.tsdb.block-postings-for-matchers-cache-ttl`
  * `-blocks-storage.tsdb.block-postings-for-matchers-cache-size`
  * `-blocks-storage.tsdb.block-postings-for-matchers-cache-force`
* [ENHANCEMENT] Compactor: validation of blocks uploaded via the TSDB block upload feature is now configurable on a per tenant basis: #4585
  * `-compactor.block-upload-validation-enabled` has been added, `compactor_block_upload_validation_enabled` can be used to override per tenant
  * `-compactor.block-upload.block-validation-enabled` was the previous global flag and has been removed
* [ENHANCEMENT] TSDB Block Upload: block upload validation concurrency can now be limited with `-compactor.max-block-upload-validation-concurrency`. #4598
* [ENHANCEMENT] OTLP: Add support for converting OTel exponential histograms to Prometheus native histograms. The ingestion of native histograms must be enabled, please set `-ingester.native-histograms-ingestion-enabled` to `true`. #4063 #4639
* [ENHANCEMENT] Query-frontend: add metric `cortex_query_fetched_index_bytes_total` to measure TSDB index bytes fetched to execute a query. #4597
* [ENHANCEMENT] Query-frontend: add experimental limit to enforce a max query expression size in bytes via `-query-frontend.max-query-expression-size-bytes` or `max_query_expression_size_bytes`. #4604
* [ENHANCEMENT] Query-tee: improve message logged when comparing responses and one response contains a non-JSON payload. #4588
* [ENHANCEMENT] Distributor: add ability to set per-distributor limits via `distributor_limits` block in runtime configuration in addition to the existing configuration. #4619
* [ENHANCEMENT] Querier: reduce peak memory consumption for queries that touch a large number of chunks. #4625
* [ENHANCEMENT] Query-frontend: added experimental `-query-frontend.query-sharding-max-regexp-size-bytes` limit to query-frontend. When set to a value greater than 0, query-frontend disabled query sharding for any query with a regexp matcher longer than the configured limit. #4632
* [ENHANCEMENT] Store-gateway: include statistics from LabelValues and LabelNames calls in `cortex_bucket_store_series*` metrics. #4673
* [ENHANCEMENT] Query-frontend: improve readability of distributed tracing spans. #4656
* [ENHANCEMENT] Update Docker base images from `alpine:3.17.2` to `alpine:3.17.3`. #4685
* [ENHANCEMENT] Querier: improve performance when shuffle sharding is enabled and the shard size is large. #4711
* [ENHANCEMENT] Ingester: improve performance when Active Series Tracker is in use. #4717
* [ENHANCEMENT] Store-gateway: optionally select `-blocks-storage.bucket-store.series-selection-strategy`, which can limit the impact of large posting lists (when many series share the same label name and value). #4667 #4695 #4698
* [ENHANCEMENT] Querier: Cache the converted float histogram from chunk iterator, hence there is no need to lookup chunk every time to get the converted float histogram. #4684
* [ENHANCEMENT] Ruler: Improve rule upload performance when not enforcing per-tenant rule group limits. #4828
* [ENHANCEMENT] Improved memory limit on the in-memory cache used for regular expression matchers. #4751
* [BUGFIX] Querier: Streaming remote read will now continue to return multiple chunks per frame after the first frame. #4423
* [BUGFIX] Store-gateway: the values for `stage="processed"` for the metrics `cortex_bucket_store_series_data_touched` and  `cortex_bucket_store_series_data_size_touched_bytes` when using fine-grained chunks caching is now reporting the correct values of chunks held in memory. #4449
* [BUGFIX] Compactor: fixed reporting a compaction error when compactor is correctly shut down while populating blocks. #4580
* [BUGFIX] OTLP: Do not drop exemplars of the OTLP Monotonic Sum metric. #4063
* [BUGFIX] Packaging: flag `/etc/default/mimir` and `/etc/sysconfig/mimir` as config to prevent overwrite. #4587
* [BUGFIX] Query-frontend: don't retry queries which error inside PromQL. #4643
* [BUGFIX] Store-gateway & query-frontend: report more consistent statistics for fetched index bytes. #4671
* [BUGFIX] Native histograms: fix how IsFloatHistogram determines if mimirpb.Histogram is a float histogram. #4706
* [BUGFIX] Query-frontend: fix query sharding for native histograms. #4666
* [BUGFIX] Ring status page: fixed the owned tokens percentage value displayed. #4730
* [BUGFIX] Querier: fixed chunk iterator that can return sample with wrong timestamp. #4450
* [BUGFIX] Packaging: fix preremove script preventing upgrades. #4801
* [BUGFIX] Security: updates Go to version 1.20.4 to fix CVE-2023-24539, CVE-2023-24540, CVE-2023-29400. #4903

### Mixin

* [ENHANCEMENT] Queries: Display data touched per sec in bytes instead of number of items. #4492
* [ENHANCEMENT] `_config.job_names.<job>` values can now be arrays of regular expressions in addition to a single string. Strings are still supported and behave as before. #4543
* [ENHANCEMENT] Queries dashboard: remove mention to store-gateway "streaming enabled" in panels because store-gateway only support streaming series since Mimir 2.7. #4569
* [ENHANCEMENT] Ruler: Add panel description for Read QPS panel in Ruler dashboard to explain values when in remote ruler mode. #4675
* [BUGFIX] Ruler dashboard: show data for reads from ingesters. #4543
* [BUGFIX] Pod selector regex for deployments: change `(.*-mimir-)` to `(.*mimir-)`. #4603

### Jsonnet

* [CHANGE] Ruler: changed ruler deployment max surge from `0` to `50%`, and max unavailable from `1` to `0`. #4381
* [CHANGE] Memcached connections parameters `-blocks-storage.bucket-store.index-cache.memcached.max-idle-connections`, `-blocks-storage.bucket-store.chunks-cache.memcached.max-idle-connections` and `-blocks-storage.bucket-store.metadata-cache.memcached.max-idle-connections` settings are now configured based on `max-get-multi-concurrency` and `max-async-concurrency`. #4591
* [CHANGE] Add support to use external Redis as cache. Following are some changes in the jsonnet config: #4386 #4640
  * Renamed `memcached_*_enabled` config options to `cache_*_enabled`
  * Renamed `memcached_*_max_item_size_mb` config options to `cache_*_max_item_size_mb`
  * Added `cache_*_backend` config options
* [CHANGE] Store-gateway StatefulSets with disabled multi-zone deployment are also unregistered from the ring on shutdown. This eliminated resharding during rollouts, at the cost of extra effort during scaling down store-gateways. For more information see [Scaling down store-gateways](https://grafana.com/docs/mimir/v2.7.x/operators-guide/run-production-environment/scaling-out/#scaling-down-store-gateways). #4713
* [CHANGE] Removed `$._config.querier.replicas` and `$._config.queryFrontend.replicas`. If you need to customize the number of querier or query-frontend replicas, and autoscaling is disabled, please set an override as is done for other stateless components (e.g. distributors). #5130
* [ENHANCEMENT] Alertmanager: add `alertmanager_data_disk_size` and  `alertmanager_data_disk_class` configuration options, by default no storage class is set. #4389
* [ENHANCEMENT] Update `rollout-operator` to `v0.4.0`. #4524
* [ENHANCEMENT] Update memcached to `memcached:1.6.19-alpine`. #4581
* [ENHANCEMENT] Add support for mTLS connections to Memcached servers. #4553
* [ENHANCEMENT] Update the `memcached-exporter` to `v0.11.2`. #4570
* [ENHANCEMENT] Autoscaling: Add `autoscaling_query_frontend_memory_target_utilization`, `autoscaling_ruler_query_frontend_memory_target_utilization`, and `autoscaling_ruler_memory_target_utilization` configuration options, for controlling the corresponding autoscaler memory thresholds. Each has a default of 1, i.e. 100%. #4612
* [ENHANCEMENT] Distributor: add ability to set per-distributor limits via `distributor_instance_limits` using runtime configuration. #4627
* [BUGFIX] Add missing query sharding settings for user_24M and user_32M plans. #4374

### Mimirtool

* [ENHANCEMENT] Backfill: mimirtool will now sleep and retry if it receives a 429 response while trying to finish an upload due to validation concurrency limits. #4598
* [ENHANCEMENT] `gauge` panel type is supported now in `mimirtool analyze dashboard`. #4679
* [ENHANCEMENT] Set a `User-Agent` header on requests to Mimir or Prometheus servers. #4700

### Mimir Continuous Test

* [FEATURE] Allow continuous testing of native histograms as well by enabling the flag `-tests.write-read-series-test.histogram-samples-enabled`. The metrics exposed by the tool will now have a new label called `type` with possible values of `float`, `histogram_float_counter`, `histogram_float_gauge`, `histogram_int_counter`, `histogram_int_gauge`, the list of metrics impacted: #4457
  * `mimir_continuous_test_writes_total`
  * `mimir_continuous_test_writes_failed_total`
  * `mimir_continuous_test_queries_total`
  * `mimir_continuous_test_queries_failed_total`
  * `mimir_continuous_test_query_result_checks_total`
  * `mimir_continuous_test_query_result_checks_failed_total`
* [ENHANCEMENT] Added a new metric `mimir_continuous_test_build_info` that reports version information, similar to the existing `cortex_build_info` metric exposed by other Mimir components. #4712
* [ENHANCEMENT] Add coherency for the selected ranges and instants of test queries. #4704

### Query-tee

### Documentation

* [CHANGE] Clarify what deprecation means in the lifecycle of configuration parameters. #4499
* [CHANGE] Update compactor `split-groups` and `split-and-merge-shards` recommendation on component page. #4623
* [FEATURE] Add instructions about how to configure native histograms. #4527
* [ENHANCEMENT] Runbook for MimirCompactorHasNotSuccessfullyRunCompaction extended to include scenario where compaction has fallen behind. #4609
* [ENHANCEMENT] Add explanation for QPS values for reads in remote ruler mode and writes generally, to the Ruler dashboard page. #4629
* [ENHANCEMENT] Expand zone-aware replication page to cover single physical availability zone deployments. #4631
* [FEATURE] Add instructions to use puppet module. #4610
* [FEATURE] Add documentation on how deploy mixin with terraform. #4161

### Tools

* [ENHANCEMENT] tsdb-index: iteration over index is now faster when any equal matcher is supplied. #4515

## 2.7.3

### Grafana Mimir

* [BUGFIX] Security: updates Go to version 1.20.4 to fix CVE-2023-24539, CVE-2023-24540, CVE-2023-29400. #4905

## 2.7.2

### Grafana Mimir

* [BUGFIX] Security: updated Go version to 1.20.3 to fix CVE-2023-24538 #4795

## 2.7.1

**Note**: During the release process, version 2.7.0 was tagged too early, before completing the release checklist and production testing. Release 2.7.1 doesn't include any code changes since 2.7.0, but now has proper release notes, published documentation, and has been fully tested in our production environment.

### Grafana Mimir

* [CHANGE] Ingester: the configuration parameter `-ingester.ring.readiness-check-ring-health` has been deprecated and will be removed in Mimir 2.9. #4422
* [CHANGE] Ruler: changed default value of `-ruler.evaluation-delay-duration` option from 0 to 1m. #4250
* [CHANGE] Querier: Errors with status code `422` coming from the store-gateway are propagated and not converted to the consistency check error anymore. #4100
* [CHANGE] Store-gateway: When a query hits `max_fetched_chunks_per_query` and `max_fetched_series_per_query` limits, an error with the status code `422` is created and returned. #4056
* [CHANGE] Packaging: Migrate FPM packaging solution to NFPM. Rationalize packages dependencies and add package for all binaries. #3911
* [CHANGE] Store-gateway: Deprecate flag `-blocks-storage.bucket-store.chunks-cache.subrange-size` since there's no benefit to changing the default of `16000`. #4135
* [CHANGE] Experimental support for ephemeral storage introduced in Mimir 2.6.0 has been removed. Following options are no longer available: #4252
  * `-blocks-storage.ephemeral-tsdb.*`
  * `-distributor.ephemeral-series-enabled`
  * `-distributor.ephemeral-series-matchers`
  * `-ingester.max-ephemeral-series-per-user`
  * `-ingester.instance-limits.max-ephemeral-series`
Querying with using `{__mimir_storage__="ephemeral"}` selector no longer works. All label values with `ephemeral-` prefix in `reason` label of `cortex_discarded_samples_total` metric are no longer available. Following metrics have been removed:
  * `cortex_ingester_ephemeral_series`
  * `cortex_ingester_ephemeral_series_created_total`
  * `cortex_ingester_ephemeral_series_removed_total`
  * `cortex_ingester_ingested_ephemeral_samples_total`
  * `cortex_ingester_ingested_ephemeral_samples_failures_total`
  * `cortex_ingester_memory_ephemeral_users`
  * `cortex_ingester_queries_ephemeral_total`
  * `cortex_ingester_queried_ephemeral_samples`
  * `cortex_ingester_queried_ephemeral_series`
* [CHANGE] Store-gateway: use mmap-less index-header reader by default and remove mmap-based index header reader. The following flags have changed: #4280
   * `-blocks-storage.bucket-store.index-header.map-populate-enabled` has been removed
   * `-blocks-storage.bucket-store.index-header.stream-reader-enabled` has been removed
   * `-blocks-storage.bucket-store.index-header.stream-reader-max-idle-file-handles` has been renamed to `-blocks-storage.bucket-store.index-header.max-idle-file-handles`, and the corresponding configuration file option has been renamed from `stream_reader_max_idle_file_handles` to `max_idle_file_handles`
* [CHANGE] Store-gateway: the streaming store-gateway is now enabled by default. The new default setting for `-blocks-storage.bucket-store.batch-series-size` is `5000`. #4330
* [CHANGE] Compactor: the configuration parameter `-compactor.consistency-delay` has been deprecated and will be removed in Mimir 2.9. #4409
* [CHANGE] Store-gateway: the configuration parameter `-blocks-storage.bucket-store.consistency-delay` has been deprecated and will be removed in Mimir 2.9. #4409
* [FEATURE] Ruler: added `keep_firing_for` support to alerting rules. #4099
* [FEATURE] Distributor, ingester: ingestion of native histograms. The new per-tenant limit `-ingester.native-histograms-ingestion-enabled` controls whether native histograms are stored or ignored. #4159
* [FEATURE] Query-frontend: Introduce experimental `-query-frontend.query-sharding-target-series-per-shard` to allow query sharding to take into account cardinality of similar requests executed previously. This feature uses the same cache that's used for results caching. #4121 #4177 #4188 #4254
* [ENHANCEMENT] Go: update go to 1.20.1. #4266
* [ENHANCEMENT] Ingester: added `out_of_order_blocks_external_label_enabled` shipper option to label out-of-order blocks before shipping them to cloud storage. #4182 #4297
* [ENHANCEMENT] Ruler: introduced concurrency when loading per-tenant rules configuration. This improvement is expected to speed up the ruler start up time in a Mimir cluster with a large number of tenants. #4258
* [ENHANCEMENT] Compactor: Add `reason` label to `cortex_compactor_runs_failed_total`. The value can be `shutdown` or `error`. #4012
* [ENHANCEMENT] Store-gateway: enforce `max_fetched_series_per_query`. #4056
* [ENHANCEMENT] Query-frontend: Disambiguate logs for failed queries. #4067
* [ENHANCEMENT] Query-frontend: log caller user agent in query stats logs. #4093
* [ENHANCEMENT] Store-gateway: add `data_type` label with values on `cortex_bucket_store_partitioner_extended_ranges_total`, `cortex_bucket_store_partitioner_expanded_ranges_total`, `cortex_bucket_store_partitioner_requested_ranges_total`, `cortex_bucket_store_partitioner_expanded_bytes_total`, `cortex_bucket_store_partitioner_requested_bytes_total` for `postings`, `series`, and `chunks`. #4095
* [ENHANCEMENT] Store-gateway: Reduce memory allocation rate when loading TSDB chunks from Memcached. #4074
* [ENHANCEMENT] Query-frontend: track `cortex_frontend_query_response_codec_duration_seconds` and `cortex_frontend_query_response_codec_payload_bytes` metrics to measure the time taken and bytes read / written while encoding and decoding query result payloads. #4110
* [ENHANCEMENT] Alertmanager: expose additional upstream metrics `cortex_alertmanager_dispatcher_aggregation_groups`, `cortex_alertmanager_dispatcher_alert_processing_duration_seconds`. #4151
* [ENHANCEMENT] Querier and query-frontend: add experimental, more performant protobuf internal query result response format enabled with `-query-frontend.query-result-response-format=protobuf`. #4153
* [ENHANCEMENT] Store-gateway: use more efficient chunks fetching and caching. This should reduce CPU, memory utilization, and receive bandwidth of a store-gateway. Enable with `-blocks-storage.bucket-store.chunks-cache.fine-grained-chunks-caching-enabled=true`. #4163 #4174 #4227
* [ENHANCEMENT] Query-frontend: Wait for in-flight queries to finish before shutting down. #4073 #4170
* [ENHANCEMENT] Store-gateway: added `encode` and `other` stage to `cortex_bucket_store_series_request_stage_duration_seconds` metric. #4179
* [ENHANCEMENT] Ingester: log state of TSDB when shipping or forced compaction can't be done due to unexpected state of TSDB. #4211
* [ENHANCEMENT] Update Docker base images from `alpine:3.17.1` to `alpine:3.17.2`. #4240
* [ENHANCEMENT] Store-gateway: add a `stage` label to the metrics `cortex_bucket_store_series_data_fetched`, `cortex_bucket_store_series_data_size_fetched_bytes`, `cortex_bucket_store_series_data_touched`, `cortex_bucket_store_series_data_size_touched_bytes`. This label only applies to `data_type="chunks"`. For `fetched` metrics with `data_type="chunks"` the `stage` label has 2 values: `fetched` - the chunks or bytes that were fetched from the cache or the object store, `refetched` - the chunks or bytes that had to be refetched from the cache or the object store because their size was underestimated during the first fetch. For `touched` metrics with `data_type="chunks"` the `stage` label has 2 values: `processed` - the chunks or bytes that were read from the fetched chunks or bytes and were processed in memory, `returned` - the chunks or bytes that were selected from the processed bytes to satisfy the query. #4227 #4316
* [ENHANCEMENT] Compactor: improve the partial block check related to `compactor.partial-block-deletion-delay` to potentially issue less requests to object storage. #4246
* [ENHANCEMENT] Memcached: added `-*.memcached.min-idle-connections-headroom-percentage` support to configure the minimum number of idle connections to keep open as a percentage (0-100) of the number of recently used idle connections. This feature is disabled when set to a negative value (default), which means idle connections are kept open indefinitely. #4249
* [ENHANCEMENT] Querier and store-gateway: optimized regular expression label matchers with case insensitive alternate operator. #4340 #4357
* [ENHANCEMENT] Compactor: added the experimental flag `-compactor.block-upload.block-validation-enabled` with the default `true` to configure whether block validation occurs on backfilled blocks. #3411
* [ENHANCEMENT] Ingester: apply a jitter to the first TSDB head compaction interval configured via `-blocks-storage.tsdb.head-compaction-interval`. Subsequent checks will happen at the configured interval. This should help to spread the TSDB head compaction among different ingesters over the configured interval. #4364
* [ENHANCEMENT] Ingester: the maximum accepted value for `-blocks-storage.tsdb.head-compaction-interval` has been increased from 5m to 15m. #4364
* [BUGFIX] Store-gateway: return `Canceled` rather than `Aborted` or `Internal` error when the calling querier cancels a label names or values request, and return `Internal` if processing the request fails for another reason. #4061
* [BUGFIX] Querier: track canceled requests with status code `499` in the metrics instead of `503` or `422`. #4099
* [BUGFIX] Ingester: compact out-of-order data during `/ingester/flush` or when TSDB is idle. #4180
* [BUGFIX] Ingester: conversion of global limits `max-series-per-user`, `max-series-per-metric`, `max-metadata-per-user` and `max-metadata-per-metric` into corresponding local limits now takes into account the number of ingesters in each zone. #4238
* [BUGFIX] Ingester: track `cortex_ingester_memory_series` metric consistently with `cortex_ingester_memory_series_created_total` and `cortex_ingester_memory_series_removed_total`. #4312
* [BUGFIX] Querier: fixed a bug which was incorrectly matching series with regular expression label matchers with begin/end anchors in the middle of the regular expression. #4340

### Mixin

* [CHANGE] Move auto-scaling panel rows down beneath logical network path in Reads and Writes dashboards. #4049
* [CHANGE] Make distributor auto-scaling metric panels show desired number of replicas. #4218
* [CHANGE] Alerts: The alert `MimirMemcachedRequestErrors` has been renamed to `MimirCacheRequestErrors`. #4242
* [ENHANCEMENT] Alerts: Added `MimirAutoscalerKedaFailing` alert firing when a KEDA scaler is failing. #4045
* [ENHANCEMENT] Add auto-scaling panels to ruler dashboard. #4046
* [ENHANCEMENT] Add gateway auto-scaling panels to Reads and Writes dashboards. #4049 #4216
* [ENHANCEMENT] Dashboards: distinguish between label names and label values queries. #4065
* [ENHANCEMENT] Add query-frontend and ruler-query-frontend auto-scaling panels to Reads and Ruler dashboards. #4199
* [BUGFIX] Alerts: Fixed `MimirAutoscalerNotActive` to not fire if scaling metric does not exist, to avoid false positives on scaled objects with 0 min replicas. #4045
* [BUGFIX] Alerts: `MimirCompactorHasNotSuccessfullyRunCompaction` is no longer triggered by frequent compactor restarts. #4012
* [BUGFIX] Tenants dashboard: Correctly show the ruler-query-scheduler queue size. #4152

### Jsonnet

* [CHANGE] Create the `query-frontend-discovery` service only when Mimir is deployed in microservice mode without query-scheduler. #4353
* [CHANGE] Add results cache backend config to `ruler-query-frontend` configuration to allow cache reuse for cardinality-estimation based sharding. #4257
* [ENHANCEMENT] Add support for ruler auto-scaling. #4046
* [ENHANCEMENT] Add optional `weight` param to `newQuerierScaledObject` and `newRulerQuerierScaledObject` to allow running multiple querier deployments on different node types. #4141
* [ENHANCEMENT] Add support for query-frontend and ruler-query-frontend auto-scaling. #4199
* [BUGFIX] Shuffle sharding: when applying user class limits, honor the minimum shard size configured in `$._config.shuffle_sharding.*`. #4363

### Mimirtool

* [FEATURE] Added `keep_firing_for` support to rules configuration. #4099
* [ENHANCEMENT] Add `-tls-insecure-skip-verify` to rules, alertmanager and backfill commands. #4162

### Query-tee

* [CHANGE] Increase default value of `-backend.read-timeout` to 150s, to accommodate default querier and query frontend timeout of 120s. #4262
* [ENHANCEMENT] Log errors that occur while performing requests to compare two endpoints. #4262
* [ENHANCEMENT] When comparing two responses that both contain an error, only consider the comparison failed if the errors differ. Previously, if either response contained an error, the comparison always failed, even if both responses contained the same error. #4262
* [ENHANCEMENT] Include the value of the `X-Scope-OrgID` header when logging a comparison failure. #4262
* [BUGFIX] Parameters (expression, time range etc.) for a query request where the parameters are in the HTTP request body rather than in the URL are now logged correctly when responses differ. #4265

### Documentation

* [ENHANCEMENT] Add guide on alternative migration method for Thanos to Mimir #3554
* [ENHANCEMENT] Restore "Migrate from Cortex" for Jsonnet. #3929
* [ENHANCEMENT] Document migration from microservices to read-write deployment mode. #3951
* [ENHANCEMENT] Do not error when there is nothing to commit as part of a publish #4058
* [ENHANCEMENT] Explain how to run Mimir locally using docker-compose #4079
* [ENHANCEMENT] Docs: use long flag names in runbook commands. #4088
* [ENHANCEMENT] Clarify how ingester replication happens. #4101
* [ENHANCEMENT] Improvements to the Get Started guide. #4315
* [BUGFIX] Added indentation to Azure and SWIFT backend definition. #4263

### Tools

* [ENHANCEMENT] Adapt tsdb-print-chunk for native histograms. #4186
* [ENHANCEMENT] Adapt tsdb-index-health for blocks containing native histograms. #4186
* [ENHANCEMENT] Adapt tsdb-chunks tool to handle native histograms. #4186

## 2.6.2

* [BUGFIX] Security: updates Go to version 1.20.4 to fix CVE-2023-24539, CVE-2023-24540, CVE-2023-29400. #4903

## 2.6.1

### Grafana Mimir

* [BUGFIX] Security: updates Go to version 1.20.3 to fix CVE-2023-24538 #4798

## 2.6.0

### Grafana Mimir

* [CHANGE] Querier: Introduce `-querier.max-partial-query-length` to limit the time range for partial queries at the querier level and deprecate `-store.max-query-length`. #3825 #4017
* [CHANGE] Store-gateway: Remove experimental `-blocks-storage.bucket-store.max-concurrent-reject-over-limit` flag. #3706
* [CHANGE] Ingester: If shipping is enabled block retention will now be relative to the upload time to cloud storage. If shipping is disabled block retention will be relative to the creation time of the block instead of the mintime of the last block created. #3816
* [CHANGE] Query-frontend: Deprecated CLI flag `-query-frontend.align-querier-with-step` has been removed. #3982
* [CHANGE] Alertmanager: added default configuration for `-alertmanager.configs.fallback`. Allows tenants to send alerts without first uploading an Alertmanager configuration. #3541
* [FEATURE] Store-gateway: streaming of series. The store-gateway can now stream results back to the querier instead of buffering them. This is expected to greatly reduce peak memory consumption while keeping latency the same. You can enable this feature by setting `-blocks-storage.bucket-store.batch-series-size` to a value in the high thousands (5000-10000). This is still an experimental feature and is subject to a changing API and instability. #3540 #3546 #3587 #3606 #3611 #3620 #3645 #3355 #3697 #3666 #3687 #3728 #3739 #3751 #3779 #3839
* [FEATURE] Alertmanager: Added support for the Webex receiver. #3758
* [FEATURE] Limits: Added the `-validation.separate-metrics-group-label` flag. This allows further separation of the `cortex_discarded_samples_total` metric by an additional `group` label - which is configured by this flag to be the value of a specific label on an incoming timeseries. Active groups are tracked and inactive groups are cleaned up on a defined interval. The maximum number of groups tracked is controlled by the `-max-separate-metrics-groups-per-user` flag. #3439
* [FEATURE] Overrides-exporter: Added experimental ring support to overrides-exporter via `-overrides-exporter.ring.enabled`. When enabled, the ring is used to establish a leader replica for the export of limit override metrics. #3908 #3953
* [FEATURE] Ephemeral storage (experimental): Mimir can now accept samples into "ephemeral storage". Such samples are available for querying for a short amount of time (`-blocks-storage.ephemeral-tsdb.retention-period`, defaults to 10 minutes), and then removed from memory. To use ephemeral storage, distributor must be configured with `-distributor.ephemeral-series-enabled` option. Series matching `-distributor.ephemeral-series-matchers` will be marked for storing into ephemeral storage in ingesters. Each tenant needs to have ephemeral storage enabled by using `-ingester.max-ephemeral-series-per-user` limit, which defaults to 0 (no ephemeral storage). Ingesters have new `-ingester.instance-limits.max-ephemeral-series` limit for total number of series in ephemeral storage across all tenants. If ingestion of samples into ephemeral storage fails, `cortex_discarded_samples_total` metric will use values prefixed with `ephemeral-` for `reason` label. Querying of ephemeral storage is possible by using `{__mimir_storage__="ephemeral"}` as metric selector. Following new metrics related to ephemeral storage are introduced: #3897 #3922 #3961 #3997 #4004
  * `cortex_ingester_ephemeral_series`
  * `cortex_ingester_ephemeral_series_created_total`
  * `cortex_ingester_ephemeral_series_removed_total`
  * `cortex_ingester_ingested_ephemeral_samples_total`
  * `cortex_ingester_ingested_ephemeral_samples_failures_total`
  * `cortex_ingester_memory_ephemeral_users`
  * `cortex_ingester_queries_ephemeral_total`
  * `cortex_ingester_queried_ephemeral_samples`
  * `cortex_ingester_queried_ephemeral_series`
* [ENHANCEMENT] Added new metric `thanos_shipper_last_successful_upload_time`: Unix timestamp (in seconds) of the last successful TSDB block uploaded to the bucket. #3627
* [ENHANCEMENT] Ruler: Added `-ruler.alertmanager-client.tls-enabled` configuration for alertmanager client. #3432 #3597
* [ENHANCEMENT] Activity tracker logs now have `component=activity-tracker` label. #3556
* [ENHANCEMENT] Distributor: remove labels with empty values #2439
* [ENHANCEMENT] Query-frontend: track query HTTP requests in the Activity Tracker. #3561
* [ENHANCEMENT] Store-gateway: Add experimental alternate implementation of index-header reader that does not use memory mapped files. The index-header reader is expected to improve stability of the store-gateway. You can enable this implementation with the flag `-blocks-storage.bucket-store.index-header.stream-reader-enabled`. #3639 #3691 #3703 #3742 #3785 #3787 #3797
* [ENHANCEMENT] Query-scheduler: add `cortex_query_scheduler_cancelled_requests_total` metric to track the number of requests that are already cancelled when dequeued. #3696
* [ENHANCEMENT] Store-gateway: add `cortex_bucket_store_partitioner_extended_ranges_total` metric to keep track of the ranges that the partitioner decided to overextend and merge in order to save API call to the object storage. #3769
* [ENHANCEMENT] Compactor: Auto-forget unhealthy compactors after ten failed ring heartbeats. #3771
* [ENHANCEMENT] Ruler: change default value of `-ruler.for-grace-period` from `10m` to `2m` and update help text. The new default value reflects how we operate Mimir at Grafana Labs. #3817
* [ENHANCEMENT] Ingester: Added experimental flags to force usage of _postings for matchers cache_. These flags will be removed in the future and it's not recommended to change them. #3823
  * `-blocks-storage.tsdb.head-postings-for-matchers-cache-ttl`
  * `-blocks-storage.tsdb.head-postings-for-matchers-cache-size`
  * `-blocks-storage.tsdb.head-postings-for-matchers-cache-force`
* [ENHANCEMENT] Ingester: Improved series selection performance when some of the matchers do not match any series. #3827
* [ENHANCEMENT] Alertmanager: Add new additional template function `tenantID` returning id of the tenant owning the alert. #3758
* [ENHANCEMENT] Alertmanager: Add additional template function `grafanaExploreURL` returning URL to grafana explore with range query. #3849
* [ENHANCEMENT] Reduce overhead of debug logging when filtered out. #3875
* [ENHANCEMENT] Update Docker base images from `alpine:3.16.2` to `alpine:3.17.1`. #3898
* [ENHANCEMENT] Ingester: Add new `/ingester/tsdb_metrics` endpoint to return tenant-specific TSDB metrics. #3923
* [ENHANCEMENT] Query-frontend: CLI flag `-query-frontend.max-total-query-length` and its associated YAML configuration is now stable. #3882
* [ENHANCEMENT] Ruler: rule groups now support optional and experimental `align_evaluation_time_on_interval` field, which causes all evaluations to happen on interval-aligned timestamp. #4013
* [ENHANCEMENT] Query-scheduler: ring-based service discovery is now stable. #4028
* [ENHANCEMENT] Store-gateway: improved performance of prefix matching on the labels. #4055 #4080
* [BUGFIX] Log the names of services that are not yet running rather than `unsupported value type` when calling `/ready` and some services are not running. #3625
* [BUGFIX] Alertmanager: Fix template spurious deletion with relative data dir. #3604
* [BUGFIX] Security: update prometheus/exporter-toolkit for CVE-2022-46146. #3675
* [BUGFIX] Security: update golang.org/x/net for CVE-2022-41717. #3755
* [BUGFIX] Debian package: Fix post-install, environment file path and user creation. #3720
* [BUGFIX] memberlist: Fix panic during Mimir startup when Mimir receives gossip message before it's ready. #3746
* [BUGFIX] Store-gateway: fix `cortex_bucket_store_partitioner_requested_bytes_total` metric to not double count overlapping ranges. #3769
* [BUGFIX] Update `github.com/thanos-io/objstore` to address issue with Multipart PUT on s3-compatible Object Storage. #3802 #3821
* [BUGFIX] Distributor, Query-scheduler: Make sure ring metrics include a `cortex_` prefix as expected by dashboards. #3809
* [BUGFIX] Querier: canceled requests are no longer reported as "consistency check" failures. #3837 #3927
* [BUGFIX] Distributor: don't panic when `metric_relabel_configs` in overrides contains null element. #3868
* [BUGFIX] Distributor: don't panic when OTLP histograms don't have any buckets. #3853
* [BUGFIX] Ingester, Compactor: fix panic that can occur when compaction fails. #3955
* [BUGFIX] Store-gateway: return `Canceled` rather than `Aborted` error when the calling querier cancels the request. #4007

### Mixin

* [ENHANCEMENT] Alerts: Added `MimirIngesterInstanceHasNoTenants` alert that fires when an ingester replica is not receiving write requests for any tenant. #3681
* [ENHANCEMENT] Alerts: Extended `MimirAllocatingTooMuchMemory` to check read-write deployment containers. #3710
* [ENHANCEMENT] Alerts: Added `MimirAlertmanagerInstanceHasNoTenants` alert that fires when an alertmanager instance ows no tenants. #3826
* [ENHANCEMENT] Alerts: Added `MimirRulerInstanceHasNoRuleGroups` alert that fires when a ruler replica is not assigned any rule group to evaluate. #3723
* [ENHANCEMENT] Support for baremetal deployment for alerts and scaling recording rules. #3719
* [ENHANCEMENT] Dashboards: querier autoscaling now supports multiple scaled objects (configurable via `$._config.autoscale.querier.hpa_name`). #3962
* [BUGFIX] Alerts: Fixed `MimirIngesterRestarts` alert when Mimir is deployed in read-write mode. #3716
* [BUGFIX] Alerts: Fixed `MimirIngesterHasNotShippedBlocks` and `MimirIngesterHasNotShippedBlocksSinceStart` alerts for when Mimir is deployed in read-write or monolithic modes and updated them to use new `thanos_shipper_last_successful_upload_time` metric. #3627
* [BUGFIX] Alerts: Fixed `MimirMemoryMapAreasTooHigh` alert when Mimir is deployed in read-write mode. #3626
* [BUGFIX] Alerts: Fixed `MimirCompactorSkippedBlocksWithOutOfOrderChunks` matching on non-existent label. #3628
* [BUGFIX] Dashboards: Fix `Rollout Progress` dashboard incorrectly using Gateway metrics when Gateway was not enabled. #3709
* [BUGFIX] Tenants dashboard: Make it compatible with all deployment types. #3754
* [BUGFIX] Alerts: Fixed `MimirCompactorHasNotUploadedBlocks` to not fire if compactor has nothing to do. #3793
* [BUGFIX] Alerts: Fixed `MimirAutoscalerNotActive` to not fire if scaling metric is 0, to avoid false positives on scaled objects with 0 min replicas. #3999

### Jsonnet

* [CHANGE] Replaced the deprecated `policy/v1beta1` with `policy/v1` when configuring a PodDisruptionBudget for read-write deployment mode. #3811
* [CHANGE] Removed `-server.http-write-timeout` default option value from querier and query-frontend, as it defaults to a higher value in the code now, and cannot be lower than `-querier.timeout`. #3836
* [CHANGE] Replaced `-store.max-query-length` with `-query-frontend.max-total-query-length` in the query-frontend config. #3879
* [CHANGE] Changed default `mimir_backend_data_disk_size` from `100Gi` to `250Gi`. #3894
* [ENHANCEMENT] Update `rollout-operator` to `v0.2.0`. #3624
* [ENHANCEMENT] Add `user_24M` and `user_32M` classes to operations config. #3367
* [ENHANCEMENT] Update memcached image from `memcached:1.6.16-alpine` to `memcached:1.6.17-alpine`. #3914
* [ENHANCEMENT] Allow configuring the ring for overrides-exporter. #3995
* [BUGFIX] Apply ingesters and store-gateways per-zone CLI flags overrides to read-write deployment mode too. #3766
* [BUGFIX] Apply overrides-exporter CLI flags to mimir-backend when running Mimir in read-write deployment mode. #3790
* [BUGFIX] Fixed `mimir-write` and `mimir-read` Kubernetes service to correctly balance requests among pods. #3855 #3864 #3906
* [BUGFIX] Fixed `ruler-query-frontend` and `mimir-read` gRPC server configuration to force clients to periodically re-resolve the backend addresses. #3862
* [BUGFIX] Fixed `mimir-read` CLI flags to ensure query-frontend configuration takes precedence over querier configuration. #3877

### Mimirtool

* [ENHANCEMENT] Update `mimirtool config convert` to work with Mimir 2.4, 2.5, 2.6 changes. #3952
* [ENHANCEMENT] Mimirtool is now available to install through Homebrew with `brew install mimirtool`. #3776
* [ENHANCEMENT] Added `--concurrency` to `mimirtool rules sync` command. #3996
* [BUGFIX] Fix summary output from `mimirtool rules sync` to display correct number of groups created and updated. #3918

### Documentation

* [BUGFIX] Querier: Remove assertion that the `-querier.max-concurrent` flag must also be set for the query-frontend. #3678
* [ENHANCEMENT] Update migration from cortex documentation. #3662
* [ENHANCEMENT] Query-scheduler: documented how to migrate from DNS-based to ring-based service discovery. #4028

### Tools

## 2.5.0

### Grafana Mimir

* [CHANGE] Flag `-azure.msi-resource` is now ignored, and will be removed in Mimir 2.7. This setting is now made automatically by Azure. #2682
* [CHANGE] Experimental flag `-blocks-storage.tsdb.out-of-order-capacity-min` has been removed. #3261
* [CHANGE] Distributor: Wrap errors from pushing to ingesters with useful context, for example clarifying timeouts. #3307
* [CHANGE] The default value of `-server.http-write-timeout` has changed from 30s to 2m. #3346
* [CHANGE] Reduce period of health checks in connection pools for querier->store-gateway, ruler->ruler, and alertmanager->alertmanager clients to 10s. This reduces the time to fail a gRPC call when the remote stops responding. #3168
* [CHANGE] Hide TSDB block ranges period config from doc and mark it experimental. #3518
* [FEATURE] Alertmanager: added Discord support. #3309
* [ENHANCEMENT] Added `-server.tls-min-version` and `-server.tls-cipher-suites` flags to configure cipher suites and min TLS version supported by HTTP and gRPC servers. #2898
* [ENHANCEMENT] Distributor: Add age filter to forwarding functionality, to not forward samples which are older than defined duration. If such samples are not ingested, `cortex_discarded_samples_total{reason="forwarded-sample-too-old"}` is increased. #3049 #3113
* [ENHANCEMENT] Store-gateway: Reduce memory allocation when generating ids in index cache. #3179
* [ENHANCEMENT] Query-frontend: truncate queries based on the configured creation grace period (`--validation.create-grace-period`) to avoid querying too far into the future. #3172
* [ENHANCEMENT] Ingester: Reduce activity tracker memory allocation. #3203
* [ENHANCEMENT] Query-frontend: Log more detailed information in the case of a failed query. #3190
* [ENHANCEMENT] Added `-usage-stats.installation-mode` configuration to track the installation mode via the anonymous usage statistics. #3244
* [ENHANCEMENT] Compactor: Add new `cortex_compactor_block_max_time_delta_seconds` histogram for detecting if compaction of blocks is lagging behind. #3240 #3429
* [ENHANCEMENT] Ingester: reduced the memory footprint of active series custom trackers. #2568
* [ENHANCEMENT] Distributor: Include `X-Scope-OrgId` header in requests forwarded to configured forwarding endpoint. #3283 #3385
* [ENHANCEMENT] Alertmanager: reduced memory utilization in Mimir clusters with a large number of tenants. #3309
* [ENHANCEMENT] Add experimental flag `-shutdown-delay` to allow components to wait after receiving SIGTERM and before stopping. In this time the component returns 503 from /ready endpoint. #3298
* [ENHANCEMENT] Go: update to go 1.19.3. #3371
* [ENHANCEMENT] Alerts: added `RulerRemoteEvaluationFailing` alert, firing when communication between ruler and frontend fails in remote operational mode. #3177 #3389
* [ENHANCEMENT] Clarify which S3 signature versions are supported in the error "unsupported signature version". #3376
* [ENHANCEMENT] Store-gateway: improved index header reading performance. #3393 #3397 #3436
* [ENHANCEMENT] Store-gateway: improved performance of series matching. #3391
* [ENHANCEMENT] Move the validation of incoming series before the distributor's forwarding functionality, so that we don't forward invalid series. #3386 #3458
* [ENHANCEMENT] S3 bucket configuration now validates that the endpoint does not have the bucket name prefix. #3414
* [ENHANCEMENT] Query-frontend: added "fetched index bytes" to query statistics, so that the statistics contain the total bytes read by store-gateways from TSDB block indexes. #3206
* [ENHANCEMENT] Distributor: push wrapper should only receive unforwarded samples. #2980
* [ENHANCEMENT] Added `/api/v1/status/config` and `/api/v1/status/flags` APIs to maintain compatibility with prometheus. #3596 #3983
* [BUGFIX] Flusher: Add `Overrides` as a dependency to prevent panics when starting with `-target=flusher`. #3151
* [BUGFIX] Updated `golang.org/x/text` dependency to fix CVE-2022-32149. #3285
* [BUGFIX] Query-frontend: properly close gRPC streams to the query-scheduler to stop memory and goroutines leak. #3302
* [BUGFIX] Ruler: persist evaluation delay configured in the rulegroup. #3392
* [BUGFIX] Ring status pages: show 100% ownership as "100%", not "1e+02%". #3435
* [BUGFIX] Fix panics in OTLP ingest path when parse errors exist. #3538

### Mixin

* [CHANGE] Alerts: Change `MimirSchedulerQueriesStuck` `for` time to 7 minutes to account for the time it takes for HPA to scale up. #3223
* [CHANGE] Dashboards: Removed the `Querier > Stages` panel from the `Mimir / Queries` dashboard. #3311
* [CHANGE] Configuration: The format of the `autoscaling` section of the configuration has changed to support more components. #3378
  * Instead of specific config variables for each component, they are listed in a dictionary. For example, `autoscaling.querier_enabled` becomes `autoscaling.querier.enabled`.
* [FEATURE] Dashboards: Added "Mimir / Overview resources" dashboard, providing an high level view over a Mimir cluster resources utilization. #3481
* [FEATURE] Dashboards: Added "Mimir / Overview networking" dashboard, providing an high level view over a Mimir cluster network bandwidth, inflight requests and TCP connections. #3487
* [FEATURE] Compile baremetal mixin along k8s mixin. #3162 #3514
* [ENHANCEMENT] Alerts: Add MimirRingMembersMismatch firing when a component does not have the expected number of running jobs. #2404
* [ENHANCEMENT] Dashboards: Add optional row about the Distributor's metric forwarding feature to the `Mimir / Writes` dashboard. #3182 #3394 #3394 #3461
* [ENHANCEMENT] Dashboards: Remove the "Instance Mapper" row from the "Alertmanager Resources Dashboard". This is a Grafana Cloud specific service and not relevant for external users. #3152
* [ENHANCEMENT] Dashboards: Add "remote read", "metadata", and "exemplar" queries to "Mimir / Overview" dashboard. #3245
* [ENHANCEMENT] Dashboards: Use non-red colors for non-error series in the "Mimir / Overview" dashboard. #3246
* [ENHANCEMENT] Dashboards: Add support to multi-zone deployments for the experimental read-write deployment mode. #3256
* [ENHANCEMENT] Dashboards: If enabled, add new row to the `Mimir / Writes` for distributor autoscaling metrics. #3378
* [ENHANCEMENT] Dashboards: Add read path insights row to the "Mimir / Tenants" dashboard. #3326
* [ENHANCEMENT] Alerts: Add runbook urls for alerts. #3452
* [ENHANCEMENT] Configuration: Make it possible to configure namespace label, job label, and job prefix. #3482
* [ENHANCEMENT] Dashboards: improved resources and networking dashboards to work with read-write deployment mode too. #3497 #3504 #3519 #3531
* [ENHANCEMENT] Alerts: Added "MimirDistributorForwardingErrorRate" alert, which fires on high error rates in the distributor’s forwarding feature. #3200
* [ENHANCEMENT] Improve phrasing in Overview dashboard. #3488
* [BUGFIX] Dashboards: Fix legend showing `persistentvolumeclaim` when using `deployment_type=baremetal` for `Disk space utilization` panels. #3173 #3184
* [BUGFIX] Alerts: Fixed `MimirGossipMembersMismatch` alert when Mimir is deployed in read-write mode. #3489
* [BUGFIX] Dashboards: Remove "Inflight requests" from object store panels because the panel is not tracking the inflight requests to object storage. #3521

### Jsonnet

* [CHANGE] Replaced the deprecated `policy/v1beta1` with `policy/v1` when configuring a PodDisruptionBudget. #3284
* [CHANGE] [Common storage configuration](https://grafana.com/docs/mimir/v2.3.x/operators-guide/configure/configure-object-storage-backend/#common-configuration) is now used to configure object storage in all components. This is a breaking change in terms of Jsonnet manifests and also a CLI flag update for components that use object storage, so it will require a rollout of those components. The changes include: #3257
  * `blocks_storage_backend` was renamed to `storage_backend` and is now used as the common storage backend for all components.
    * So were the related `blocks_storage_azure_account_(name|key)` and `blocks_storage_s3_endpoint` configurations.
  * `storage_s3_endpoint` is now rendered by default using the `aws_region` configuration instead of a hardcoded `us-east-1`.
  * `ruler_client_type` and `alertmanager_client_type` were renamed to `ruler_storage_backend` and `alertmanager_storage_backend` respectively, and their corresponding CLI flags won't be rendered unless explicitly set to a value different from the one in `storage_backend` (like `local`).
  * `alertmanager_s3_bucket_name`, `alertmanager_gcs_bucket_name` and `alertmanager_azure_container_name` have been removed, and replaced by a single `alertmanager_storage_bucket_name` configuration used for all object storages.
  * `genericBlocksStorageConfig` configuration object was removed, and so any extensions to it will be now ignored. Use `blockStorageConfig` instead.
  * `rulerClientConfig` and `alertmanagerStorageClientConfig` configuration objects were renamed to `rulerStorageConfig` and `alertmanagerStorageConfig` respectively, and so any extensions to their previous names will be now ignored. Use the new names instead.
  * The CLI flags `*.s3.region` are no longer rendered as they are optional and the region can be inferred by Mimir by performing an initial API call to the endpoint.
  * The migration to this change should usually consist of:
    * Renaming `blocks_storage_backend` key to `storage_backend`.
    * For Azure/S3:
      * Renaming `blocks_storage_(azure|s3)_*` configurations to `storage_(azure|s3)_*`.
      * If `ruler_storage_(azure|s3)_*` and `alertmanager_storage_(azure|s3)_*` keys were different from the `block_storage_*` ones, they should be now provided using CLI flags, see [configuration reference](https://grafana.com/docs/mimir/v2.3.x/operators-guide/configure/reference-configuration-parameters/) for more details.
    * Removing `ruler_client_type` and `alertmanager_client_type` if their value match the `storage_backend`, or renaming them to their new names otherwise.
    * Reviewing any possible extensions to `genericBlocksStorageConfig`, `rulerClientConfig` and `alertmanagerStorageClientConfig` and moving them to the corresponding new options.
    * Renaming the alertmanager's bucket name configuration from provider-specific to the new `alertmanager_storage_bucket_name` key.
* [CHANGE] The `overrides-exporter.libsonnet` file is now always imported. The overrides-exporter can be enabled in jsonnet setting the following: #3379
  ```jsonnet
  {
    _config+:: {
      overrides_exporter_enabled: true,
    }
  }
  ```
* [FEATURE] Added support for experimental read-write deployment mode. Enabling the read-write deployment mode on a existing Mimir cluster is a destructive operation, because the cluster will be re-created. If you're creating a new Mimir cluster, you can deploy it in read-write mode adding the following configuration: #3379 #3475 #3405
  ```jsonnet
  {
    _config+:: {
      deployment_mode: 'read-write',

      // See operations/mimir/read-write-deployment.libsonnet for more configuration options.
      mimir_write_replicas: 3,
      mimir_read_replicas: 2,
      mimir_backend_replicas: 3,
    }
  }
  ```
* [ENHANCEMENT] Add autoscaling support to the `mimir-read` component when running the read-write-deployment model. #3419
* [ENHANCEMENT] Added `$._config.usageStatsConfig` to track the installation mode via the anonymous usage statistics. #3294
* [ENHANCEMENT] The query-tee node port (`$._config.query_tee_node_port`) is now optional. #3272
* [ENHANCEMENT] Add support for autoscaling distributors. #3378
* [ENHANCEMENT] Make auto-scaling logic ensure integer KEDA thresholds. #3512
* [BUGFIX] Fixed query-scheduler ring configuration for dedicated ruler's queries and query-frontends. #3237 #3239
* [BUGFIX] Jsonnet: Fix auto-scaling so that ruler-querier CPU threshold is a string-encoded integer millicores value. #3520

### Mimirtool

* [FEATURE] Added `mimirtool alertmanager verify` command to validate configuration without uploading. #3440
* [ENHANCEMENT] Added `mimirtool rules delete-namespace` command to delete all of the rule groups in a namespace including the namespace itself. #3136
* [ENHANCEMENT] Refactor `mimirtool analyze prometheus`: add concurrency and resiliency #3349
  * Add `--concurrency` flag. Default: number of logical CPUs
* [BUGFIX] `--log.level=debug` now correctly prints the response from the remote endpoint when a request fails. #3180

### Documentation

* [ENHANCEMENT] Documented how to configure HA deduplication using Consul in a Mimir Helm deployment. #2972
* [ENHANCEMENT] Improve `MimirQuerierAutoscalerNotActive` runbook. #3186
* [ENHANCEMENT] Improve `MimirSchedulerQueriesStuck` runbook to reflect debug steps with querier auto-scaling enabled. #3223
* [ENHANCEMENT] Use imperative for docs titles. #3178 #3332 #3343
* [ENHANCEMENT] Docs: mention gRPC compression in "Production tips". #3201
* [ENHANCEMENT] Update ADOPTERS.md. #3224 #3225
* [ENHANCEMENT] Add a note for jsonnet deploying. #3213
* [ENHANCEMENT] out-of-order runbook update with use case. #3253
* [ENHANCEMENT] Fixed TSDB retention mentioned in the "Recover source blocks from ingesters" runbook. #3280
* [ENHANCEMENT] Run Grafana Mimir in production using the Helm chart. #3072
* [ENHANCEMENT] Use common configuration in the tutorial. #3282
* [ENHANCEMENT] Updated detailed steps for migrating blocks from Thanos to Mimir. #3290
* [ENHANCEMENT] Add scheme to DNS service discovery docs. #3450
* [BUGFIX] Remove reference to file that no longer exists in contributing guide. #3404
* [BUGFIX] Fix some minor typos in the contributing guide and on the runbooks page. #3418
* [BUGFIX] Fix small typos in API reference. #3526
* [BUGFIX] Fixed TSDB retention mentioned in the "Recover source blocks from ingesters" runbook. #3278
* [BUGFIX] Fixed configuration example in the "Configuring the Grafana Mimir query-frontend to work with Prometheus" guide. #3374

### Tools

* [FEATURE] Add `copyblocks` tool, to copy Mimir blocks between two GCS buckets. #3264
* [ENHANCEMENT] copyblocks: copy no-compact global markers and optimize min time filter check. #3268
* [ENHANCEMENT] Mimir rules GitHub action: Added the ability to change default value of `label` when running `prepare` command. #3236
* [BUGFIX] Mimir rules Github action: Fix single line output. #3421

## 2.4.0

### Grafana Mimir

* [CHANGE] Distributor: change the default value of `-distributor.remote-timeout` to `2s` from `20s` and `-distributor.forwarding.request-timeout` to `2s` from `10s` to improve distributor resource usage when ingesters crash. #2728 #2912
* [CHANGE] Anonymous usage statistics tracking: added the `-ingester.ring.store` value. #2981
* [CHANGE] Series metadata `HELP` that is longer than `-validation.max-metadata-length` is now truncated silently, instead of being dropped with a 400 status code. #2993
* [CHANGE] Ingester: changed default setting for `-ingester.ring.readiness-check-ring-health` from `true` to `false`. #2953
* [CHANGE] Anonymous usage statistics tracking has been enabled by default, to help Mimir maintainers make better decisions to support the open source community. #2939 #3034
* [CHANGE] Anonymous usage statistics tracking: added the minimum and maximum value of `-ingester.out-of-order-time-window`. #2940
* [CHANGE] The default hash ring heartbeat period for distributors, ingesters, rulers and compactors has been increased from `5s` to `15s`. Now the default heartbeat period for all Mimir hash rings is `15s`. #3033
* [CHANGE] Reduce the default TSDB head compaction concurrency (`-blocks-storage.tsdb.head-compaction-concurrency`) from 5 to 1, in order to reduce CPU spikes. #3093
* [CHANGE] Ruler: the ruler's [remote evaluation mode](https://grafana.com/docs/mimir/latest/operators-guide/architecture/components/ruler/#remote) (`-ruler.query-frontend.address`) is now stable. #3109
* [CHANGE] Limits: removed the deprecated YAML configuration option `active_series_custom_trackers_config`. Please use `active_series_custom_trackers` instead. #3110
* [CHANGE] Ingester: removed the deprecated configuration option `-ingester.ring.join-after`. #3111
* [CHANGE] Querier: removed the deprecated configuration option `-querier.shuffle-sharding-ingesters-lookback-period`. The value of `-querier.query-ingesters-within` is now used internally for shuffle sharding lookback, while you can use `-querier.shuffle-sharding-ingesters-enabled` to enable or disable shuffle sharding on the read path. #3111
* [CHANGE] Memberlist: cluster label verification feature (`-memberlist.cluster-label` and `-memberlist.cluster-label-verification-disabled`) is now marked as stable. #3108
* [CHANGE] Distributor: only single per-tenant forwarding endpoint can be configured now. Support for per-rule endpoint has been removed. #3095
* [FEATURE] Query-scheduler: added an experimental ring-based service discovery support for the query-scheduler. Refer to [query-scheduler configuration](https://grafana.com/docs/mimir/next/operators-guide/architecture/components/query-scheduler/#configuration) for more information. #2957
* [FEATURE] Introduced the experimental endpoint `/api/v1/user_limits` exposed by all components that load runtime configuration. This endpoint exposes realtime limits for the authenticated tenant, in JSON format. #2864 #3017
* [FEATURE] Query-scheduler: added the experimental configuration option `-query-scheduler.max-used-instances` to restrict the number of query-schedulers effectively used regardless how many replicas are running. This feature can be useful when using the experimental read-write deployment mode. #3005
* [ENHANCEMENT] Go: updated to go 1.19.2. #2637 #3127 #3129
* [ENHANCEMENT] Runtime config: don't unmarshal runtime configuration files if they haven't changed. This can save a bit of CPU and memory on every component using runtime config. #2954
* [ENHANCEMENT] Query-frontend: Add `cortex_frontend_query_result_cache_skipped_total` and `cortex_frontend_query_result_cache_attempted_total` metrics to track the reason why query results are not cached. #2855
* [ENHANCEMENT] Distributor: pool more connections per host when forwarding request. Mark requests as idempotent so they can be retried under some conditions. #2968
* [ENHANCEMENT] Distributor: failure to send request to forwarding target now also increments `cortex_distributor_forward_errors_total`, with `status_code="failed"`. #2968
* [ENHANCEMENT] Distributor: added support forwarding push requests via gRPC, using `httpgrpc` messages from weaveworks/common library. #2996
* [ENHANCEMENT] Query-frontend / Querier: increase internal backoff period used to retry connections to query-frontend / query-scheduler. #3011
* [ENHANCEMENT] Querier: do not log "error processing requests from scheduler" when the query-scheduler is shutting down. #3012
* [ENHANCEMENT] Query-frontend: query sharding process is now time-bounded and it is cancelled if the request is aborted. #3028
* [ENHANCEMENT] Query-frontend: improved Prometheus response JSON encoding performance. #2450
* [ENHANCEMENT] TLS: added configuration parameters to configure the client's TLS cipher suites and minimum version. The following new CLI flags have been added: #3070
  * `-alertmanager.alertmanager-client.tls-cipher-suites`
  * `-alertmanager.alertmanager-client.tls-min-version`
  * `-alertmanager.sharding-ring.etcd.tls-cipher-suites`
  * `-alertmanager.sharding-ring.etcd.tls-min-version`
  * `-compactor.ring.etcd.tls-cipher-suites`
  * `-compactor.ring.etcd.tls-min-version`
  * `-distributor.forwarding.grpc-client.tls-cipher-suites`
  * `-distributor.forwarding.grpc-client.tls-min-version`
  * `-distributor.ha-tracker.etcd.tls-cipher-suites`
  * `-distributor.ha-tracker.etcd.tls-min-version`
  * `-distributor.ring.etcd.tls-cipher-suites`
  * `-distributor.ring.etcd.tls-min-version`
  * `-ingester.client.tls-cipher-suites`
  * `-ingester.client.tls-min-version`
  * `-ingester.ring.etcd.tls-cipher-suites`
  * `-ingester.ring.etcd.tls-min-version`
  * `-memberlist.tls-cipher-suites`
  * `-memberlist.tls-min-version`
  * `-querier.frontend-client.tls-cipher-suites`
  * `-querier.frontend-client.tls-min-version`
  * `-querier.store-gateway-client.tls-cipher-suites`
  * `-querier.store-gateway-client.tls-min-version`
  * `-query-frontend.grpc-client-config.tls-cipher-suites`
  * `-query-frontend.grpc-client-config.tls-min-version`
  * `-query-scheduler.grpc-client-config.tls-cipher-suites`
  * `-query-scheduler.grpc-client-config.tls-min-version`
  * `-query-scheduler.ring.etcd.tls-cipher-suites`
  * `-query-scheduler.ring.etcd.tls-min-version`
  * `-ruler.alertmanager-client.tls-cipher-suites`
  * `-ruler.alertmanager-client.tls-min-version`
  * `-ruler.client.tls-cipher-suites`
  * `-ruler.client.tls-min-version`
  * `-ruler.query-frontend.grpc-client-config.tls-cipher-suites`
  * `-ruler.query-frontend.grpc-client-config.tls-min-version`
  * `-ruler.ring.etcd.tls-cipher-suites`
  * `-ruler.ring.etcd.tls-min-version`
  * `-store-gateway.sharding-ring.etcd.tls-cipher-suites`
  * `-store-gateway.sharding-ring.etcd.tls-min-version`
* [ENHANCEMENT] Store-gateway: Add `-blocks-storage.bucket-store.max-concurrent-reject-over-limit` option to allow requests that exceed the max number of inflight object storage requests to be rejected. #2999
* [ENHANCEMENT] Query-frontend: allow setting a separate limit on the total (before splitting/sharding) query length of range queries with the new experimental `-query-frontend.max-total-query-length` flag, which defaults to `-store.max-query-length` if unset or set to 0. #3058
* [ENHANCEMENT] Query-frontend: Lower TTL for cache entries overlapping the out-of-order samples ingestion window (re-using `-ingester.out-of-order-allowance` from ingesters). #2935
* [ENHANCEMENT] Ruler: added support to forcefully disable recording and/or alerting rules evaluation. The following new configuration options have been introduced, which can be overridden on a per-tenant basis in the runtime configuration: #3088
  * `-ruler.recording-rules-evaluation-enabled`
  * `-ruler.alerting-rules-evaluation-enabled`
* [ENHANCEMENT] Distributor: Improved error messages reported when the distributor fails to remote write to ingesters. #3055
* [ENHANCEMENT] Improved tracing spans tracked by distributors, ingesters and store-gateways. #2879 #3099 #3089
* [ENHANCEMENT] Ingester: improved the performance of label value cardinality endpoint. #3044
* [ENHANCEMENT] Ruler: use backoff retry on remote evaluation #3098
* [ENHANCEMENT] Query-frontend: Include multiple tenant IDs in query logs when present instead of dropping them. #3125
* [ENHANCEMENT] Query-frontend: truncate queries based on the configured blocks retention period (`-compactor.blocks-retention-period`) to avoid querying past this period. #3134
* [ENHANCEMENT] Alertmanager: reduced memory utilization in Mimir clusters with a large number of tenants. #3143
* [ENHANCEMENT] Store-gateway: added extra span logging to improve observability. #3131
* [ENHANCEMENT] Compactor: cleaning up different tenants' old blocks and updating bucket indexes is now more independent. This prevents a single tenant from delaying cleanup for other tenants. #2631
* [ENHANCEMENT] Distributor: request rate, ingestion rate, and inflight requests limits are now enforced before reading and parsing the body of the request. This makes the distributor more resilient against a burst of requests over those limit. #2419
* [BUGFIX] Querier: Fix 400 response while handling streaming remote read. #2963
* [BUGFIX] Fix a bug causing query-frontend, query-scheduler, and querier not failing if one of their internal components fail. #2978
* [BUGFIX] Querier: re-balance the querier worker connections when a query-frontend or query-scheduler is terminated. #3005
* [BUGFIX] Distributor: Now returns the quorum error from ingesters. For example, with replication_factor=3, two HTTP 400 errors and one HTTP 500 error, now the distributor will always return HTTP 400. Previously the behaviour was to return the error which the distributor first received. #2979
* [BUGFIX] Ruler: fix panic when ruler.external_url is explicitly set to an empty string ("") in YAML. #2915
* [BUGFIX] Alertmanager: Fix support for the Telegram API URL in the global settings. #3097
* [BUGFIX] Alertmanager: Fix parsing of label matchers without label value in the API used to retrieve alerts. #3097
* [BUGFIX] Ruler: Fix not restoring alert state for rule groups when other ruler replicas shut down. #3156
* [BUGFIX] Updated `golang.org/x/net` dependency to fix CVE-2022-27664. #3124
* [BUGFIX] Fix distributor from returning a `500` status code when a `400` was received from the ingester. #3211
* [BUGFIX] Fix incorrect OS value set in Mimir v2.3.* RPM packages. #3221

### Mixin

* [CHANGE] Alerts: MimirQuerierAutoscalerNotActive is now critical and fires after 1h instead of 15m. #2958
* [FEATURE] Dashboards: Added "Mimir / Overview" dashboards, providing an high level view over a Mimir cluster. #3122 #3147 #3155
* [ENHANCEMENT] Dashboards: Updated the "Writes" and "Rollout progress" dashboards to account for samples ingested via the new OTLP ingestion endpoint. #2919 #2938
* [ENHANCEMENT] Dashboards: Include per-tenant request rate in "Tenants" dashboard. #2874
* [ENHANCEMENT] Dashboards: Include inflight object store requests in "Reads" dashboard. #2914
* [ENHANCEMENT] Dashboards: Make queries used to find job, cluster and namespace for dropdown menus configurable. #2893
* [ENHANCEMENT] Dashboards: Include rate of label and series queries in "Reads" dashboard. #3065 #3074
* [ENHANCEMENT] Dashboards: Fix legend showing on per-pod panels. #2944
* [ENHANCEMENT] Dashboards: Use the "req/s" unit on panels showing the requests rate. #3118
* [ENHANCEMENT] Dashboards: Use a consistent color across dashboards for the error rate. #3154

### Jsonnet

* [FEATURE] Added support for query-scheduler ring-based service discovery. #3128
* [ENHANCEMENT] Querier autoscaling is now slower on scale downs: scale down 10% every 1m instead of 100%. #2962
* [BUGFIX] Memberlist: `gossip_member_label` is now set for ruler-queriers. #3141

### Mimirtool

* [ENHANCEMENT] mimirtool analyze: Store the query errors instead of exit during the analysis. #3052
* [BUGFIX] mimir-tool remote-read: fix returns where some conditions [return nil error even if there is error](https://github.com/grafana/cortex-tools/issues/260). #3053

### Documentation

* [ENHANCEMENT] Added documentation on how to configure storage retention. #2970
* [ENHANCEMENT] Improved gRPC clients config documentation. #3020
* [ENHANCEMENT] Added documentation on how to manage alerting and recording rules. #2983
* [ENHANCEMENT] Improved `MimirSchedulerQueriesStuck` runbook. #3006
* [ENHANCEMENT] Added "Cluster label verification" section to memberlist documentation. #3096
* [ENHANCEMENT] Mention compression in multi-zone replication documentation. #3107
* [BUGFIX] Fixed configuration option names in "Enabling zone-awareness via the Grafana Mimir Jsonnet". #3018
* [BUGFIX] Fixed `mimirtool analyze` parameters documentation. #3094
* [BUGFIX] Fixed YAML configuraton in the "Manage the configuration of Grafana Mimir with Helm" guide. #3042
* [BUGFIX] Fixed Alertmanager capacity planning documentation. #3132

### Tools

- [BUGFIX] trafficdump: Fixed panic occurring when `-success-only=true` and the captured request failed. #2863

## 2.3.1

### Grafana Mimir
* [BUGFIX] Query-frontend: query sharding took exponential time to map binary expressions. #3027
* [BUGFIX] Distributor: Stop panics on OTLP endpoint when a single metric has multiple timeseries. #3040

## 2.3.0

### Grafana Mimir

* [CHANGE] Ingester: Added user label to ingester metric `cortex_ingester_tsdb_out_of_order_samples_appended_total`. On multitenant clusters this helps us find the rate of appended out-of-order samples for a specific tenant. #2493
* [CHANGE] Compactor: delete source and output blocks from local disk on compaction failed, to reduce likelihood that subsequent compactions fail because of no space left on disk. #2261
* [CHANGE] Ruler: Remove unused CLI flags `-ruler.search-pending-for` and `-ruler.flush-period` (and their respective YAML config options). #2288
* [CHANGE] Successful gRPC requests are no longer logged (only affects internal API calls). #2309
* [CHANGE] Add new `-*.consul.cas-retry-delay` flags. They have a default value of `1s`, while previously there was no delay between retries. #2309
* [CHANGE] Store-gateway: Remove the experimental ability to run requests in a dedicated OS thread pool and associated CLI flag `-store-gateway.thread-pool-size`. #2423
* [CHANGE] Memberlist: disabled TCP-based ping fallback, because Mimir already uses a custom transport based on TCP. #2456
* [CHANGE] Change default value for `-distributor.ha-tracker.max-clusters` to `100` to provide a DoS protection. #2465
* [CHANGE] Experimental block upload API exposed by compactor has changed: Previous `/api/v1/upload/block/{block}` endpoint for starting block upload is now `/api/v1/upload/block/{block}/start`, and previous endpoint `/api/v1/upload/block/{block}?uploadComplete=true` for finishing block upload is now `/api/v1/upload/block/{block}/finish`. New API endpoint has been added: `/api/v1/upload/block/{block}/check`. #2486 #2548
* [CHANGE] Compactor: changed `-compactor.max-compaction-time` default from `0s` (disabled) to `1h`. When compacting blocks for a tenant, the compactor will move to compact blocks of another tenant or re-plan blocks to compact at least every 1h. #2514
* [CHANGE] Distributor: removed previously deprecated `extend_writes` (see #1856) YAML key and `-distributor.extend-writes` CLI flag from the distributor config. #2551
* [CHANGE] Ingester: removed previously deprecated `active_series_custom_trackers` (see #1188) YAML key from the ingester config. #2552
* [CHANGE] The tenant ID `__mimir_cluster` is reserved by Mimir and not allowed to store metrics. #2643
* [CHANGE] Purger: removed the purger component and moved its API endpoints `/purger/delete_tenant` and `/purger/delete_tenant_status` to the compactor at `/compactor/delete_tenant` and `/compactor/delete_tenant_status`. The new endpoints on the compactor are stable. #2644
* [CHANGE] Memberlist: Change the leave timeout duration (`-memberlist.leave-timeout duration`) from 5s to 20s and connection timeout (`-memberlist.packet-dial-timeout`) from 5s to 2s. This makes leave timeout 10x the connection timeout, so that we can communicate the leave to at least 1 node, if the first 9 we try to contact times out. #2669
* [CHANGE] Alertmanager: return status code `412 Precondition Failed` and log info message when alertmanager isn't configured for a tenant. #2635
* [CHANGE] Distributor: if forwarding rules are used to forward samples, exemplars are now removed from the request. #2710 #2725
* [CHANGE] Limits: change the default value of `max_global_series_per_metric` limit to `0` (disabled). Setting this limit by default does not provide much benefit because series are sharded by all labels. #2714
* [CHANGE] Ingester: experimental `-blocks-storage.tsdb.new-chunk-disk-mapper` has been removed, new chunk disk mapper is now always used, and is no longer marked experimental. Default value of `-blocks-storage.tsdb.head-chunks-write-queue-size` has changed to 1000000, this enables async chunk queue by default, which leads to improved latency on the write path when new chunks are created in ingesters. #2762
* [CHANGE] Ingester: removed deprecated `-blocks-storage.tsdb.isolation-enabled` option. TSDB-level isolation is now always disabled in Mimir. #2782
* [CHANGE] Compactor: `-compactor.partial-block-deletion-delay` must either be set to 0 (to disable partial blocks deletion) or a value higher than `4h`. #2787
* [CHANGE] Query-frontend: CLI flag `-query-frontend.align-querier-with-step` has been deprecated. Please use `-query-frontend.align-queries-with-step` instead. #2840
* [FEATURE] Compactor: Adds the ability to delete partial blocks after a configurable delay. This option can be configured per tenant. #2285
  - `-compactor.partial-block-deletion-delay`, as a duration string, allows you to set the delay since a partial block has been modified before marking it for deletion. A value of `0`, the default, disables this feature.
  - The metric `cortex_compactor_blocks_marked_for_deletion_total` has a new value for the `reason` label `reason="partial"`, when a block deletion marker is triggered by the partial block deletion delay.
* [FEATURE] Querier: enabled support for queries with negative offsets, which are not cached in the query results cache. #2429
* [FEATURE] EXPERIMENTAL: OpenTelemetry Metrics ingestion path on `/otlp/v1/metrics`. #695 #2436 #2461
* [FEATURE] Querier: Added support for tenant federation to metric metadata endpoint. #2467
* [FEATURE] Query-frontend: introduced experimental support to split instant queries by time. The instant query splitting can be enabled setting `-query-frontend.split-instant-queries-by-interval`. #2469 #2564 #2565 #2570 #2571 #2572 #2573 #2574 #2575 #2576 #2581 #2582 #2601 #2632 #2633 #2634 #2641 #2642 #2766
* [FEATURE] Introduced an experimental anonymous usage statistics tracking (disabled by default), to help Mimir maintainers make better decisions to support the open source community. The tracking system anonymously collects non-sensitive, non-personally identifiable information about the running Mimir cluster, and is disabled by default. #2643 #2662 #2685 #2732 #2733 #2735
* [FEATURE] Introduced an experimental deployment mode called read-write and running a fully featured Mimir cluster with three components: write, read and backend. The read-write deployment mode is a trade-off between the monolithic mode (only one component, no isolation) and the microservices mode (many components, high isolation). #2754 #2838
* [ENHANCEMENT] Distributor: Decreased distributor tests execution time. #2562
* [ENHANCEMENT] Alertmanager: Allow the HTTP `proxy_url` configuration option in the receiver's configuration. #2317
* [ENHANCEMENT] ring: optimize shuffle-shard computation when lookback is used, and all instances have registered timestamp within the lookback window. In that case we can immediately return origial ring, because we would select all instances anyway. #2309
* [ENHANCEMENT] Memberlist: added experimental memberlist cluster label support via `-memberlist.cluster-label` and `-memberlist.cluster-label-verification-disabled` CLI flags (and their respective YAML config options). #2354
* [ENHANCEMENT] Object storage can now be configured for all components using the `common` YAML config option key (or `-common.storage.*` CLI flags). #2330 #2347
* [ENHANCEMENT] Go: updated to go 1.18.4. #2400
* [ENHANCEMENT] Store-gateway, listblocks: list of blocks now includes stats from `meta.json` file: number of series, samples and chunks. #2425
* [ENHANCEMENT] Added more buckets to `cortex_ingester_client_request_duration_seconds` histogram metric, to correctly track requests taking longer than 1s (up until 16s). #2445
* [ENHANCEMENT] Azure client: Improve memory usage for large object storage downloads. #2408
* [ENHANCEMENT] Distributor: Add `-distributor.instance-limits.max-inflight-push-requests-bytes`. This limit protects the distributor against multiple large requests that together may cause an OOM, but are only a few, so do not trigger the `max-inflight-push-requests` limit. #2413
* [ENHANCEMENT] Distributor: Drop exemplars in distributor for tenants where exemplars are disabled. #2504
* [ENHANCEMENT] Runtime Config: Allow operator to specify multiple comma-separated yaml files in `-runtime-config.file` that will be merged in left to right order. #2583
* [ENHANCEMENT] Query sharding: shard binary operations only if it doesn't lead to non-shardable vector selectors in one of the operands. #2696
* [ENHANCEMENT] Add packaging for both debian based deb file and redhat based rpm file using FPM. #1803
* [ENHANCEMENT] Distributor: Add `cortex_distributor_query_ingester_chunks_deduped_total` and `cortex_distributor_query_ingester_chunks_total` metrics for determining how effective ingester chunk deduplication at query time is. #2713
* [ENHANCEMENT] Upgrade Docker base images to `alpine:3.16.2`. #2729
* [ENHANCEMENT] Ruler: Add `<prometheus-http-prefix>/api/v1/status/buildinfo` endpoint. #2724
* [ENHANCEMENT] Querier: Ensure all queries pulled from query-frontend or query-scheduler are immediately executed. The maximum workers concurrency in each querier is configured by `-querier.max-concurrent`. #2598
* [ENHANCEMENT] Distributor: Add `cortex_distributor_received_requests_total` and `cortex_distributor_requests_in_total` metrics to provide visiblity into appropriate per-tenant request limits. #2770
* [ENHANCEMENT] Distributor: Add single forwarding remote-write endpoint for a tenant (`forwarding_endpoint`), instead of using per-rule endpoints. This takes precendence over per-rule endpoints. #2801
* [ENHANCEMENT] Added `err-mimir-distributor-max-write-message-size` to the errors catalog. #2470
* [ENHANCEMENT] Add sanity check at startup to ensure the configured filesystem directories don't overlap for different components. #2828 #2947
* [BUGFIX] TSDB: Fixed a bug on the experimental out-of-order implementation that led to wrong query results. #2701
* [BUGFIX] Compactor: log the actual error on compaction failed. #2261
* [BUGFIX] Alertmanager: restore state from storage even when running a single replica. #2293
* [BUGFIX] Ruler: do not block "List Prometheus rules" API endpoint while syncing rules. #2289
* [BUGFIX] Ruler: return proper `*status.Status` error when running in remote operational mode. #2417
* [BUGFIX] Alertmanager: ensure the configured `-alertmanager.web.external-url` is either a path starting with `/`, or a full URL including the scheme and hostname. #2381 #2542
* [BUGFIX] Memberlist: fix problem with loss of some packets, typically ring updates when instances were removed from the ring during shutdown. #2418
* [BUGFIX] Ingester: fix misfiring `MimirIngesterHasUnshippedBlocks` and stale `cortex_ingester_oldest_unshipped_block_timestamp_seconds` when some block uploads fail. #2435
* [BUGFIX] Query-frontend: fix incorrect mapping of http status codes 429 to 500 when request queue is full. #2447
* [BUGFIX] Memberlist: Fix problem with ring being empty right after startup. Memberlist KV store now tries to "fast-join" the cluster to avoid serving empty KV store. #2505
* [BUGFIX] Compactor: Fix bug when using `-compactor.partial-block-deletion-delay`: compactor didn't correctly check for modification time of all block files. #2559
* [BUGFIX] Query-frontend: fix wrong query sharding results for queries with boolean result like `1 < bool 0`. #2558
* [BUGFIX] Fixed error messages related to per-instance limits incorrectly reporting they can be set on a per-tenant basis. #2610
* [BUGFIX] Perform HA-deduplication before forwarding samples according to forwarding rules in the distributor. #2603 #2709
* [BUGFIX] Fix reporting of tracing spans from PromQL engine. #2707
* [BUGFIX] Apply relabel and drop_label rules before forwarding rules in the distributor. #2703
* [BUGFIX] Distributor: Register `cortex_discarded_requests_total` metric, which previously was not registered and therefore not exported. #2712
* [BUGFIX] Ruler: fix not restoring alerts' state at startup. #2648
* [BUGFIX] Ingester: Fix disk filling up after restarting ingesters with out-of-order support disabled while it was enabled before. #2799
* [BUGFIX] Memberlist: retry joining memberlist cluster on startup when no nodes are resolved. #2837
* [BUGFIX] Query-frontend: fix incorrect mapping of http status codes 413 to 500 when request is too large. #2819
* [BUGFIX] Alertmanager: revert upstream alertmananger to v0.24.0 to fix panic when unmarshalling email headers #2924 #2925

### Mixin

* [CHANGE] Dashboards: "Slow Queries" dashboard no longer works with versions older than Grafana 9.0. #2223
* [CHANGE] Alerts: use RSS memory instead of working set memory in the `MimirAllocatingTooMuchMemory` alert for ingesters. #2480
* [CHANGE] Dashboards: remove the "Cache - Latency (old)" panel from the "Mimir / Queries" dashboard. #2796
* [FEATURE] Dashboards: added support to experimental read-write deployment mode. #2780
* [ENHANCEMENT] Dashboards: added missed rule evaluations to the "Evaluations per second" panel in the "Mimir / Ruler" dashboard. #2314
* [ENHANCEMENT] Dashboards: add k8s resource requests to CPU and memory panels. #2346
* [ENHANCEMENT] Dashboards: add RSS memory utilization panel for ingesters, store-gateways and compactors. #2479
* [ENHANCEMENT] Dashboards: allow to configure graph tooltip. #2647
* [ENHANCEMENT] Alerts: MimirFrontendQueriesStuck and MimirSchedulerQueriesStuck alerts are more reliable now as they consider all the intermediate samples in the minute prior to the evaluation. #2630
* [ENHANCEMENT] Alerts: added `RolloutOperatorNotReconciling` alert, firing if the optional rollout-operator is not successfully reconciling. #2700
* [ENHANCEMENT] Dashboards: added support to query-tee in front of ruler-query-frontend in the "Remote ruler reads" dashboard. #2761
* [ENHANCEMENT] Dashboards: Introduce support for baremetal deployment, setting `deployment_type: 'baremetal'` in the mixin `_config`. #2657
* [ENHANCEMENT] Dashboards: use timeseries panel to show exemplars. #2800
* [BUGFIX] Dashboards: fixed unit of latency panels in the "Mimir / Ruler" dashboard. #2312
* [BUGFIX] Dashboards: fixed "Intervals per query" panel in the "Mimir / Queries" dashboard. #2308
* [BUGFIX] Dashboards: Make "Slow Queries" dashboard works with Grafana 9.0. #2223
* [BUGFIX] Dashboards: add missing API routes to Ruler dashboard. #2412
* [BUGFIX] Dashboards: stop setting 'interval' in dashboards; it should be set on your datasource. #2802

### Jsonnet

* [CHANGE] query-scheduler is enabled by default. We advise to deploy the query-scheduler to improve the scalability of the query-frontend. #2431
* [CHANGE] Replaced anti-affinity rules with pod topology spread constraints for distributor, query-frontend, querier and ruler. #2517
  - The following configuration options have been removed:
    - `distributor_allow_multiple_replicas_on_same_node`
    - `query_frontend_allow_multiple_replicas_on_same_node`
    - `querier_allow_multiple_replicas_on_same_node`
    - `ruler_allow_multiple_replicas_on_same_node`
  - The following configuration options have been added:
    - `distributor_topology_spread_max_skew`
    - `query_frontend_topology_spread_max_skew`
    - `querier_topology_spread_max_skew`
    - `ruler_topology_spread_max_skew`
* [CHANGE] Change `max_global_series_per_metric` to 0 in all plans, and as a default value. #2669
* [FEATURE] Memberlist: added support for experimental memberlist cluster label, through the jsonnet configuration options `memberlist_cluster_label` and `memberlist_cluster_label_verification_disabled`. #2349
* [FEATURE] Added ruler-querier autoscaling support. It requires [KEDA](https://keda.sh) installed in the Kubernetes cluster. Ruler-querier autoscaler can be enabled and configure through the following options in the jsonnet config: #2545
  * `autoscaling_ruler_querier_enabled`: `true` to enable autoscaling.
  * `autoscaling_ruler_querier_min_replicas`: minimum number of ruler-querier replicas.
  * `autoscaling_ruler_querier_max_replicas`: maximum number of ruler-querier replicas.
  * `autoscaling_prometheus_url`: Prometheus base URL from which to scrape Mimir metrics (e.g. `http://prometheus.default:9090/prometheus`).
* [ENHANCEMENT] Memberlist now uses DNS service-discovery by default. #2549
* [ENHANCEMENT] Upgrade memcached image tag to `memcached:1.6.16-alpine`. #2740
* [ENHANCEMENT] Added `$._config.configmaps` and `$._config.runtime_config_files` to make it easy to add new configmaps or runtime config file to all components. #2748

### Mimirtool

* [ENHANCEMENT] Added `mimirtool backfill` command to upload Prometheus blocks using API available in the compactor. #1822
* [ENHANCEMENT] mimirtool bucket-validation: Verify existing objects can be overwritten by subsequent uploads. #2491
* [ENHANCEMENT] mimirtool config convert: Now supports migrating to the current version of Mimir. #2629
* [BUGFIX] mimirtool analyze: Fix dashboard JSON unmarshalling errors by using custom parsing. #2386
* [BUGFIX] Version checking no longer prompts for updating when already on latest version. #2723

### Mimir Continuous Test

* [ENHANCEMENT] Added basic authentication and bearer token support for when Mimir is behind a gateway authenticating the calls. #2717

### Query-tee

* [CHANGE] Renamed CLI flag `-server.service-port` to `-server.http-service-port`. #2683
* [CHANGE] Renamed metric `cortex_querytee_request_duration_seconds` to `cortex_querytee_backend_request_duration_seconds`. Metric `cortex_querytee_request_duration_seconds` is now reported without label `backend`. #2683
* [ENHANCEMENT] Added HTTP over gRPC support to `query-tee` to allow testing gRPC requests to Mimir instances. #2683

### Documentation

* [ENHANCEMENT] Referenced `mimirtool` commands in the HTTP API documentation. #2516
* [ENHANCEMENT] Improved DNS service discovery documentation. #2513

### Tools

* [ENHANCEMENT] `markblocks` now processes multiple blocks concurrently. #2677

## 2.2.0

### Grafana Mimir

* [CHANGE] Increased default configuration for `-server.grpc-max-recv-msg-size-bytes` and `-server.grpc-max-send-msg-size-bytes` from 4MB to 100MB. #1884
* [CHANGE] Default values have changed for the following settings. This improves query performance for recent data (within 12h) by only reading from ingesters: #1909 #1921
    - `-blocks-storage.bucket-store.ignore-blocks-within` now defaults to `10h` (previously `0`)
    - `-querier.query-store-after` now defaults to `12h` (previously `0`)
* [CHANGE] Alertmanager: removed support for migrating local files from Cortex 1.8 or earlier. Related to original Cortex PR https://github.com/cortexproject/cortex/pull/3910. #2253
* [CHANGE] The following settings are now classified as advanced because the defaults should work for most users and tuning them requires in-depth knowledge of how the read path works: #1929
    - `-querier.query-ingesters-within`
    - `-querier.query-store-after`
* [CHANGE] Config flag category overrides can be set dynamically at runtime. #1934
* [CHANGE] Ingester: deprecated `-ingester.ring.join-after`. Mimir now behaves as this setting is always set to 0s. This configuration option will be removed in Mimir 2.4.0. #1965
* [CHANGE] Blocks uploaded by ingester no longer contain `__org_id__` label. Compactor now ignores this label and will compact blocks with and without this label together. `mimirconvert` tool will remove the label from blocks as "unknown" label. #1972
* [CHANGE] Querier: deprecated `-querier.shuffle-sharding-ingesters-lookback-period`, instead adding `-querier.shuffle-sharding-ingesters-enabled` to enable or disable shuffle sharding on the read path. The value of `-querier.query-ingesters-within` is now used internally for shuffle sharding lookback. #2110
* [CHANGE] Memberlist: `-memberlist.abort-if-join-fails` now defaults to false. Previously it defaulted to true. #2168
* [CHANGE] Ruler: `/api/v1/rules*` and `/prometheus/rules*` configuration endpoints are removed. Use `/prometheus/config/v1/rules*`. #2182
* [CHANGE] Ingester: `-ingester.exemplars-update-period` has been renamed to `-ingester.tsdb-config-update-period`. You can use it to update multiple, per-tenant TSDB configurations. #2187
* [FEATURE] Ingester: (Experimental) Add the ability to ingest out-of-order samples up to an allowed limit. If you enable this feature, it requires additional memory and disk space. This feature also enables a write-behind log, which might lead to longer ingester-start replays. When this feature is disabled, there is no overhead on memory, disk space, or startup times. #2187
  * `-ingester.out-of-order-time-window`, as duration string, allows you to set how back in time a sample can be. The default is `0s`, where `s` is seconds.
  * `cortex_ingester_tsdb_out_of_order_samples_appended_total` metric tracks the total number of out-of-order samples ingested by the ingester.
  * `cortex_discarded_samples_total` has a new label `reason="sample-too-old"`, when the `-ingester.out-of-order-time-window` flag is greater than zero. The label tracks the number of samples that were discarded for being too old; they were out of order, but beyond the time window allowed. The labels `reason="sample-out-of-order"` and `reason="sample-out-of-bounds"` are not used when out-of-order ingestion is enabled.
* [ENHANCEMENT] Distributor: Added limit to prevent tenants from sending excessive number of requests: #1843
  * The following CLI flags (and their respective YAML config options) have been added:
    * `-distributor.request-rate-limit`
    * `-distributor.request-burst-limit`
  * The following metric is exposed to tell how many requests have been rejected:
    * `cortex_discarded_requests_total`
* [ENHANCEMENT] Store-gateway: Add the experimental ability to run requests in a dedicated OS thread pool. This feature can be configured using `-store-gateway.thread-pool-size` and is disabled by default. Replaces the ability to run index header operations in a dedicated thread pool. #1660 #1812
* [ENHANCEMENT] Improved error messages to make them easier to understand; each now have a unique, global identifier that you can use to look up in the runbooks for more information. #1907 #1919 #1888 #1939 #1984 #2009 #2056 #2066 #2104 #2150 #2234
* [ENHANCEMENT] Memberlist KV: incoming messages are now processed on per-key goroutine. This may reduce loss of "maintanance" packets in busy memberlist installations, but use more CPU. New `memberlist_client_received_broadcasts_dropped_total` counter tracks number of dropped per-key messages. #1912
* [ENHANCEMENT] Blocks Storage, Alertmanager, Ruler: add support a prefix to the bucket store (`*_storage.storage_prefix`). This enables using the same bucket for the three components. #1686 #1951
* [ENHANCEMENT] Upgrade Docker base images to `alpine:3.16.0`. #2028
* [ENHANCEMENT] Store-gateway: Add experimental configuration option for the store-gateway to attempt to pre-populate the file system cache when memory-mapping index-header files. Enabled with `-blocks-storage.bucket-store.index-header.map-populate-enabled=true`. Note this flag only has an effect when running on Linux. #2019 #2054
* [ENHANCEMENT] Chunk Mapper: reduce memory usage of async chunk mapper. #2043
* [ENHANCEMENT] Ingester: reduce sleep time when reading WAL. #2098
* [ENHANCEMENT] Compactor: Run sanity check on blocks storage configuration at startup. #2144
* [ENHANCEMENT] Compactor: Add HTTP API for uploading TSDB blocks. Enabled with `-compactor.block-upload-enabled`. #1694 #2126
* [ENHANCEMENT] Ingester: Enable querying overlapping blocks by default. #2187
* [ENHANCEMENT] Distributor: Auto-forget unhealthy distributors after ten failed ring heartbeats. #2154
* [ENHANCEMENT] Distributor: Add new metric `cortex_distributor_forward_errors_total` for error codes resulting from forwarding requests. #2077
* [ENHANCEMENT] `/ready` endpoint now returns and logs detailed services information. #2055
* [ENHANCEMENT] Memcached client: Reduce number of connections required to fetch cached keys from memcached. #1920
* [ENHANCEMENT] Improved error message returned when `-querier.query-store-after` validation fails. #1914
* [BUGFIX] Fix regexp parsing panic for regexp label matchers with start/end quantifiers. #1883
* [BUGFIX] Ingester: fixed deceiving error log "failed to update cached shipped blocks after shipper initialisation", occurring for each new tenant in the ingester. #1893
* [BUGFIX] Ring: fix bug where instances may appear unhealthy in the hash ring web UI even though they are not. #1933
* [BUGFIX] API: gzip is now enforced when identity encoding is explicitly rejected. #1864
* [BUGFIX] Fix panic at startup when Mimir is running in monolithic mode and query sharding is enabled. #2036
* [BUGFIX] Ruler: report `cortex_ruler_queries_failed_total` metric for any remote query error except 4xx when remote operational mode is enabled. #2053 #2143
* [BUGFIX] Ingester: fix slow rollout when using `-ingester.ring.unregister-on-shutdown=false` with long `-ingester.ring.heartbeat-period`. #2085
* [BUGFIX] Ruler: add timeout for remote rule evaluation queries to prevent rule group evaluations getting stuck indefinitely. The duration is configurable with `-querier.timeout` (default `2m`). #2090 #2222
* [BUGFIX] Limits: Active series custom tracker configuration has been named back from `active_series_custom_trackers_config` to `active_series_custom_trackers`. For backwards compatibility both version is going to be supported for until Mimir v2.4. When both fields are specified, `active_series_custom_trackers_config` takes precedence over `active_series_custom_trackers`. #2101
* [BUGFIX] Ingester: fixed the order of labels applied when incrementing the `cortex_discarded_metadata_total` metric. #2096
* [BUGFIX] Ingester: fixed bug where retrieving metadata for a metric with multiple metadata entries would return multiple copies of a single metadata entry rather than all available entries. #2096
* [BUGFIX] Distributor: canceled requests are no longer accounted as internal errors. #2157
* [BUGFIX] Memberlist: Fix typo in memberlist admin UI. #2202
* [BUGFIX] Ruler: fixed typo in error message when ruler failed to decode a rule group. #2151
* [BUGFIX] Active series custom tracker configuration is now displayed properly on `/runtime_config` page. #2065
* [BUGFIX] Query-frontend: `vector` and `time` functions were sharded, which made expressions like `vector(1) > 0 and vector(1)` fail. #2355

### Mixin

* [CHANGE] Split `mimir_queries` rules group into `mimir_queries` and `mimir_ingester_queries` to keep number of rules per group within the default per-tenant limit. #1885
* [CHANGE] Dashboards: Expose full image tag in "Mimir / Rollout progress" dashboard's "Pod per version panel." #1932
* [CHANGE] Dashboards: Disabled gateway panels by default, because most users don't have a gateway exposing the metrics expected by Mimir dashboards. You can re-enable it setting `gateway_enabled: true` in the mixin config and recompiling the mixin running `make build-mixin`. #1955
* [CHANGE] Alerts: adapt `MimirFrontendQueriesStuck` and `MimirSchedulerQueriesStuck` to consider ruler query path components. #1949
* [CHANGE] Alerts: Change `MimirRulerTooManyFailedQueries` severity to `critical`. #2165
* [ENHANCEMENT] Dashboards: Add config option `datasource_regex` to customise the regular expression used to select valid datasources for Mimir dashboards. #1802
* [ENHANCEMENT] Dashboards: Added "Mimir / Remote ruler reads" and "Mimir / Remote ruler reads resources" dashboards. #1911 #1937
* [ENHANCEMENT] Dashboards: Make networking panels work for pods created by the mimir-distributed helm chart. #1927
* [ENHANCEMENT] Alerts: Add `MimirStoreGatewayNoSyncedTenants` alert that fires when there is a store-gateway owning no tenants. #1882
* [ENHANCEMENT] Rules: Make `recording_rules_range_interval` configurable for cases where Mimir metrics are scraped less often that every 30 seconds. #2118
* [ENHANCEMENT] Added minimum Grafana version to mixin dashboards. #1943
* [BUGFIX] Fix `container_memory_usage_bytes:sum` recording rule. #1865
* [BUGFIX] Fix `MimirGossipMembersMismatch` alerts if Mimir alertmanager is activated. #1870
* [BUGFIX] Fix `MimirRulerMissedEvaluations` to show % of missed alerts as a value between 0 and 100 instead of 0 and 1. #1895
* [BUGFIX] Fix `MimirCompactorHasNotUploadedBlocks` alert false positive when Mimir is deployed in monolithic mode. #1902
* [BUGFIX] Fix `MimirGossipMembersMismatch` to make it less sensitive during rollouts and fire one alert per installation, not per job. #1926
* [BUGFIX] Do not trigger `MimirAllocatingTooMuchMemory` alerts if no container limits are supplied. #1905
* [BUGFIX] Dashboards: Remove empty "Chunks per query" panel from `Mimir / Queries` dashboard. #1928
* [BUGFIX] Dashboards: Use Grafana's `$__rate_interval` for rate queries in dashboards to support scrape intervals of >15s. #2011
* [BUGFIX] Alerts: Make each version of `MimirCompactorHasNotUploadedBlocks` distinct to avoid rule evaluation failures due to duplicate series being generated. #2197
* [BUGFIX] Fix `MimirGossipMembersMismatch` alert when using remote ruler evaluation. #2159

### Jsonnet

* [CHANGE] Remove use of `-querier.query-store-after`, `-querier.shuffle-sharding-ingesters-lookback-period`, `-blocks-storage.bucket-store.ignore-blocks-within`, and `-blocks-storage.tsdb.close-idle-tsdb-timeout` CLI flags since the values now match defaults. #1915 #1921
* [CHANGE] Change default value for `-blocks-storage.bucket-store.chunks-cache.memcached.timeout` to `450ms` to increase use of cached data. #2035
* [CHANGE] The `memberlist_ring_enabled` configuration now applies to Alertmanager. #2102 #2103 #2107
* [CHANGE] Default value for `memberlist_ring_enabled` is now true. It means that all hash rings use Memberlist as default KV store instead of Consul (previous default). #2161
* [CHANGE] Configure `-ingester.max-global-metadata-per-user` to correspond to 20% of the configured max number of series per tenant. #2250
* [CHANGE] Configure `-ingester.max-global-metadata-per-metric` to be 10. #2250
* [CHANGE] Change `_config.multi_zone_ingester_max_unavailable` to 25. #2251
* [FEATURE] Added querier autoscaling support. It requires [KEDA](https://keda.sh) installed in the Kubernetes cluster and query-scheduler enabled in the Mimir cluster. Querier autoscaler can be enabled and configure through the following options in the jsonnet config: #2013 #2023
  * `autoscaling_querier_enabled`: `true` to enable autoscaling.
  * `autoscaling_querier_min_replicas`: minimum number of querier replicas.
  * `autoscaling_querier_max_replicas`: maximum number of querier replicas.
  * `autoscaling_prometheus_url`: Prometheus base URL from which to scrape Mimir metrics (e.g. `http://prometheus.default:9090/prometheus`).
* [FEATURE] Jsonnet: Add support for ruler remote evaluation mode (`ruler_remote_evaluation_enabled`), which deploys and uses a dedicated query path for rule evaluation. This enables the benefits of the query-frontend for rule evaluation, such as query sharding. #2073
* [ENHANCEMENT] Added `compactor` service, that can be used to route requests directly to compactor (e.g. admin UI). #2063
* [ENHANCEMENT] Added a `consul_enabled` configuration option to provide the ability to disable consul. It is automatically set to false when `memberlist_ring_enabled` is true and `multikv_migration_enabled` (used for migration from Consul to memberlist) is not set. #2093 #2152
* [BUGFIX] Querier: Fix disabling shuffle sharding on the read path whilst keeping it enabled on write path. #2164

### Mimirtool

* [CHANGE] mimirtool rules: `--use-legacy-routes` now toggles between using `/prometheus/config/v1/rules` (default) and `/api/v1/rules` (legacy) endpoints. #2182
* [FEATURE] Added bearer token support for when Mimir is behind a gateway authenticating by bearer token. #2146
* [BUGFIX] mimirtool analyze: Fix dashboard JSON unmarshalling errors (#1840). #1973
* [BUGFIX] Make mimirtool build for Windows work again. #2273

### Mimir Continuous Test

* [ENHANCEMENT] Added the `-tests.smoke-test` flag to run the `mimir-continuous-test` suite once and immediately exit. #2047 #2094
* [ENHANCEMENT] Added the `-tests.write-protocol` flag to write using the `prometheus` remote write protocol or `otlp-http` in the `mimir-continuous-test` suite. #5719

### Documentation

* [ENHANCEMENT] Published Grafana Mimir runbooks as part of documentation. #1970
* [ENHANCEMENT] Improved ruler's "remote operational mode" documentation. #1906
* [ENHANCEMENT] Recommend fast disks for ingesters and store-gateways in production tips. #1903
* [ENHANCEMENT] Explain the runtime override of active series matchers. #1868
* [ENHANCEMENT] Clarify "Set rule group" API specification. #1869
* [ENHANCEMENT] Published Mimir jsonnet documentation. #2024
* [ENHANCEMENT] Documented required scrape interval for using alerting and recording rules from Mimir jsonnet. #2147
* [ENHANCEMENT] Runbooks: Mention memberlist as possible source of problems for various alerts. #2158
* [ENHANCEMENT] Added step-by-step article about migrating from Consul to Memberlist KV store using jsonnet without downtime. #2166
* [ENHANCEMENT] Documented `/memberlist` admin page. #2166
* [ENHANCEMENT] Documented how to configure Grafana Mimir's ruler with Jsonnet. #2127
* [ENHANCEMENT] Documented how to configure queriers’ autoscaling with Jsonnet. #2128
* [ENHANCEMENT] Updated mixin building instructions in "Installing Grafana Mimir dashboards and alerts" article. #2015 #2163
* [ENHANCEMENT] Fix location of "Monitoring Grafana Mimir" article in the documentation hierarchy. #2130
* [ENHANCEMENT] Runbook for `MimirRequestLatency` was expanded with more practical advice. #1967
* [BUGFIX] Fixed ruler configuration used in the getting started guide. #2052
* [BUGFIX] Fixed Mimir Alertmanager datasource in Grafana used by "Play with Grafana Mimir" tutorial. #2115
* [BUGFIX] Fixed typos in "Scaling out Grafana Mimir" article. #2170
* [BUGFIX] Added missing ring endpoint exposed by Ingesters. #1918

## 2.1.0

### Grafana Mimir

* [CHANGE] Compactor: No longer upload debug meta files to object storage. #1257
* [CHANGE] Default values have changed for the following settings: #1547
    - `-alertmanager.alertmanager-client.grpc-max-recv-msg-size` now defaults to 100 MiB (previously was not configurable and set to 16 MiB)
    - `-alertmanager.alertmanager-client.grpc-max-send-msg-size` now defaults to 100 MiB (previously was not configurable and set to 4 MiB)
    - `-alertmanager.max-recv-msg-size` now defaults to 100 MiB (previously was 16 MiB)
* [CHANGE] Ingester: Add `user` label to metrics `cortex_ingester_ingested_samples_total` and `cortex_ingester_ingested_samples_failures_total`. #1533
* [CHANGE] Ingester: Changed `-blocks-storage.tsdb.isolation-enabled` default from `true` to `false`. The config option has also been deprecated and will be removed in 2 minor version. #1655
* [CHANGE] Query-frontend: results cache keys are now versioned, this will cause cache to be re-filled when rolling out this version. #1631
* [CHANGE] Store-gateway: enabled attributes in-memory cache by default. New default configuration is `-blocks-storage.bucket-store.chunks-cache.attributes-in-memory-max-items=50000`. #1727
* [CHANGE] Compactor: Removed the metric `cortex_compactor_garbage_collected_blocks_total` since it duplicates `cortex_compactor_blocks_marked_for_deletion_total`. #1728
* [CHANGE] All: Logs that used the`org_id` label now use `user` label. #1634 #1758
* [CHANGE] Alertmanager: the following metrics are not exported for a given `user` and `integration` when the metric value is zero: #1783
  * `cortex_alertmanager_notifications_total`
  * `cortex_alertmanager_notifications_failed_total`
  * `cortex_alertmanager_notification_requests_total`
  * `cortex_alertmanager_notification_requests_failed_total`
  * `cortex_alertmanager_notification_rate_limited_total`
* [CHANGE] Removed the following metrics exposed by the Mimir hash rings: #1791
  * `cortex_member_ring_tokens_owned`
  * `cortex_member_ring_tokens_to_own`
  * `cortex_ring_tokens_owned`
  * `cortex_ring_member_ownership_percent`
* [CHANGE] Querier / Ruler: removed the following metrics tracking number of query requests send to each ingester. You can use `cortex_request_duration_seconds_count{route=~"/cortex.Ingester/(QueryStream|QueryExemplars)"}` instead. #1797
  * `cortex_distributor_ingester_queries_total`
  * `cortex_distributor_ingester_query_failures_total`
* [CHANGE] Distributor: removed the following metrics tracking the number of requests from a distributor to ingesters: #1799
  * `cortex_distributor_ingester_appends_total`
  * `cortex_distributor_ingester_append_failures_total`
* [CHANGE] Distributor / Ruler: deprecated `-distributor.extend-writes`. Now Mimir always behaves as if this setting was set to `false`, which we expect to be safe for every Mimir cluster setup. #1856
* [FEATURE] Querier: Added support for [streaming remote read](https://prometheus.io/blog/2019/10/10/remote-read-meets-streaming/). Should be noted that benefits of chunking the response are partial here, since in a typical `query-frontend` setup responses will be buffered until they've been completed. #1735
* [FEATURE] Ruler: Allow setting `evaluation_delay` for each rule group via rules group configuration file. #1474
* [FEATURE] Ruler: Added support for expression remote evaluation. #1536 #1818
  * The following CLI flags (and their respective YAML config options) have been added:
    * `-ruler.query-frontend.address`
    * `-ruler.query-frontend.grpc-client-config.grpc-max-recv-msg-size`
    * `-ruler.query-frontend.grpc-client-config.grpc-max-send-msg-size`
    * `-ruler.query-frontend.grpc-client-config.grpc-compression`
    * `-ruler.query-frontend.grpc-client-config.grpc-client-rate-limit`
    * `-ruler.query-frontend.grpc-client-config.grpc-client-rate-limit-burst`
    * `-ruler.query-frontend.grpc-client-config.backoff-on-ratelimits`
    * `-ruler.query-frontend.grpc-client-config.backoff-min-period`
    * `-ruler.query-frontend.grpc-client-config.backoff-max-period`
    * `-ruler.query-frontend.grpc-client-config.backoff-retries`
    * `-ruler.query-frontend.grpc-client-config.tls-enabled`
    * `-ruler.query-frontend.grpc-client-config.tls-ca-path`
    * `-ruler.query-frontend.grpc-client-config.tls-cert-path`
    * `-ruler.query-frontend.grpc-client-config.tls-key-path`
    * `-ruler.query-frontend.grpc-client-config.tls-server-name`
    * `-ruler.query-frontend.grpc-client-config.tls-insecure-skip-verify`
* [FEATURE] Distributor: Added the ability to forward specifics metrics to alternative remote_write API endpoints. #1052
* [FEATURE] Ingester: Active series custom trackers now supports runtime tenant-specific overrides. The configuration has been moved to limit config, the ingester config has been deprecated.  #1188
* [ENHANCEMENT] Alertmanager API: Concurrency limit for GET requests is now configurable using `-alertmanager.max-concurrent-get-requests-per-tenant`. #1547
* [ENHANCEMENT] Alertmanager: Added the ability to configure additional gRPC client settings for the Alertmanager distributor #1547
  - `-alertmanager.alertmanager-client.backoff-max-period`
  - `-alertmanager.alertmanager-client.backoff-min-period`
  - `-alertmanager.alertmanager-client.backoff-on-ratelimits`
  - `-alertmanager.alertmanager-client.backoff-retries`
  - `-alertmanager.alertmanager-client.grpc-client-rate-limit`
  - `-alertmanager.alertmanager-client.grpc-client-rate-limit-burst`
  - `-alertmanager.alertmanager-client.grpc-compression`
  - `-alertmanager.alertmanager-client.grpc-max-recv-msg-size`
  - `-alertmanager.alertmanager-client.grpc-max-send-msg-size`
* [ENHANCEMENT] Ruler: Add more detailed query information to ruler query stats logging. #1411
* [ENHANCEMENT] Admin: Admin API now has some styling. #1482 #1549 #1821 #1824
* [ENHANCEMENT] Alertmanager: added `insight=true` field to alertmanager dispatch logs. #1379
* [ENHANCEMENT] Store-gateway: Add the experimental ability to run index header operations in a dedicated thread pool. This feature can be configured using `-blocks-storage.bucket-store.index-header-thread-pool-size` and is disabled by default. #1660
* [ENHANCEMENT] Store-gateway: don't drop all blocks if instance finds itself as unhealthy or missing in the ring. #1806 #1823
* [ENHANCEMENT] Querier: wait until inflight queries are completed when shutting down queriers. #1756 #1767
* [BUGFIX] Query-frontend: do not shard queries with a subquery unless the subquery is inside a shardable aggregation function call. #1542
* [BUGFIX] Query-frontend: added `component=query-frontend` label to results cache memcached metrics to fix a panic when Mimir is running in single binary mode and results cache is enabled. #1704
* [BUGFIX] Mimir: services' status content-type is now correctly set to `text/html`. #1575
* [BUGFIX] Multikv: Fix panic when using using runtime config to set primary KV store used by `multi` KV. #1587
* [BUGFIX] Multikv: Fix watching for runtime config changes in `multi` KV store in ruler and querier. #1665
* [BUGFIX] Memcached: allow to use CNAME DNS records for the memcached backend addresses. #1654
* [BUGFIX] Querier: fixed temporary partial query results when shuffle sharding is enabled and hash ring backend storage is flushed / reset. #1829
* [BUGFIX] Alertmanager: prevent more file traversal cases related to template names. #1833
* [BUGFUX] Alertmanager: Allow usage with `-alertmanager-storage.backend=local`. Note that when using this storage type, the Alertmanager is not able persist state remotely, so it not recommended for production use. #1836
* [BUGFIX] Alertmanager: Do not validate alertmanager configuration if it's not running. #1835

### Mixin

* [CHANGE] Dashboards: Remove per-user series legends from Tenants dashboard. #1605
* [CHANGE] Dashboards: Show in-memory series and the per-user series limit on Tenants dashboard. #1613
* [CHANGE] Dashboards: Slow-queries dashboard now uses `user` label from logs instead of `org_id`. #1634
* [CHANGE] Dashboards: changed all Grafana dashboards UIDs to not conflict with Cortex ones, to let people install both while migrating from Cortex to Mimir: #1801 #1808
  * Alertmanager from `a76bee5913c97c918d9e56a3cc88cc28` to `b0d38d318bbddd80476246d4930f9e55`
  * Alertmanager Resources from `68b66aed90ccab448009089544a8d6c6` to `a6883fb22799ac74479c7db872451092`
  * Compactor from `9c408e1d55681ecb8a22c9fab46875cc` to `1b3443aea86db629e6efdb7d05c53823`
  * Compactor Resources from `df9added6f1f4332f95848cca48ebd99` to `09a5c49e9cdb2f2b24c6d184574a07fd`
  * Config from `61bb048ced9817b2d3e07677fb1c6290` to `5d9d0b4724c0f80d68467088ec61e003`
  * Object Store from `d5a3a4489d57c733b5677fb55370a723` to `e1324ee2a434f4158c00a9ee279d3292`
  * Overrides from `b5c95fee2e5e7c4b5930826ff6e89a12` to `1e2c358600ac53f09faea133f811b5bb`
  * Queries from `d9931b1054053c8b972d320774bb8f1d` to `b3abe8d5c040395cc36615cb4334c92d`
  * Reads from `8d6ba60eccc4b6eedfa329b24b1bd339` to `e327503188913dc38ad571c647eef643`
  * Reads Networking from `c0464f0d8bd026f776c9006b05910000` to `54b2a0a4748b3bd1aefa92ce5559a1c2`
  * Reads Resources from `2fd2cda9eea8d8af9fbc0a5960425120` to `cc86fd5aa9301c6528986572ad974db9`
  * Rollout Progress from `7544a3a62b1be6ffd919fc990ab8ba8f` to `7f0b5567d543a1698e695b530eb7f5de`
  * Ruler from `44d12bcb1f95661c6ab6bc946dfc3473` to `631e15d5d85afb2ca8e35d62984eeaa0`
  * Scaling from `88c041017b96856c9176e07cf557bdcf` to `64bbad83507b7289b514725658e10352`
  * Slow queries from `e6f3091e29d2636e3b8393447e925668` to `6089e1ce1e678788f46312a0a1e647e6`
  * Tenants from `35fa247ce651ba189debf33d7ae41611` to `35fa247ce651ba189debf33d7ae41611`
  * Top Tenants from `bc6e12d4fe540e4a1785b9d3ca0ffdd9` to `bc6e12d4fe540e4a1785b9d3ca0ffdd9`
  * Writes from `0156f6d15aa234d452a33a4f13c838e3` to `8280707b8f16e7b87b840fc1cc92d4c5`
  * Writes Networking from `681cd62b680b7154811fe73af55dcfd4` to `978c1cb452585c96697a238eaac7fe2d`
  * Writes Resources from `c0464f0d8bd026f776c9006b0591bb0b` to `bc9160e50b52e89e0e49c840fea3d379`
* [FEATURE] Alerts: added the following alerts on `mimir-continuous-test` tool: #1676
  - `MimirContinuousTestNotRunningOnWrites`
  - `MimirContinuousTestNotRunningOnReads`
  - `MimirContinuousTestFailed`
* [ENHANCEMENT] Added `per_cluster_label` support to allow to change the label name used to differentiate between Kubernetes clusters. #1651
* [ENHANCEMENT] Dashboards: Show QPS and latency of the Alertmanager Distributor. #1696
* [ENHANCEMENT] Playbooks: Add Alertmanager suggestions for `MimirRequestErrors` and `MimirRequestLatency` #1702
* [ENHANCEMENT] Dashboards: Allow custom datasources. #1749
* [ENHANCEMENT] Dashboards: Add config option `gateway_enabled` (defaults to `true`) to disable gateway panels from dashboards. #1761
* [ENHANCEMENT] Dashboards: Extend Top tenants dashboard with queries for tenants with highest sample rate, discard rate, and discard rate growth. #1842
* [ENHANCEMENT] Dashboards: Show ingestion rate limit and rule group limit on Tenants dashboard. #1845
* [ENHANCEMENT] Dashboards: Add "last successful run" panel to compactor dashboard. #1628
* [BUGFIX] Dashboards: Fix "Failed evaluation rate" panel on Tenants dashboard. #1629
* [BUGFIX] Honor the configured `per_instance_label` in all dashboards and alerts. #1697

### Jsonnet

* [FEATURE] Added support for `mimir-continuous-test`. To deploy `mimir-continuous-test` you can use the following configuration: #1675 #1850
  ```jsonnet
  _config+: {
    continuous_test_enabled: true,
    continuous_test_tenant_id: 'type-tenant-id',
    continuous_test_write_endpoint: 'http://type-write-path-hostname',
    continuous_test_read_endpoint: 'http://type-read-path-hostname/prometheus',
  },
  ```
* [ENHANCEMENT] Ingester anti-affinity can now be disabled by using `ingester_allow_multiple_replicas_on_same_node` configuration key. #1581
* [ENHANCEMENT] Added `node_selector` configuration option to select Kubernetes nodes where Mimir should run. #1596
* [ENHANCEMENT] Alertmanager: Added a `PodDisruptionBudget` of `withMaxUnavailable = 1`, to ensure we maintain quorum during rollouts. #1683
* [ENHANCEMENT] Store-gateway anti-affinity can now be enabled/disabled using `store_gateway_allow_multiple_replicas_on_same_node` configuration key. #1730
* [ENHANCEMENT] Added `store_gateway_zone_a_args`, `store_gateway_zone_b_args` and `store_gateway_zone_c_args` configuration options. #1807
* [BUGFIX] Pass primary and secondary multikv stores via CLI flags. Introduced new `multikv_switch_primary_secondary` config option to flip primary and secondary in runtime config.

### Mimirtool

* [BUGFIX] `config convert`: Retain Cortex defaults for `blocks_storage.backend`, `ruler_storage.backend`, `alertmanager_storage.backend`, `auth.type`, `activity_tracker.filepath`, `alertmanager.data_dir`, `blocks_storage.filesystem.dir`, `compactor.data_dir`, `ruler.rule_path`, `ruler_storage.filesystem.dir`, and `graphite.querier.schemas.backend`. #1626 #1762

### Tools

* [FEATURE] Added a `markblocks` tool that creates `no-compact` and `delete` marks for the blocks. #1551
* [FEATURE] Added `mimir-continuous-test` tool to continuously run smoke tests on live Mimir clusters. #1535 #1540 #1653 #1603 #1630 #1691 #1675 #1676 #1692 #1706 #1709 #1775 #1777 #1778 #1795
* [FEATURE] Added `mimir-rules-action` GitHub action, located at `operations/mimir-rules-action/`, used to lint, prepare, verify, diff, and sync rules to a Mimir cluster. #1723

## 2.0.0

### Grafana Mimir

_Changes since Cortex 1.10.0._

* [CHANGE] Remove chunks storage engine. #86 #119 #510 #545 #743 #744 #748 #753 #755 #757 #758 #759 #760 #762 #764 #789 #812 #813
  * The following CLI flags (and their respective YAML config options) have been removed:
    * `-store.engine`
    * `-schema-config-file`
    * `-ingester.checkpoint-duration`
    * `-ingester.checkpoint-enabled`
    * `-ingester.chunk-encoding`
    * `-ingester.chunk-age-jitter`
    * `-ingester.concurrent-flushes`
    * `-ingester.flush-on-shutdown-with-wal-enabled`
    * `-ingester.flush-op-timeout`
    * `-ingester.flush-period`
    * `-ingester.max-chunk-age`
    * `-ingester.max-chunk-idle`
    * `-ingester.max-series-per-query` (and `max_series_per_query` from runtime config)
    * `-ingester.max-stale-chunk-idle`
    * `-ingester.max-transfer-retries`
    * `-ingester.min-chunk-length`
    * `-ingester.recover-from-wal`
    * `-ingester.retain-period`
    * `-ingester.spread-flushes`
    * `-ingester.wal-dir`
    * `-ingester.wal-enabled`
    * `-querier.query-parallelism`
    * `-querier.second-store-engine`
    * `-querier.use-second-store-before-time`
    * `-flusher.wal-dir`
    * `-flusher.concurrent-flushes`
    * `-flusher.flush-op-timeout`
    * All `-table-manager.*` flags
    * All `-deletes.*` flags
    * All `-purger.*` flags
    * All `-metrics.*` flags
    * All `-dynamodb.*` flags
    * All `-s3.*` flags
    * All `-azure.*` flags
    * All `-bigtable.*` flags
    * All `-gcs.*` flags
    * All `-cassandra.*` flags
    * All `-boltdb.*` flags
    * All `-local.*` flags
    * All `-swift.*` flags
    * All `-store.*` flags except `-store.engine`, `-store.max-query-length`, `-store.max-labels-query-length`
    * All `-grpc-store.*` flags
  * The following API endpoints have been removed:
    * `/api/v1/chunks` and `/chunks`
  * The following metrics have been removed:
    * `cortex_ingester_flush_queue_length`
    * `cortex_ingester_queried_chunks`
    * `cortex_ingester_chunks_created_total`
    * `cortex_ingester_wal_replay_duration_seconds`
    * `cortex_ingester_wal_corruptions_total`
    * `cortex_ingester_sent_chunks`
    * `cortex_ingester_received_chunks`
    * `cortex_ingester_flush_series_in_progress`
    * `cortex_ingester_chunk_utilization`
    * `cortex_ingester_chunk_length`
    * `cortex_ingester_chunk_size_bytes`
    * `cortex_ingester_chunk_age_seconds`
    * `cortex_ingester_memory_chunks`
    * `cortex_ingester_flushing_enqueued_series_total`
    * `cortex_ingester_flushing_dequeued_series_total`
    * `cortex_ingester_dropped_chunks_total`
    * `cortex_oldest_unflushed_chunk_timestamp_seconds`
    * `prometheus_local_storage_chunk_ops_total`
    * `prometheus_local_storage_chunkdesc_ops_total`
    * `prometheus_local_storage_memory_chunkdescs`
* [CHANGE] Changed default storage backends from `s3` to `filesystem` #833
  This effects the following flags:
  * `-blocks-storage.backend` now defaults to `filesystem`
  * `-blocks-storage.filesystem.dir` now defaults to `blocks`
  * `-alertmanager-storage.backend` now defaults to `filesystem`
  * `-alertmanager-storage.filesystem.dir` now defaults to `alertmanager`
  * `-ruler-storage.backend` now defaults to `filesystem`
  * `-ruler-storage.filesystem.dir` now defaults to `ruler`
* [CHANGE] Renamed metric `cortex_experimental_features_in_use_total` as `cortex_experimental_features_used_total` and added `feature` label. #32 #658
* [CHANGE] Removed `log_messages_total` metric. #32
* [CHANGE] Some files and directories created by Mimir components on local disk now have stricter permissions, and are only readable by owner, but not group or others. #58
* [CHANGE] Memcached client DNS resolution switched from golang built-in to [`miekg/dns`](https://github.com/miekg/dns). #142
* [CHANGE] The metric `cortex_deprecated_flags_inuse_total` has been renamed to `deprecated_flags_inuse_total` as part of using grafana/dskit functionality. #185
* [CHANGE] API: The `-api.response-compression-enabled` flag has been removed, and GZIP response compression is always enabled except on `/api/v1/push` and `/push` endpoints. #880
* [CHANGE] Update Go version to 1.17.3. #480
* [CHANGE] The `status_code` label on gRPC client metrics has changed from '200' and '500' to '2xx', '5xx', '4xx', 'cancel' or 'error'. #537
* [CHANGE] Removed the deprecated `-<prefix>.fifocache.size` flag. #618
* [CHANGE] Enable index header lazy loading by default. #693
  * `-blocks-storage.bucket-store.index-header-lazy-loading-enabled` default from `false` to `true`
  * `-blocks-storage.bucket-store.index-header-lazy-loading-idle-timeout` default from `20m` to `1h`
* [CHANGE] Shuffle-sharding:
  * `-distributor.sharding-strategy` option has been removed, and shuffle sharding is enabled by default. Default shard size is set to 0, which disables shuffle sharding for the tenant (all ingesters will receive tenants's samples). #888
  * `-ruler.sharding-strategy` option has been removed from ruler. Ruler now uses shuffle-sharding by default, but respects `ruler_tenant_shard_size`, which defaults to 0 (ie. use all rulers for tenant). #889
  * `-store-gateway.sharding-strategy` option has been removed store-gateways. Store-gateway now uses shuffle-sharding by default, but respects `store_gateway_tenant_shard_size` for tenant, and this value defaults to 0. #891
* [CHANGE] Server: `-server.http-listen-port` (yaml: `server.http_listen_port`) now defaults to `8080` (previously `80`). #871
* [CHANGE] Changed the default value of `-blocks-storage.bucket-store.ignore-deletion-marks-delay` from 6h to 1h. #892
* [CHANGE] Changed default settings for memcached clients: #959 #1000
  * The default value for the following config options has changed from `10000` to `25000`:
    * `-blocks-storage.bucket-store.chunks-cache.memcached.max-async-buffer-size`
    * `-blocks-storage.bucket-store.index-cache.memcached.max-async-buffer-size`
    * `-blocks-storage.bucket-store.metadata-cache.memcached.max-async-buffer-size`
    * `-query-frontend.results-cache.memcached.max-async-buffer-size`
  * The default value for the following config options has changed from `0` (unlimited) to `100`:
    * `-blocks-storage.bucket-store.chunks-cache.memcached.max-get-multi-batch-size`
    * `-blocks-storage.bucket-store.index-cache.memcached.max-get-multi-batch-size`
    * `-blocks-storage.bucket-store.metadata-cache.memcached.max-get-multi-batch-size`
    * `-query-frontend.results-cache.memcached.max-get-multi-batch-size`
  * The default value for the following config options has changed from `16` to `100`:
    * `-blocks-storage.bucket-store.chunks-cache.memcached.max-idle-connections`
    * `-blocks-storage.bucket-store.index-cache.memcached.max-idle-connections`
    * `-blocks-storage.bucket-store.metadata-cache.memcached.max-idle-connections`
    * `-query-frontend.results-cache.memcached.max-idle-connections`
  * The default value for the following config options has changed from `100ms` to `200ms`:
    * `-blocks-storage.bucket-store.metadata-cache.memcached.timeout`
    * `-blocks-storage.bucket-store.index-cache.memcached.timeout`
    * `-blocks-storage.bucket-store.chunks-cache.memcached.timeout`
    * `-query-frontend.results-cache.memcached.timeout`
* [CHANGE] Changed the default value of `-blocks-storage.bucket-store.bucket-index.enabled` to `true`. The default configuration must now run the compactor in order to write the bucket index or else queries to long term storage will fail. #924
* [CHANGE] Option `-auth.enabled` has been renamed to `-auth.multitenancy-enabled`. #1130
* [CHANGE] Default tenant ID used with disabled auth (`-auth.multitenancy-enabled=false`) has changed from `fake` to `anonymous`. This tenant ID can now be changed with `-auth.no-auth-tenant` option. #1063
* [CHANGE] The default values for the following local directories have changed: #1072
  * `-alertmanager.storage.path` default value changed to `./data-alertmanager/`
  * `-compactor.data-dir` default value changed to `./data-compactor/`
  * `-ruler.rule-path` default value changed to `./data-ruler/`
* [CHANGE] The default value for gRPC max send message size has been changed from 16MB to 100MB. This affects the following parameters: #1152
  * `-query-frontend.grpc-client-config.grpc-max-send-msg-size`
  * `-ingester.client.grpc-max-send-msg-size`
  * `-querier.frontend-client.grpc-max-send-msg-size`
  * `-query-scheduler.grpc-client-config.grpc-max-send-msg-size`
  * `-ruler.client.grpc-max-send-msg-size`
* [CHANGE] Remove `-http.prefix` flag (and `http_prefix` config file option). #763
* [CHANGE] Remove legacy endpoints. Please use their alternatives listed below. As part of the removal process we are
  introducing two new sets of endpoints for the ruler configuration API: `<prometheus-http-prefix>/rules` and
  `<prometheus-http-prefix>/config/v1/rules/**`. We are also deprecating `<prometheus-http-prefix>/rules` and `/api/v1/rules`;
  and will remove them in Mimir 2.2.0. #763 #1222
  * Query endpoints

    | Legacy                                                  | Alternative                                                |
    | ------------------------------------------------------- | ---------------------------------------------------------- |
    | `/<legacy-http-prefix>/api/v1/query`                    | `<prometheus-http-prefix>/api/v1/query`                    |
    | `/<legacy-http-prefix>/api/v1/query_range`              | `<prometheus-http-prefix>/api/v1/query_range`              |
    | `/<legacy-http-prefix>/api/v1/query_exemplars`          | `<prometheus-http-prefix>/api/v1/query_exemplars`          |
    | `/<legacy-http-prefix>/api/v1/series`                   | `<prometheus-http-prefix>/api/v1/series`                   |
    | `/<legacy-http-prefix>/api/v1/labels`                   | `<prometheus-http-prefix>/api/v1/labels`                   |
    | `/<legacy-http-prefix>/api/v1/label/{name}/values`      | `<prometheus-http-prefix>/api/v1/label/{name}/values`      |
    | `/<legacy-http-prefix>/api/v1/metadata`                 | `<prometheus-http-prefix>/api/v1/metadata`                 |
    | `/<legacy-http-prefix>/api/v1/read`                     | `<prometheus-http-prefix>/api/v1/read`                     |
    | `/<legacy-http-prefix>/api/v1/cardinality/label_names`  | `<prometheus-http-prefix>/api/v1/cardinality/label_names`  |
    | `/<legacy-http-prefix>/api/v1/cardinality/label_values` | `<prometheus-http-prefix>/api/v1/cardinality/label_values` |
    | `/api/prom/user_stats`                                  | `/api/v1/user_stats`                                       |

  * Distributor endpoints

    | Legacy endpoint               | Alternative                   |
    | ----------------------------- | ----------------------------- |
    | `/<legacy-http-prefix>/push`  | `/api/v1/push`                |
    | `/all_user_stats`             | `/distributor/all_user_stats` |
    | `/ha-tracker`                 | `/distributor/ha_tracker`     |

  * Ingester endpoints

    | Legacy          | Alternative           |
    | --------------- | --------------------- |
    | `/ring`         | `/ingester/ring`      |
    | `/shutdown`     | `/ingester/shutdown`  |
    | `/flush`        | `/ingester/flush`     |
    | `/push`         | `/ingester/push`      |

  * Ruler endpoints

    | Legacy                                                | Alternative                                         | Alternative #2 (not available before Mimir 2.0.0)                    |
    | ----------------------------------------------------- | --------------------------------------------------- | ------------------------------------------------------------------- |
    | `/<legacy-http-prefix>/api/v1/rules`                  | `<prometheus-http-prefix>/api/v1/rules`             |                                                                     |
    | `/<legacy-http-prefix>/api/v1/alerts`                 | `<prometheus-http-prefix>/api/v1/alerts`            |                                                                     |
    | `/<legacy-http-prefix>/rules`                         | `/api/v1/rules` (see below)                         |  `<prometheus-http-prefix>/config/v1/rules`                         |
    | `/<legacy-http-prefix>/rules/{namespace}`             | `/api/v1/rules/{namespace}` (see below)             |  `<prometheus-http-prefix>/config/v1/rules/{namespace}`             |
    | `/<legacy-http-prefix>/rules/{namespace}/{groupName}` | `/api/v1/rules/{namespace}/{groupName}` (see below) |  `<prometheus-http-prefix>/config/v1/rules/{namespace}/{groupName}` |
    | `/<legacy-http-prefix>/rules/{namespace}`             | `/api/v1/rules/{namespace}` (see below)             |  `<prometheus-http-prefix>/config/v1/rules/{namespace}`             |
    | `/<legacy-http-prefix>/rules/{namespace}/{groupName}` | `/api/v1/rules/{namespace}/{groupName}` (see below) |  `<prometheus-http-prefix>/config/v1/rules/{namespace}/{groupName}` |
    | `/<legacy-http-prefix>/rules/{namespace}`             | `/api/v1/rules/{namespace}` (see below)             |  `<prometheus-http-prefix>/config/v1/rules/{namespace}`             |
    | `/ruler_ring`                                         | `/ruler/ring`                                       |                                                                     |

    > __Note:__ The `/api/v1/rules/**` endpoints are considered deprecated with Mimir 2.0.0 and will be removed
    in Mimir 2.2.0. After upgrading to 2.0.0 we recommend switching uses to the equivalent
    `/<prometheus-http-prefix>/config/v1/**` endpoints that Mimir 2.0.0 introduces.

  * Alertmanager endpoints

    | Legacy                      | Alternative                        |
    | --------------------------- | ---------------------------------- |
    | `/<legacy-http-prefix>`     | `/alertmanager`                    |
    | `/status`                   | `/multitenant_alertmanager/status` |

* [CHANGE] Ingester: changed `-ingester.stream-chunks-when-using-blocks` default value from `false` to `true`. #717
* [CHANGE] Ingester: default `-ingester.ring.min-ready-duration` reduced from 1m to 15s. #126
* [CHANGE] Ingester: `-ingester.ring.min-ready-duration` now start counting the delay after the ring's health checks have passed instead of when the ring client was started. #126
* [CHANGE] Ingester: allow experimental ingester max-exemplars setting to be changed dynamically #144
  * CLI flag `-blocks-storage.tsdb.max-exemplars` is renamed to `-ingester.max-global-exemplars-per-user`.
  * YAML `max_exemplars` is moved from `tsdb` to `overrides` and renamed to `max_global_exemplars_per_user`.
* [CHANGE] Ingester: active series metrics `cortex_ingester_active_series` and `cortex_ingester_active_series_custom_tracker` are now removed when their value is zero. #672 #690
* [CHANGE] Ingester: changed default value of `-blocks-storage.tsdb.retention-period` from `6h` to `24h`. #966
* [CHANGE] Ingester: changed default value of `-blocks-storage.tsdb.close-idle-tsdb-timeout` from `0` to `13h`. #967
* [CHANGE] Ingester: changed default value of `-ingester.ring.final-sleep` from `30s` to `0s`. #981
* [CHANGE] Ingester: the following low level settings have been removed: #1153
  * `-ingester-client.expected-labels`
  * `-ingester-client.expected-samples-per-series`
  * `-ingester-client.expected-timeseries`
* [CHANGE] Ingester: following command line options related to ingester ring were renamed: #1155
  * `-consul.*` changed to `-ingester.ring.consul.*`
  * `-etcd.*` changed to `-ingester.ring.etcd.*`
  * `-multi.*` changed to `-ingester.ring.multi.*`
  * `-distributor.excluded-zones` changed to `-ingester.ring.excluded-zones`
  * `-distributor.replication-factor` changed to `-ingester.ring.replication-factor`
  * `-distributor.zone-awareness-enabled` changed to `-ingester.ring.zone-awareness-enabled`
  * `-ingester.availability-zone` changed to `-ingester.ring.instance-availability-zone`
  * `-ingester.final-sleep` changed to `-ingester.ring.final-sleep`
  * `-ingester.heartbeat-period` changed to `-ingester.ring.heartbeat-period`
  * `-ingester.join-after` changed to `-ingester.ring.join-after`
  * `-ingester.lifecycler.ID` changed to `-ingester.ring.instance-id`
  * `-ingester.lifecycler.addr` changed to `-ingester.ring.instance-addr`
  * `-ingester.lifecycler.interface` changed to `-ingester.ring.instance-interface-names`
  * `-ingester.lifecycler.port` changed to `-ingester.ring.instance-port`
  * `-ingester.min-ready-duration` changed to `-ingester.ring.min-ready-duration`
  * `-ingester.num-tokens` changed to `-ingester.ring.num-tokens`
  * `-ingester.observe-period` changed to `-ingester.ring.observe-period`
  * `-ingester.readiness-check-ring-health` changed to `-ingester.ring.readiness-check-ring-health`
  * `-ingester.tokens-file-path` changed to `-ingester.ring.tokens-file-path`
  * `-ingester.unregister-on-shutdown` changed to `-ingester.ring.unregister-on-shutdown`
  * `-ring.heartbeat-timeout` changed to `-ingester.ring.heartbeat-timeout`
  * `-ring.prefix` changed to `-ingester.ring.prefix`
  * `-ring.store` changed to `-ingester.ring.store`
* [CHANGE] Ingester: fields in YAML configuration for ingester ring have been changed: #1155
  * `ingester.lifecycler` changed to `ingester.ring`
  * Fields from `ingester.lifecycler.ring` moved to `ingester.ring`
  * `ingester.lifecycler.address` changed to `ingester.ring.instance_addr`
  * `ingester.lifecycler.id` changed to `ingester.ring.instance_id`
  * `ingester.lifecycler.port` changed to `ingester.ring.instance_port`
  * `ingester.lifecycler.availability_zone` changed to `ingester.ring.instance_availability_zone`
  * `ingester.lifecycler.interface_names` changed to `ingester.ring.instance_interface_names`
* [CHANGE] Distributor: removed the `-distributor.shard-by-all-labels` configuration option. It is now assumed to be true. #698
* [CHANGE] Distributor: change default value of `-distributor.instance-limits.max-inflight-push-requests` to `2000`. #964
* [CHANGE] Distributor: change default value of `-distributor.remote-timeout` from `2s` to `20s`. #970
* [CHANGE] Distributor: removed the `-distributor.extra-query-delay` flag (and its respective YAML config option). #1048
* [CHANGE] Query-frontend: Enable query stats by default, they can still be disabled with `-query-frontend.query-stats-enabled=false`. #83
* [CHANGE] Query-frontend: the `cortex_frontend_mapped_asts_total` metric has been renamed to `cortex_frontend_query_sharding_rewrites_attempted_total`. #150
* [CHANGE] Query-frontend: added `sharded` label to `cortex_query_seconds_total` metric. #235
* [CHANGE] Query-frontend: changed the flag name for controlling query sharding total shards from `-querier.total-shards` to `-query-frontend.query-sharding-total-shards`. #230
* [CHANGE] Query-frontend: flag `-querier.parallelise-shardable-queries` has been renamed to `-query-frontend.parallelize-shardable-queries` #284
* [CHANGE] Query-frontend: removed the deprecated (and unused) `-frontend.cache-split-interval`. Use `-query-frontend.split-queries-by-interval` instead. #587
* [CHANGE] Query-frontend: range query response now omits the `data` field when it's empty (error case) like Prometheus does, previously it was `"data":{"resultType":"","result":null}`. #629
* [CHANGE] Query-frontend: instant queries now honor the `-query-frontend.max-retries-per-request` flag. #630
* [CHANGE] Query-frontend: removed in-memory and Redis cache support. Reason is that these caching backends were just supported by query-frontend, while all other Mimir services only support memcached. #796
  * The following CLI flags (and their respective YAML config options) have been removed:
    * `-frontend.cache.enable-fifocache`
    * `-frontend.redis.*`
    * `-frontend.fifocache.*`
  * The following metrics have been removed:
    * `querier_cache_added_total`
    * `querier_cache_added_new_total`
    * `querier_cache_evicted_total`
    * `querier_cache_entries`
    * `querier_cache_gets_total`
    * `querier_cache_misses_total`
    * `querier_cache_stale_gets_total`
    * `querier_cache_memory_bytes`
    * `cortex_rediscache_request_duration_seconds`
* [CHANGE] Query-frontend: migrated memcached backend client to the same one used in other components (memcached config and metrics are now consistent across all Mimir services). #821
  * The following CLI flags (and their respective YAML config options) have been added:
    * `-query-frontend.results-cache.backend` (set it to `memcached` if `-query-frontend.cache-results=true`)
  * The following CLI flags (and their respective YAML config options) have been changed:
    * `-frontend.memcached.hostname` and `-frontend.memcached.service` have been removed: use `-query-frontend.results-cache.memcached.addresses` instead
  * The following CLI flags (and their respective YAML config options) have been renamed:
    * `-frontend.background.write-back-concurrency` renamed to `-query-frontend.results-cache.memcached.max-async-concurrency`
    * `-frontend.background.write-back-buffer` renamed to `-query-frontend.results-cache.memcached.max-async-buffer-size`
    * `-frontend.memcached.batchsize` renamed to `-query-frontend.results-cache.memcached.max-get-multi-batch-size`
    * `-frontend.memcached.parallelism` renamed to `-query-frontend.results-cache.memcached.max-get-multi-concurrency`
    * `-frontend.memcached.timeout` renamed to `-query-frontend.results-cache.memcached.timeout`
    * `-frontend.memcached.max-item-size` renamed to `-query-frontend.results-cache.memcached.max-item-size`
    * `-frontend.memcached.max-idle-conns` renamed to `-query-frontend.results-cache.memcached.max-idle-connections`
    * `-frontend.compression` renamed to `-query-frontend.results-cache.compression`
  * The following CLI flags (and their respective YAML config options) have been removed:
    * `-frontend.memcached.circuit-breaker-consecutive-failures`: feature removed
    * `-frontend.memcached.circuit-breaker-timeout`: feature removed
    * `-frontend.memcached.circuit-breaker-interval`: feature removed
    * `-frontend.memcached.update-interval`: new setting is hardcoded to 30s
    * `-frontend.memcached.consistent-hash`: new setting is always enabled
    * `-frontend.default-validity` and `-frontend.memcached.expiration`: new setting is hardcoded to 7 days
  * The following metrics have been changed:
    * `cortex_cache_dropped_background_writes_total{name}` changed to `thanos_memcached_operation_skipped_total{name, operation, reason}`
    * `cortex_cache_value_size_bytes{name, method}` changed to `thanos_memcached_operation_data_size_bytes{name}`
    * `cortex_cache_request_duration_seconds{name, method, status_code}` changed to `thanos_memcached_operation_duration_seconds{name, operation}`
    * `cortex_cache_fetched_keys{name}` changed to `thanos_cache_memcached_requests_total{name}`
    * `cortex_cache_hits{name}` changed to `thanos_cache_memcached_hits_total{name}`
    * `cortex_memcache_request_duration_seconds{name, method, status_code}` changed to `thanos_memcached_operation_duration_seconds{name, operation}`
    * `cortex_memcache_client_servers{name}` changed to `thanos_memcached_dns_provider_results{name, addr}`
    * `cortex_memcache_client_set_skip_total{name}` changed to `thanos_memcached_operation_skipped_total{name, operation, reason}`
    * `cortex_dns_lookups_total` changed to `thanos_memcached_dns_lookups_total`
    * For all metrics the value of the "name" label has changed from `frontend.memcached` to `frontend-cache`
  * The following metrics have been removed:
    * `cortex_cache_background_queue_length{name}`
* [CHANGE] Query-frontend: merged `query_range` into `frontend` in the YAML config (keeping the same keys) and renamed flags: #825
  * `-querier.max-retries-per-request` renamed to `-query-frontend.max-retries-per-request`
  * `-querier.split-queries-by-interval` renamed to `-query-frontend.split-queries-by-interval`
  * `-querier.align-querier-with-step` renamed to `-query-frontend.align-querier-with-step`
  * `-querier.cache-results` renamed to `-query-frontend.cache-results`
  * `-querier.parallelise-shardable-queries` renamed to `-query-frontend.parallelize-shardable-queries`
* [CHANGE] Query-frontend: the default value of `-query-frontend.split-queries-by-interval` has changed from `0` to `24h`. #1131
* [CHANGE] Query-frontend: `-frontend.` flags were renamed to `-query-frontend.`: #1167
* [CHANGE] Query-frontend / Query-scheduler: classified the `-query-frontend.querier-forget-delay` and `-query-scheduler.querier-forget-delay` flags (and their respective YAML config options) as experimental. #1208
* [CHANGE] Querier / ruler: Change `-querier.max-fetched-chunks-per-query` configuration to limit to maximum number of chunks that can be fetched in a single query. The number of chunks fetched by ingesters AND long-term storare combined should not exceed the value configured on `-querier.max-fetched-chunks-per-query`. [#4260](https://github.com/cortexproject/cortex/pull/4260)
* [CHANGE] Querier / ruler: Option `-querier.ingester-streaming` has been removed. Querier/ruler now always use streaming method to query ingesters. #204
* [CHANGE] Querier: always fetch labels from store and respect start/end times in request; the option `-querier.query-store-for-labels-enabled` has been removed and is now always on. #518 #1132
* [CHANGE] Querier / ruler: removed the `-store.query-chunk-limit` flag (and its respective YAML config option `max_chunks_per_query`). `-querier.max-fetched-chunks-per-query` (and its respective YAML config option `max_fetched_chunks_per_query`) should be used instead. #705
* [CHANGE] Querier/Ruler: `-querier.active-query-tracker-dir` option has been removed. Active query tracking is now done via Activity tracker configured by `-activity-tracker.filepath` and enabled by default. Limit for max number of concurrent queries (`-querier.max-concurrent`) is now respected even if activity tracking is not enabled. #661 #822
* [CHANGE] Querier/ruler/query-frontend: the experimental `-querier.at-modifier-enabled` CLI flag has been removed and the PromQL `@` modifier is always enabled. #941
* [CHANGE] Querier: removed `-querier.worker-match-max-concurrent` and `-querier.worker-parallelism` CLI flags (and their respective YAML config options). Mimir now behaves like if `-querier.worker-match-max-concurrent` is always enabled and you should configure the max concurrency per querier process using `-querier.max-concurrent` instead. #958
* [CHANGE] Querier: changed default value of `-querier.query-ingesters-within` from `0` to `13h`. #967
* [CHANGE] Querier: rename metric `cortex_query_fetched_chunks_bytes_total` to `cortex_query_fetched_chunk_bytes_total` to be consistent with the limit name. #476
* [CHANGE] Ruler: add two new metrics `cortex_ruler_list_rules_seconds` and `cortex_ruler_load_rule_groups_seconds` to the ruler. #906
* [CHANGE] Ruler: endpoints for listing configured rules now return HTTP status code 200 and an empty map when there are no rules instead of an HTTP 404 and plain text error message. The following endpoints are affected: #456
  * `<prometheus-http-prefix>/config/v1/rules`
  * `<prometheus-http-prefix>/config/v1/rules/{namespace}`
  * `<prometheus-http-prefix>/rules` (deprecated)
  * `<prometheus-http-prefix>/rules/{namespace}` (deprecated)
  * `/api/v1/rules` (deprecated)
  * `/api/v1/rules/{namespace}` (deprecated)
* [CHANGE] Ruler: removed `configdb` support from Ruler backend storages. #15 #38 #819
* [CHANGE] Ruler: removed the support for the deprecated storage configuration via `-ruler.storage.*` CLI flags (and their respective YAML config options). Use `-ruler-storage.*` instead. #628
* [CHANGE] Ruler: set new default limits for rule groups: `-ruler.max-rules-per-rule-group` to 20 (previously 0, disabled) and `-ruler.max-rule-groups-per-tenant` to 70 (previously 0, disabled). #847
* [CHANGE] Ruler: removed `-ruler.enable-sharding` option, and changed default value of `-ruler.ring.store` to `memberlist`. #943
* [CHANGE] Ruler: `-ruler.alertmanager-use-v2` has been removed. The ruler will always use the `v2` endpoints. #954 #1100
* [CHANGE] Ruler: `-experimental.ruler.enable-api` flag has been renamed to `-ruler.enable-api` and is now stable. The default value has also changed from `false` to `true`, so both ruler and alertmanager API are enabled by default. #913 #1065
* [CHANGE] Ruler: add support for [DNS service discovery format](./docs/sources/configuration/arguments.md#dns-service-discovery) for `-ruler.alertmanager-url`. `-ruler.alertmanager-discovery` flag has been removed. URLs following the prior SRV format, will be treated as a static target. To continue using service discovery for these URLs prepend `dnssrvnoa+` to them. #993
  * The following metrics for Alertmanager DNS service discovery are replaced:
    * `prometheus_sd_dns_lookups_total` replaced by `cortex_dns_lookups_total{component="ruler"}`
    * `prometheus_sd_dns_lookup_failures_total` replaced by `cortex_dns_failures_total{component="ruler"}`
* [CHANGE] Ruler: deprecate `/api/v1/rules/**` and `<prometheus-http-prefix/rules/**` configuration API endpoints in favour of `/<prometheus-http-prefix>/config/v1/rules/**`. Deprecated endpoints will be removed in Mimir 2.2.0. Main configuration API endpoints are now `/<prometheus-http-prefix>/config/api/v1/rules/**` introduced in Mimir 2.0.0. #1222
* [CHANGE] Store-gateway: index cache now includes tenant in cache keys, this invalidates previous cached entries. #607
* [CHANGE] Store-gateway: increased memcached index caching TTL from 1 day to 7 days. #718
* [CHANGE] Store-gateway: options `-store-gateway.sharding-enabled` and `-querier.store-gateway-addresses` were removed. Default value of `-store-gateway.sharding-ring.store` is now `memberlist` and default value for `-store-gateway.sharding-ring.wait-stability-min-duration` changed from `1m` to `0` (disabled). #976
* [CHANGE] Compactor: compactor will no longer try to compact blocks that are already marked for deletion. Previously compactor would consider blocks marked for deletion within `-compactor.deletion-delay / 2` period as eligible for compaction. [#4328](https://github.com/cortexproject/cortex/pull/4328)
* [CHANGE] Compactor: Removed support for block deletion marks migration. If you're upgrading from Cortex < 1.7.0 to Mimir, you should upgrade the compactor to Cortex >= 1.7.0 first, run it at least once and then upgrade to Mimir. #122
* [CHANGE] Compactor: removed the `cortex_compactor_group_vertical_compactions_total` metric. #278
* [CHANGE] Compactor: no longer waits for initial blocks cleanup to finish before starting compactions. #282
* [CHANGE] Compactor: removed overlapping sources detection. Overlapping sources may exist due to edge cases (timing issues) when horizontally sharding compactor, but are correctly handled by compactor. #494
* [CHANGE] Compactor: compactor now uses deletion marks from `<tenant>/markers` location in the bucket. Marker files are no longer fetched, only listed. #550
* [CHANGE] Compactor: Default value of `-compactor.block-sync-concurrency` has changed from 20 to 8. This flag is now only used to control number of goroutines for downloading and uploading blocks during compaction. #552
* [CHANGE] Compactor is now included in `all` target (single-binary). #866
* [CHANGE] Compactor: Removed `-compactor.sharding-enabled` option. Sharding in compactor is now always enabled. Default value of `-compactor.ring.store` has changed from `consul` to `memberlist`. Default value of `-compactor.ring.wait-stability-min-duration` is now 0, which disables the feature. #956
* [CHANGE] Alertmanager: removed `-alertmanager.configs.auto-webhook-root` #977
* [CHANGE] Alertmanager: removed `configdb` support from Alertmanager backend storages. #15 #38 #819
* [CHANGE] Alertmanager: Don't count user-not-found errors from replicas as failures in the `cortex_alertmanager_state_fetch_replica_state_failed_total` metric. #190
* [CHANGE] Alertmanager: Use distributor for non-API routes. #213
* [CHANGE] Alertmanager: removed `-alertmanager.storage.*` configuration options, with the exception of the CLI flags `-alertmanager.storage.path` and `-alertmanager.storage.retention`. Use `-alertmanager-storage.*` instead. #632
* [CHANGE] Alertmanager: set default value for `-alertmanager.web.external-url=http://localhost:8080/alertmanager` to match the default configuration. #808 #1067
* [CHANGE] Alertmanager: `-experimental.alertmanager.enable-api` flag has been renamed to `-alertmanager.enable-api` and is now stable. #913
* [CHANGE] Alertmanager: now always runs with sharding enabled; other modes of operation are removed. #1044 #1126
  * The following configuration options are removed:
    * `-alertmanager.sharding-enabled`
    * `-alertmanager.cluster.advertise-address`
    * `-alertmanager.cluster.gossip-interval`
    * `-alertmanager.cluster.listen-address`
    * `-alertmanager.cluster.peers`
    * `-alertmanager.cluster.push-pull-interval`
  * The following configuration options are renamed:
    * `-alertmanager.cluster.peer-timeout` to `-alertmanager.peer-timeout`
* [CHANGE] Alertmanager: the default value of `-alertmanager.sharding-ring.store` is now `memberlist`. #1171
* [CHANGE] Ring: changed default value of `-distributor.ring.store` (Distributor ring) and `-ring.store` (Ingester ring) to `memberlist`. #1046
* [CHANGE] Memberlist: the `memberlist_kv_store_value_bytes` metric has been removed due to values no longer being stored in-memory as encoded bytes. [#4345](https://github.com/cortexproject/cortex/pull/4345)
* [CHANGE] Memberlist: forward only changes, not entire original message. [#4419](https://github.com/cortexproject/cortex/pull/4419)
* [CHANGE] Memberlist: don't accept old tombstones as incoming change, and don't forward such messages to other gossip members. [#4420](https://github.com/cortexproject/cortex/pull/4420)
* [CHANGE] Memberlist: changed probe interval from `1s` to `5s` and probe timeout from `500ms` to `2s`. #563
* [CHANGE] Memberlist: the `name` label on metrics `cortex_dns_failures_total`, `cortex_dns_lookups_total` and `cortex_dns_provider_results` was renamed to `component`. #993
* [CHANGE] Limits: removed deprecated limits for rejecting old samples #799
  This removes the following flags:
  * `-validation.reject-old-samples`
  * `-validation.reject-old-samples.max-age`
* [CHANGE] Limits: removed local limit-related flags in favor of global limits. #725
  The distributor ring is now required, and can be configured via the `distributor.ring.*` flags.
  This removes the following flags:
  * `-distributor.ingestion-rate-strategy` -> will now always use the "global" strategy
  * `-ingester.max-series-per-user` -> set `-ingester.max-global-series-per-user` to `N` times the existing value of `-ingester.max-series-per-user` instead
  * `-ingester.max-series-per-metric` -> set `-ingester.max-global-series-per-metric`  to `N` times the existing value of `-ingester.max-series-per-metric` instead
  * `-ingester.max-metadata-per-user` -> set `-ingester.max-global-metadata-per-user` to `N` times the existing value of `-ingester.max-metadata-per-user` instead
  * `-ingester.max-metadata-per-metric` -> set `-ingester.max-global-metadata-per-metric` to `N` times the existing value of `-ingester.max-metadata-per-metric` instead
  * In the above notes, `N` refers to the number of ingester replicas
  Additionally, default values for the following flags have changed:
  * `-ingester.max-global-series-per-user` from `0` to `150000`
  * `-ingester.max-global-series-per-metric` from `0` to `20000`
  * `-distributor.ingestion-rate-limit` from `25000` to `10000`
  * `-distributor.ingestion-burst-size` from `50000` to `200000`
* [CHANGE] Limits: removed limit `enforce_metric_name`, now behave as if set to `true` always. #686
* [CHANGE] Limits: Option `-ingester.max-samples-per-query` and its YAML field `max_samples_per_query` have been removed. It required `-querier.ingester-streaming` option to be set to false, but since `-querier.ingester-streaming` is removed (always defaulting to true), the limit using it was removed as well. #204 #1132
* [CHANGE] Limits: Set the default max number of inflight ingester push requests (`-ingester.instance-limits.max-inflight-push-requests`) to 30000 in order to prevent clusters from being overwhelmed by request volume or temporary slow-downs. #259
* [CHANGE] Overrides exporter: renamed metric `cortex_overrides` to `cortex_limits_overrides`. #173 #407
* [FEATURE] The following features have been moved from experimental to stable: #913 #1002
  * Alertmanager config API
  * Alertmanager receiver firewall
  * Alertmanager sharding
  * Azure blob storage support
  * Blocks storage bucket index
  * Disable the ring health check in the readiness endpoint (`-ingester.readiness-check-ring-health=false`)
  * Distributor: do not extend writes on unhealthy ingesters
  * Do not unregister ingesters from ring on shutdown (`-ingester.unregister-on-shutdown=false`)
  * HA Tracker: cleanup of old replicas from KV Store
  * Instance limits in ingester and distributor
  * OpenStack Swift storage support
  * Query-frontend: query stats tracking
  * Query-scheduler
  * Querier: tenant federation
  * Ruler config API
  * S3 Server Side Encryption (SSE) using KMS
  * TLS configuration for gRPC, HTTP and etcd clients
  * Zone-aware replication
  * `/labels` API using matchers
  * The following querier limits:
    * `-querier.max-fetched-chunks-per-query`
    * `-querier.max-fetched-chunk-bytes-per-query`
    * `-querier.max-fetched-series-per-query`
  * The following alertmanager limits:
    * Notification rate (`-alertmanager.notification-rate-limit` and `-alertmanager.notification-rate-limit-per-integration`)
    * Dispatcher groups (`-alertmanager.max-dispatcher-aggregation-groups`)
    * User config size (`-alertmanager.max-config-size-bytes`)
    * Templates count in user config (`-alertmanager.max-templates-count`)
    * Max template size (`-alertmanager.max-template-size-bytes`)
* [FEATURE] The endpoints `/api/v1/status/buildinfo`, `<prometheus-http-prefix>/api/v1/status/buildinfo`, and `<alertmanager-http-prefix>/api/v1/status/buildinfo` have been added to display build information and enabled features. #1219 #1240
* [FEATURE] PromQL: added `present_over_time` support. #139
* [FEATURE] Added "Activity tracker" feature which can log ongoing activities from previous Mimir run in case of a crash. It is enabled by default and controlled by the `-activity-tracker.filepath` flag. It can be disabled by setting this path to an empty string. Currently, the Store-gateway, Ruler, Querier, Query-frontend and Ingester components use this feature to track queries. #631 #782 #822 #1121
* [FEATURE] Divide configuration parameters into categories "basic", "advanced", and "experimental". Only flags in the basic category are shown when invoking `-help`, whereas `-help-all` will include flags in all categories (basic, advanced, experimental). #840
* [FEATURE] Querier: Added support for tenant federation to exemplar endpoints. #927
* [FEATURE] Ingester: can expose metrics on active series matching custom trackers configured via `-ingester.active-series-custom-trackers` (or its respective YAML config option). When configured, active series for custom trackers are exposed by the `cortex_ingester_active_series_custom_tracker` metric. #42 #672
* [FEATURE] Ingester: Enable snapshotting of in-memory TSDB on disk during shutdown via `-blocks-storage.tsdb.memory-snapshot-on-shutdown` (experimental). #249
* [FEATURE] Ingester: Added `-blocks-storage.tsdb.isolation-enabled` flag, which allows disabling TSDB isolation feature. This is enabled by default (per TSDB default), but disabling can improve performance of write requests. #512
* [FEATURE] Ingester: Added `-blocks-storage.tsdb.head-chunks-write-queue-size` flag, which allows setting the size of the queue used by the TSDB before m-mapping chunks (experimental). #591
  * Added `cortex_ingester_tsdb_mmap_chunk_write_queue_operations_total` metric to track different operations of this queue.
* [FEATURE] Distributor: Added `-api.skip-label-name-validation-header-enabled` option to allow skipping label name validation on the HTTP write path based on `X-Mimir-SkipLabelNameValidation` header being `true` or not. #390
* [FEATURE] Query-frontend: Add `cortex_query_fetched_series_total` and `cortex_query_fetched_chunks_bytes_total` per-user counters to expose the number of series and bytes fetched as part of queries. These metrics can be enabled with the `-frontend.query-stats-enabled` flag (or its respective YAML config option `query_stats_enabled`). [#4343](https://github.com/cortexproject/cortex/pull/4343)
* [FEATURE] Query-frontend: Add `cortex_query_fetched_chunks_total` per-user counter to expose the number of chunks fetched as part of queries. This metric can be enabled with the `-query-frontend.query-stats-enabled` flag (or its respective YAML config option `query_stats_enabled`). #31
* [FEATURE] Query-frontend: Add query sharding for instant and range queries. You can enable querysharding by setting `-query-frontend.parallelize-shardable-queries` to `true`. The following additional config and exported metrics have been added. #79 #80 #100 #124 #140 #148 #150 #151 #153 #154 #155 #156 #157 #158 #159 #160 #163 #169 #172 #196 #205 #225 #226 #227 #228 #230 #235 #240 #239 #246 #244 #319 #330 #371 #385 #400 #458 #586 #630 #660 #707 #1542
  * New config options:
    * `-query-frontend.query-sharding-total-shards`: The amount of shards to use when doing parallelisation via query sharding.
    * `-query-frontend.query-sharding-max-sharded-queries`: The max number of sharded queries that can be run for a given received query. 0 to disable limit.
    * `-blocks-storage.bucket-store.series-hash-cache-max-size-bytes`: Max size - in bytes - of the in-memory series hash cache in the store-gateway.
    * `-blocks-storage.tsdb.series-hash-cache-max-size-bytes`: Max size - in bytes - of the in-memory series hash cache in the ingester.
  * New exported metrics:
    * `cortex_bucket_store_series_hash_cache_requests_total`
    * `cortex_bucket_store_series_hash_cache_hits_total`
    * `cortex_frontend_query_sharding_rewrites_succeeded_total`
    * `cortex_frontend_sharded_queries_per_query`
  * Renamed metrics:
    * `cortex_frontend_mapped_asts_total` to `cortex_frontend_query_sharding_rewrites_attempted_total`
  * Modified metrics:
    * added `sharded` label to `cortex_query_seconds_total`
  * When query sharding is enabled, the following querier config must be set on query-frontend too:
    * `-querier.max-concurrent`
    * `-querier.timeout`
    * `-querier.max-samples`
    * `-querier.at-modifier-enabled`
    * `-querier.default-evaluation-interval`
    * `-querier.active-query-tracker-dir`
    * `-querier.lookback-delta`
  * Sharding can be dynamically controlled per request using the `Sharding-Control: 64` header. (0 to disable)
  * Sharding can be dynamically controlled per tenant using the limit `query_sharding_total_shards`. (0 to disable)
  * Added `sharded_queries` count to the "query stats" log.
  * The number of shards is adjusted to be compatible with number of compactor shards that are used by a split-and-merge compactor. The querier can use this to avoid querying blocks that cannot have series in a given query shard.
* [FEATURE] Query-Frontend: Added `-query-frontend.cache-unaligned-requests` option to cache responses for requests that do not have step-aligned start and end times. This can improve speed of repeated queries, but can also pollute cache with results that are never reused. #432
* [FEATURE] Querier: Added label names cardinality endpoint `<prefix>/api/v1/cardinality/label_names` that is disabled by default. Can be enabled/disabled via the CLI flag `-querier.cardinality-analysis-enabled` or its respective YAML config option. Configurable on a per-tenant basis. #301 #377 #474
* [FEATURE] Querier: Added label values cardinality endpoint `<prefix>/api/v1/cardinality/label_values` that is disabled by default. Can be enabled/disabled via the CLI flag `-querier.cardinality-analysis-enabled` or its respective YAML config option, and configurable on a per-tenant basis. The maximum number of label names allowed to be queried in a single API call can be controlled via `-querier.label-values-max-cardinality-label-names-per-request`. #332 #395 #474
* [FEATURE] Querier: Added `-store.max-labels-query-length` to restrict the range of `/series`, label-names and label-values requests. #507
* [FEATURE] Ruler: Add new `-ruler.query-stats-enabled` which when enabled will report the `cortex_ruler_query_seconds_total` as a per-user metric that tracks the sum of the wall time of executing queries in the ruler in seconds. [#4317](https://github.com/cortexproject/cortex/pull/4317)
* [FEATURE] Ruler: Added federated rule groups. #533
  * Added `-ruler.tenant-federation.enabled` config flag.
  * Added support for `source_tenants` field on rule groups.
* [FEATURE] Store-gateway: Added `/store-gateway/tenants` and `/store-gateway/tenant/{tenant}/blocks` endpoints that provide functionality that was provided by `tools/listblocks`. #911 #973
* [FEATURE] Compactor: compactor now uses new algorithm that we call "split-and-merge". Previous compaction strategy was removed. With the `split-and-merge` compactor source blocks for a given tenant are grouped into `-compactor.split-groups` number of groups. Each group of blocks is then compacted separately, and is split into `-compactor.split-and-merge-shards` shards (configurable on a per-tenant basis). Compaction of each tenant shards can be horizontally scaled. Number of compactors that work on jobs for single tenant can be limited by using `-compactor.compactor-tenant-shard-size` parameter, or per-tenant `compactor_tenant_shard_size` override.  #275 #281 #282 #283 #288 #290 #303 #307 #317 #323 #324 #328 #353 #368 #479 #820
* [FEATURE] Compactor: Added `-compactor.max-compaction-time` to control how long can compaction for a single tenant take. If compactions for a tenant take longer, no new compactions are started in the same compaction cycle. Running compactions are not stopped however, and may take much longer. #523
* [FEATURE] Compactor: When compactor finds blocks with out-of-order chunks, it will mark them for no-compaction. Blocks marked for no-compaction are ignored in future compactions too. Added metric `cortex_compactor_blocks_marked_for_no_compaction_total` to track number of blocks marked for no-compaction. Added `CortexCompactorSkippedBlocksWithOutOfOrderChunks` alert based on new metric. Markers are only checked from `<tenant>/markers` location, but uploaded to the block directory too. #520 #535 #550
* [FEATURE] Compactor: multiple blocks are now downloaded and uploaded at once, which can shorten compaction process. #552
* [ENHANCEMENT] Exemplars are now emitted for all gRPC calls and many operations tracked by histograms. #180
* [ENHANCEMENT] New options `-server.http-listen-network` and `-server.grpc-listen-network` allow binding as 'tcp4' or 'tcp6'. #180
* [ENHANCEMENT] Query federation: improve performance in MergeQueryable by memoizing labels. #312
* [ENHANCEMENT] Add histogram metrics `cortex_distributor_sample_delay_seconds` and `cortex_ingester_tsdb_sample_out_of_order_delta_seconds` #488
* [ENHANCEMENT] Check internal directory access before starting up. #1217
* [ENHANCEMENT] Azure client: expose option to configure MSI URL and user-assigned identity. #584
* [ENHANCEMENT] Added a new metric `mimir_build_info` to coincide with `cortex_build_info`. The metric `cortex_build_info` has not been removed. #1022
* [ENHANCEMENT] Mimir runs a sanity check of storage config at startup and will fail to start if the sanity check doesn't pass. This is done to find potential config issues before starting up. #1180
* [ENHANCEMENT] Validate alertmanager and ruler storage configurations to ensure they don't use same bucket name and region values as those configured for the blocks storage. #1214
* [ENHANCEMENT] Ingester: added option `-ingester.readiness-check-ring-health` to disable the ring health check in the readiness endpoint. When disabled, the health checks are run against only the ingester itself instead of all ingesters in the ring. #48 #126
* [ENHANCEMENT] Ingester: reduce CPU and memory utilization if remote write requests contains a large amount of "out of bounds" samples. #413
* [ENHANCEMENT] Ingester: reduce CPU and memory utilization when querying chunks from ingesters. #430
* [ENHANCEMENT] Ingester: Expose ingester ring page on ingesters. #654
* [ENHANCEMENT] Distributor: added option `-distributor.excluded-zones` to exclude ingesters running in specific zones both on write and read path. #51
* [ENHANCEMENT] Distributor: add tags to tracing span for distributor push with user, cluster and replica. #210
* [ENHANCEMENT] Distributor: performance optimisations. #212 #217 #242
* [ENHANCEMENT] Distributor: reduce latency when HA-Tracking by doing KVStore updates in the background. #271
* [ENHANCEMENT] Distributor: make distributor inflight push requests count include background calls to ingester. #398
* [ENHANCEMENT] Distributor: silently drop exemplars more than 5 minutes older than samples in the same batch. #544
* [ENHANCEMENT] Distributor: reject exemplars with blank label names or values. The `cortex_discarded_exemplars_total` metric will use the `exemplar_labels_blank` reason in this case. #873
* [ENHANCEMENT] Query-frontend: added `cortex_query_frontend_workers_enqueued_requests_total` metric to track the number of requests enqueued in each query-scheduler. #384
* [ENHANCEMENT] Query-frontend: added `cortex_query_frontend_non_step_aligned_queries_total` to track the total number of range queries with start/end not aligned to step. #347 #357 #582
* [ENHANCEMENT] Query-scheduler: exported summary `cortex_query_scheduler_inflight_requests` tracking total number of inflight requests (both enqueued and processing) in percentile buckets. #675
* [ENHANCEMENT] Querier: can use the `LabelNames` call with matchers, if matchers are provided in the `/labels` API call, instead of using the more expensive `MetricsForLabelMatchers` call as before. #3 #1186
* [ENHANCEMENT] Querier / store-gateway: optimized regex matchers. #319 #334 #355
* [ENHANCEMENT] Querier: when fetching data for specific query-shard, we can ignore some blocks based on compactor-shard ID, since sharding of series by query sharding and compactor is the same. Added metrics: #438 #450
  * `cortex_querier_blocks_found_total`
  * `cortex_querier_blocks_queried_total`
  * `cortex_querier_blocks_with_compactor_shard_but_incompatible_query_shard_total`
* [ENHANCEMENT] Querier / ruler: reduce cpu usage, latency and peak memory consumption. #459 #463 #589
* [ENHANCEMENT] Querier: labels requests now obey `-querier.query-ingesters-within`, making them a little more efficient. #518
* [ENHANCEMENT] Querier: retry store-gateway in case of unexpected failure, instead of failing the query. #1003
* [ENHANCEMENT] Querier / ruler: reduce memory used by streaming queries, particularly in ruler. [#4341](https://github.com/cortexproject/cortex/pull/4341)
* [ENHANCEMENT] Ruler: Using shuffle sharding subring on GetRules API. [#4466](https://github.com/cortexproject/cortex/pull/4466)
* [ENHANCEMENT] Ruler: wait for ruler ring client to self-detect during startup. #990
* [ENHANCEMENT] Store-gateway: added `cortex_bucket_store_sent_chunk_size_bytes` metric, tracking the size of chunks sent from store-gateway to querier. #123
* [ENHANCEMENT] Store-gateway: reduced CPU and memory utilization due to exported metrics aggregation for instances with a large number of tenants. #123 #142
* [ENHANCEMENT] Store-gateway: added an in-memory LRU cache for chunks attributes. Can be enabled setting `-blocks-storage.bucket-store.chunks-cache.attributes-in-memory-max-items=X` where `X` is the max number of items to keep in the in-memory cache. The following new metrics are exposed: #279 #415 #437
  * `cortex_cache_memory_requests_total`
  * `cortex_cache_memory_hits_total`
  * `cortex_cache_memory_items_count`
* [ENHANCEMENT] Store-gateway: log index cache requests to tracing spans. #419
* [ENHANCEMENT] Store-gateway: store-gateway can now ignore blocks with minimum time within `-blocks-storage.bucket-store.ignore-blocks-within` duration. Useful when used together with `-querier.query-store-after`. #502
* [ENHANCEMENT] Store-gateway: label values with matchers now doesn't preload or list series, reducing latency and memory consumption. #534
* [ENHANCEMENT] Store-gateway: the results of `LabelNames()`, `LabelValues()` and `Series(skipChunks=true)` calls are now cached in the index cache. #590
* [ENHANCEMENT] Store-gateway: Added `-store-gateway.sharding-ring.unregister-on-shutdown` option that allows store-gateway to stay in the ring even after shutdown. Defaults to `true`, which is the same as current behaviour. #610 #614
* [ENHANCEMENT] Store-gateway: wait for ring tokens stability instead of ring stability to speed up startup and tests. #620
* [ENHANCEMENT] Compactor: add timeout for waiting on compactor to become ACTIVE in the ring. [#4262](https://github.com/cortexproject/cortex/pull/4262)
* [ENHANCEMENT] Compactor: skip already planned compaction jobs if the tenant doesn't belong to the compactor instance anymore. #303
* [ENHANCEMENT] Compactor: Blocks cleaner will ignore users that it no longer "owns" when sharding is enabled, and user ownership has changed since last scan. #325
* [ENHANCEMENT] Compactor: added `-compactor.compaction-jobs-order` support to configure which compaction jobs should run first for a given tenant (in case there are multiple ones). Supported values are: `smallest-range-oldest-blocks-first` (default), `newest-blocks-first`. #364
* [ENHANCEMENT] Compactor: delete blocks marked for deletion faster. #490
* [ENHANCEMENT] Compactor: expose low-level concurrency options for compactor: `-compactor.max-opening-blocks-concurrency`, `-compactor.max-closing-blocks-concurrency`, `-compactor.symbols-flushers-concurrency`. #569 #701
* [ENHANCEMENT] Compactor: expand compactor logs to include total compaction job time, total time for uploads and block counts. #549
* [ENHANCEMENT] Ring: allow experimental configuration of disabling of heartbeat timeouts by setting the relevant configuration value to zero. Applies to the following: [#4342](https://github.com/cortexproject/cortex/pull/4342)
  * `-distributor.ring.heartbeat-timeout`
  * `-ingester.ring.heartbeat-timeout`
  * `-ruler.ring.heartbeat-timeout`
  * `-alertmanager.sharding-ring.heartbeat-timeout`
  * `-compactor.ring.heartbeat-timeout`
  * `-store-gateway.sharding-ring.heartbeat-timeout`
* [ENHANCEMENT] Ring: allow heartbeats to be explicitly disabled by setting the interval to zero. This is considered experimental. This applies to the following configuration options: [#4344](https://github.com/cortexproject/cortex/pull/4344)
  * `-distributor.ring.heartbeat-period`
  * `-ingester.ring.heartbeat-period`
  * `-ruler.ring.heartbeat-period`
  * `-alertmanager.sharding-ring.heartbeat-period`
  * `-compactor.ring.heartbeat-period`
  * `-store-gateway.sharding-ring.heartbeat-period`
* [ENHANCEMENT] Memberlist: optimized receive path for processing ring state updates, to help reduce CPU utilization in large clusters. [#4345](https://github.com/cortexproject/cortex/pull/4345)
* [ENHANCEMENT] Memberlist: expose configuration of memberlist packet compression via `-memberlist.compression-enabled`. [#4346](https://github.com/cortexproject/cortex/pull/4346)
* [ENHANCEMENT] Memberlist: Add `-memberlist.advertise-addr` and `-memberlist.advertise-port` options for setting the address to advertise to other members of the cluster to enable NAT traversal. #260
* [ENHANCEMENT] Memberlist: reduce CPU utilization for rings with a large number of members. #537 #563 #634
* [ENHANCEMENT] Overrides exporter: include additional limits in the per-tenant override exporter. The following limits have been added to the `cortex_limit_overrides` metric: #21
  * `max_fetched_series_per_query`
  * `max_fetched_chunk_bytes_per_query`
  * `ruler_max_rules_per_rule_group`
  * `ruler_max_rule_groups_per_tenant`
* [ENHANCEMENT] Overrides exporter: add a metrics `cortex_limits_defaults` to expose the default values of limits. #173
* [ENHANCEMENT] Overrides exporter: Add `max_fetched_chunks_per_query` and `max_global_exemplars_per_user` limits to the default and per-tenant limits exported as metrics. #471 #515
* [ENHANCEMENT] Upgrade Go to 1.17.8. #1347 #1381
* [ENHANCEMENT] Upgrade Docker base images to `alpine:3.15.0`. #1348
* [BUGFIX] Azure storage: only create HTTP client once, to reduce memory utilization. #605
* [BUGFIX] Ingester: fixed ingester stuck on start up (LEAVING ring state) when `-ingester.ring.heartbeat-period=0` and `-ingester.unregister-on-shutdown=false`. [#4366](https://github.com/cortexproject/cortex/pull/4366)
* [BUGFIX] Ingester: prevent any reads or writes while the ingester is stopping. This will prevent accessing TSDB blocks once they have been already closed. [#4304](https://github.com/cortexproject/cortex/pull/4304)
* [BUGFIX] Ingester: TSDB now waits for pending readers before truncating Head block, fixing the `chunk not found` error and preventing wrong query results. #16
* [BUGFIX] Ingester: don't create TSDB or appender if no samples are sent by a tenant. #162
* [BUGFIX] Ingester: fix out-of-order chunks in TSDB head in-memory series after WAL replay in case some samples were appended to TSDB WAL before series. #530
* [BUGFIX] Distributor: when cleaning up obsolete elected replicas from KV store, HA tracker didn't update number of cluster per user correctly. [#4336](https://github.com/cortexproject/cortex/pull/4336)
* [BUGFIX] Distributor: fix bug in query-exemplar where some results would get dropped. #583
* [BUGFIX] Query-frontend: Fixes @ modifier functions (start/end) when splitting queries by time. #206
* [BUGFIX] Query-frontend: Ensure query_range requests handled by the query-frontend return JSON formatted errors. #360 #499
* [BUGFIX] Query-frontend: don't reuse cached results for queries that are not step-aligned. #424
* [BUGFIX] Query-frontend: fix API error messages that were mentioning Prometheus `--enable-feature=promql-negative-offset` and `--enable-feature=promql-at-modifier` flags. #688
* [BUGFIX] Query-frontend: worker's cancellation channels are now buffered to ensure that all request cancellations are properly handled. #741
* [BUGFIX] Querier: fixed `/api/v1/user_stats` endpoint. When zone-aware replication is enabled, `MaxUnavailableZones` param is used instead of `MaxErrors`, so setting `MaxErrors = 0` doesn't make the Querier wait for all Ingesters responses. #474
* [BUGFIX] Querier: Disable query scheduler SRV DNS lookup. #689
* [BUGFIX] Ruler: fixed counting of PromQL evaluation errors as user-errors when updating `cortex_ruler_queries_failed_total`. [#4335](https://github.com/cortexproject/cortex/pull/4335)
* [BUGFIX] Ruler: fix formatting of rule groups in `/ruler/rule_groups` endpoint. #655
* [BUGFIX] Ruler: do not log `unable to read rules directory` at startup if the directory hasn't been created yet. #1058
* [BUGFIX] Ruler: enable Prometheus-compatible endpoints regardless of `-ruler.enable-api`. The flag now only controls the configuration API. This is what the config flag description stated, but not what was happening. #1216
* [BUGFIX] Compactor: fixed panic while collecting Prometheus metrics. #28
* [BUGFIX] Compactor: compactor should now be able to correctly mark blocks for deletion and no-compaction, if such marking was previously interrupted. #1015
* [BUGFIX] Alertmanager: remove stale template files. #4495
* [BUGFIX] Alertmanager: don't replace user configurations with blank fallback configurations (when enabled), particularly during scaling up/down instances when sharding is enabled. #224
* [BUGFIX] Ring: multi KV runtime config changes are now propagated to all rings, not just ingester ring. #1047
* [BUGFIX] Memberlist: fixed corrupted packets when sending compound messages with more than 255 messages or messages bigger than 64KB. #551
* [BUGFIX] Overrides exporter: successfully startup even if runtime config is not set. #1056
* [BUGFIX] Fix internal modules to wait for other modules depending on them before stopping. #1472

### Mixin

_Changes since `grafana/cortex-jsonnet` `1.9.0`._

* [CHANGE] Removed chunks storage support from mixin. #641 #643 #645 #811 #812 #813
  * Removed `tsdb.libsonnet`: no need to import it anymore (its content is already automatically included when using Jsonnet)
  * Removed the following fields from `_config`:
    * `storage_engine` (defaults to `blocks`)
    * `chunk_index_backend`
    * `chunk_store_backend`
  * Removed schema config map
  * Removed the following dashboards:
    * "Cortex / Chunks"
    * "Cortex / WAL"
    * "Cortex / Blocks vs Chunks"
  * Removed the following alerts:
    * `CortexOldChunkInMemory`
    * `CortexCheckpointCreationFailed`
    * `CortexCheckpointDeletionFailed`
    * `CortexProvisioningMemcachedTooSmall`
    * `CortexWALCorruption`
    * `CortexTableSyncFailure`
    * `CortexTransferFailed`
  * Removed the following recording rules:
    * `cortex_chunk_store_index_lookups_per_query`
    * `cortex_chunk_store_series_pre_intersection_per_query`
    * `cortex_chunk_store_series_post_intersection_per_query`
    * `cortex_chunk_store_chunks_per_query`
    * `cortex_bigtable_request_duration_seconds`
    * `cortex_cassandra_request_duration_seconds`
    * `cortex_dynamo_request_duration_seconds`
    * `cortex_database_request_duration_seconds`
    * `cortex_gcs_request_duration_seconds`
* [CHANGE] Update grafana-builder dependency: use $__rate_interval in qpsPanel and latencyPanel. [#372](https://github.com/grafana/cortex-jsonnet/pull/372)
* [CHANGE] `namespace` template variable in dashboards now only selects namespaces for selected clusters. [#311](https://github.com/grafana/cortex-jsonnet/pull/311)
* [CHANGE] `CortexIngesterRestarts` alert severity changed from `critical` to `warning`. [#321](https://github.com/grafana/cortex-jsonnet/pull/321)
* [CHANGE] Dashboards: added overridable `job_labels` and `cluster_labels` to the configuration object as label lists to uniquely identify jobs and clusters in the metric names and group-by lists in dashboards. [#319](https://github.com/grafana/cortex-jsonnet/pull/319)
* [CHANGE] Dashboards: `alert_aggregation_labels` has been removed from the configuration and overriding this value has been deprecated. Instead the labels are now defined by the `cluster_labels` list, and should be overridden accordingly through that list. [#319](https://github.com/grafana/cortex-jsonnet/pull/319)
* [CHANGE] Renamed `CortexCompactorHasNotUploadedBlocksSinceStart` to `CortexCompactorHasNotUploadedBlocks`. [#334](https://github.com/grafana/cortex-jsonnet/pull/334)
* [CHANGE] Renamed `CortexCompactorRunFailed` to `CortexCompactorHasNotSuccessfullyRunCompaction`. [#334](https://github.com/grafana/cortex-jsonnet/pull/334)
* [CHANGE] Renamed `CortexInconsistentConfig` alert to `CortexInconsistentRuntimeConfig` and increased severity to `critical`. [#335](https://github.com/grafana/cortex-jsonnet/pull/335)
* [CHANGE] Increased `CortexBadRuntimeConfig` alert severity to `critical` and removed support for `cortex_overrides_last_reload_successful` metric (was removed in Cortex 1.3.0). [#335](https://github.com/grafana/cortex-jsonnet/pull/335)
* [CHANGE] Grafana 'min step' changed to 15s so dashboard show better detail. [#340](https://github.com/grafana/cortex-jsonnet/pull/340)
* [CHANGE] Replace `CortexRulerFailedEvaluations` with two new alerts: `CortexRulerTooManyFailedPushes` and `CortexRulerTooManyFailedQueries`. [#347](https://github.com/grafana/cortex-jsonnet/pull/347)
* [CHANGE] Removed `CortexCacheRequestErrors` alert. This alert was not working because the legacy Cortex cache client instrumentation doesn't track errors. [#346](https://github.com/grafana/cortex-jsonnet/pull/346)
* [CHANGE] Removed `CortexQuerierCapacityFull` alert. [#342](https://github.com/grafana/cortex-jsonnet/pull/342)
* [CHANGE] Changes blocks storage alerts to group metrics by the configured `cluster_labels` (supporting the deprecated `alert_aggregation_labels`). [#351](https://github.com/grafana/cortex-jsonnet/pull/351)
* [CHANGE] Increased `CortexIngesterReachingSeriesLimit` critical alert threshold from 80% to 85%. [#363](https://github.com/grafana/cortex-jsonnet/pull/363)
* [CHANGE] Changed default `job_names` for query-frontend, query-scheduler and querier to match custom deployments too. [#376](https://github.com/grafana/cortex-jsonnet/pull/376)
* [CHANGE] Split `cortex_api` recording rule group into three groups. This is a workaround for large clusters where this group can become slow to evaluate. [#401](https://github.com/grafana/cortex-jsonnet/pull/401)
* [CHANGE] Increased `CortexIngesterReachingSeriesLimit` warning threshold from 70% to 80% and critical threshold from 85% to 90%. [#404](https://github.com/grafana/cortex-jsonnet/pull/404)
* [CHANGE] Raised `CortexKVStoreFailure` alert severity from warning to critical. #493
* [CHANGE] Increase `CortexRolloutStuck` alert "for" duration from 15m to 30m. #493 #573
* [CHANGE] The Alertmanager and Ruler compiled dashboards (`alertmanager.json` and `ruler.json`) have been respectively renamed to `mimir-alertmanager.json` and `mimir-ruler.json`. #869
* [CHANGE] Removed `cortex_overrides_metric` from `_config`. #871
* [CHANGE] Renamed recording rule groups (`cortex_` prefix changed to `mimir_`). #871
* [CHANGE] Alerts name prefix has been changed from `Cortex` to `Mimir` (eg. alert `CortexIngesterUnhealthy` has been renamed to `MimirIngesterUnhealthy`). #879
* [CHANGE] Enabled resources dashboards by default. Can be disabled setting `resources_dashboards_enabled` config field to `false`. #920
* [FEATURE] Added `Cortex / Overrides` dashboard, displaying default limits and per-tenant overrides applied to Mimir. #673
* [FEATURE] Added `Mimir / Tenants` and `Mimir / Top tenants` dashboards, displaying user-based metrics. #776
* [FEATURE] Added querier autoscaling panels and alerts. #1006 #1016
* [FEATURE] Mimir / Top tenants dashboard now has tenants ranked by rule group size and evaluation time. #1338
* [ENHANCEMENT] cortex-mixin: Make `cluster_namespace_deployment:kube_pod_container_resource_requests_{cpu_cores,memory_bytes}:sum` backwards compatible with `kube-state-metrics` v2.0.0. [#317](https://github.com/grafana/cortex-jsonnet/pull/317)
* [ENHANCEMENT] Cortex-mixin: Include `cortex-gw-internal` naming variation in default `gateway` job names. [#328](https://github.com/grafana/cortex-jsonnet/pull/328)
* [ENHANCEMENT] Ruler dashboard: added object storage metrics. [#354](https://github.com/grafana/cortex-jsonnet/pull/354)
* [ENHANCEMENT] Alertmanager dashboard: added object storage metrics. [#354](https://github.com/grafana/cortex-jsonnet/pull/354)
* [ENHANCEMENT] Added documentation text panels and descriptions to reads and writes dashboards. [#324](https://github.com/grafana/cortex-jsonnet/pull/324)
* [ENHANCEMENT] Dashboards: defined container functions for common resources panels: containerDiskWritesPanel, containerDiskReadsPanel, containerDiskSpaceUtilization. [#331](https://github.com/grafana/cortex-jsonnet/pull/331)
* [ENHANCEMENT] cortex-mixin: Added `alert_excluded_routes` config to exclude specific routes from alerts. [#338](https://github.com/grafana/cortex-jsonnet/pull/338)
* [ENHANCEMENT] Added `CortexMemcachedRequestErrors` alert. [#346](https://github.com/grafana/cortex-jsonnet/pull/346)
* [ENHANCEMENT] Ruler dashboard: added "Per route p99 latency" panel in the "Configuration API" row. [#353](https://github.com/grafana/cortex-jsonnet/pull/353)
* [ENHANCEMENT] Increased the `for` duration of the `CortexIngesterReachingSeriesLimit` warning alert to 3h. [#362](https://github.com/grafana/cortex-jsonnet/pull/362)
* [ENHANCEMENT] Added a new tier (`medium_small_user`) so we have another tier between 100K and 1Mil active series. [#364](https://github.com/grafana/cortex-jsonnet/pull/364)
* [ENHANCEMENT] Extend Alertmanager dashboard: [#313](https://github.com/grafana/cortex-jsonnet/pull/313)
  * "Tenants" stat panel - shows number of discovered tenant configurations.
  * "Replication" row - information about the replication of tenants/alerts/silences over instances.
  * "Tenant Configuration Sync" row - information about the configuration sync procedure.
  * "Sharding Initial State Sync" row - information about the initial state sync procedure when sharding is enabled.
  * "Sharding Runtime State Sync" row - information about various state operations which occur when sharding is enabled (replication, fetch, marge, persist).
* [ENHANCEMENT] Update gsutil command for `not healthy index found` playbook [#370](https://github.com/grafana/cortex-jsonnet/pull/370)
* [ENHANCEMENT] Added Alertmanager alerts and playbooks covering configuration syncs and sharding operation: [#377 [#378](https://github.com/grafana/cortex-jsonnet/pull/378)
  * `CortexAlertmanagerSyncConfigsFailing`
  * `CortexAlertmanagerRingCheckFailing`
  * `CortexAlertmanagerPartialStateMergeFailing`
  * `CortexAlertmanagerReplicationFailing`
  * `CortexAlertmanagerPersistStateFailing`
  * `CortexAlertmanagerInitialSyncFailed`
* [ENHANCEMENT] Add recording rules to improve responsiveness of Alertmanager dashboard. [#387](https://github.com/grafana/cortex-jsonnet/pull/387)
* [ENHANCEMENT] Add `CortexRolloutStuck` alert. [#405](https://github.com/grafana/cortex-jsonnet/pull/405)
* [ENHANCEMENT] Added `CortexKVStoreFailure` alert. [#406](https://github.com/grafana/cortex-jsonnet/pull/406)
* [ENHANCEMENT] Use configured `ruler` jobname for ruler dashboard panels. [#409](https://github.com/grafana/cortex-jsonnet/pull/409)
* [ENHANCEMENT] Add ability to override `datasource` for generated dashboards. [#407](https://github.com/grafana/cortex-jsonnet/pull/407)
* [ENHANCEMENT] Use alertmanager jobname for alertmanager dashboard panels [#411](https://github.com/grafana/cortex-jsonnet/pull/411)
* [ENHANCEMENT] Added `CortexDistributorReachingInflightPushRequestLimit` alert. [#408](https://github.com/grafana/cortex-jsonnet/pull/408)
* [ENHANCEMENT] Added `CortexReachingTCPConnectionsLimit` alert. #403
* [ENHANCEMENT] Added "Cortex / Writes Networking" and "Cortex / Reads Networking" dashboards. #405
* [ENHANCEMENT] Improved "Queue length" panel in "Cortex / Queries" dashboard. #408
* [ENHANCEMENT] Add `CortexDistributorReachingInflightPushRequestLimit` alert and playbook. #401
* [ENHANCEMENT] Added "Recover accidentally deleted blocks (Google Cloud specific)" playbook. #475
* [ENHANCEMENT] Added support to multi-zone store-gateway deployments. #608 #615
* [ENHANCEMENT] Show supplementary alertmanager services in the Rollout Progress dashboard. #738 #855
* [ENHANCEMENT] Added `mimir` to default job names. This makes dashboards and alerts working when Mimir is installed in single-binary mode and the deployment is named `mimir`. #921
* [ENHANCEMENT] Introduced a new alert for the Alertmanager: `MimirAlertmanagerAllocatingTooMuchMemory`. It has two severities based on the memory usage against limits, a `warning` level at 80% and a `critical` level at 90%. #1206
* [ENHANCEMENT] Faster memcached cache requests. #2720
* [BUGFIX] Fixed `CortexIngesterHasNotShippedBlocks` alert false positive in case an ingester instance had ingested samples in the past, then no traffic was received for a long period and then it started receiving samples again. [#308](https://github.com/grafana/cortex-jsonnet/pull/308)
* [BUGFIX] Fixed `CortexInconsistentRuntimeConfig` metric. [#335](https://github.com/grafana/cortex-jsonnet/pull/335)
* [BUGFIX] Fixed scaling dashboard to correctly work when a Cortex service deployment spans across multiple zones (a zone is expected to have the `zone-[a-z]` suffix). [#365](https://github.com/grafana/cortex-jsonnet/pull/365)
* [BUGFIX] Fixed rollout progress dashboard to correctly work when a Cortex service deployment spans across multiple zones (a zone is expected to have the `zone-[a-z]` suffix). [#366](https://github.com/grafana/cortex-jsonnet/pull/366)
* [BUGFIX] Fixed rollout progress dashboard to include query-scheduler too. [#376](https://github.com/grafana/cortex-jsonnet/pull/376)
* [BUGFIX] Upstream recording rule `node_namespace_pod_container:container_cpu_usage_seconds_total:sum_irate` renamed. [#379](https://github.com/grafana/cortex-jsonnet/pull/379)
* [BUGFIX] Fixed writes/reads/alertmanager resources dashboards to use `$._config.job_names.gateway`. [#403](https://github.com/grafana/cortex-jsonnet/pull/403)
* [BUGFIX] Span the annotation.message in alerts as YAML multiline strings. [#412](https://github.com/grafana/cortex-jsonnet/pull/412)
* [BUGFIX] Fixed "Instant queries / sec" in "Cortex / Reads" dashboard. #445
* [BUGFIX] Fixed and added missing KV store panels in Writes, Reads, Ruler and Compactor dashboards. #448
* [BUGFIX] Fixed Alertmanager dashboard when alertmanager is running as part of single binary. #1064
* [BUGFIX] Fixed Ruler dashboard when ruler is running as part of single binary. #1260
* [BUGFIX] Query-frontend: fixed bad querier status code mapping with query-sharding enabled. #1227

### Jsonnet

_Changes since `grafana/cortex-jsonnet` `1.9.0`._

* [CHANGE] Removed chunks storage support. #639
  * Removed the following fields from `_config`:
    * `storage_engine` (defaults to `blocks`)
    * `querier_second_storage_engine` (not supported anymore)
    * `table_manager_enabled`, `table_prefix`
    * `memcached_index_writes_enabled` and `memcached_index_writes_max_item_size_mb`
    * `storeMemcachedChunksConfig`
    * `storeConfig`
    * `max_chunk_idle`
    * `schema` (the schema configmap is still added for backward compatibility reasons)
    * `bigtable_instance` and `bigtable_project`
    * `client_configs`
    * `enabledBackends`
    * `storage_backend`
    * `cassandra_addresses`
    * `s3_bucket_name`
    * `ingester_deployment_without_wal` (was only used by chunks storage)
    * `ingester` (was only used to configure chunks storage WAL)
  * Removed the following CLI flags from `ingester_args`:
    * `ingester.max-chunk-age`
    * `ingester.max-stale-chunk-idle`
    * `ingester.max-transfer-retries`
    * `ingester.retain-period`
* [CHANGE] Changed `overrides-exporter.libsonnet` from being based on cortex-tools to Mimir `overrides-exporter` target. #646
* [CHANGE] Store gateway: set `-blocks-storage.bucket-store.index-cache.memcached.max-get-multi-concurrency`,
  `-blocks-storage.bucket-store.chunks-cache.memcached.max-get-multi-concurrency`,
  `-blocks-storage.bucket-store.metadata-cache.memcached.max-get-multi-concurrency`,
  `-blocks-storage.bucket-store.index-cache.memcached.max-idle-connections`,
  `-blocks-storage.bucket-store.chunks-cache.memcached.max-idle-connections`,
  `-blocks-storage.bucket-store.metadata-cache.memcached.max-idle-connections` to 100 [#414](https://github.com/grafana/cortex-jsonnet/pull/414)
* [CHANGE] Alertmanager: mounted overrides configmap to alertmanager too. [#315](https://github.com/grafana/cortex-jsonnet/pull/315)
* [CHANGE] Memcached: upgraded memcached from `1.5.17` to `1.6.9`. [#316](https://github.com/grafana/cortex-jsonnet/pull/316)
* [CHANGE] Store-gateway: increased memory request and limit respectively from 6GB / 6GB to 12GB / 18GB. [#322](https://github.com/grafana/cortex-jsonnet/pull/322)
* [CHANGE] Store-gateway: increased `-blocks-storage.bucket-store.max-chunk-pool-bytes` from 2GB (default) to 12GB. [#322](https://github.com/grafana/cortex-jsonnet/pull/322)
* [CHANGE] Ingester/Ruler: set `-server.grpc-max-send-msg-size-bytes` and `-server.grpc-max-send-msg-size-bytes` to sensible default values (10MB). [#326](https://github.com/grafana/cortex-jsonnet/pull/326)
* [CHANGE] Decreased `-server.grpc-max-concurrent-streams` from 100k to 10k. [#369](https://github.com/grafana/cortex-jsonnet/pull/369)
* [CHANGE] Decreased blocks storage ingesters graceful termination period from 80m to 20m. [#369](https://github.com/grafana/cortex-jsonnet/pull/369)
* [CHANGE] Increase the rules per group and rule groups limits on different tiers. [#396](https://github.com/grafana/cortex-jsonnet/pull/396)
* [CHANGE] Removed `max_samples_per_query` limit, since it only works with chunks and only when using `-distributor.shard-by-all-labels=false`. [#397](https://github.com/grafana/cortex-jsonnet/pull/397)
* [CHANGE] Removed chunks storage query sharding config support. The following config options have been removed: [#398](https://github.com/grafana/cortex-jsonnet/pull/398)
  * `_config` > `queryFrontend` > `shard_factor`
  * `_config` > `queryFrontend` > `sharded_queries_enabled`
  * `_config` > `queryFrontend` > `query_split_factor`
* [CHANGE] Rename ruler_s3_bucket_name and ruler_gcs_bucket_name to ruler_storage_bucket_name: [#415](https://github.com/grafana/cortex-jsonnet/pull/415)
* [CHANGE] Fine-tuned rolling update policy for distributor, querier, query-frontend, query-scheduler. [#420](https://github.com/grafana/cortex-jsonnet/pull/420)
* [CHANGE] Increased memcached metadata/chunks/index-queries max connections from 4k to 16k. [#420](https://github.com/grafana/cortex-jsonnet/pull/420)
* [CHANGE] Disabled step alignment in query-frontend to be compliant with PromQL. [#420](https://github.com/grafana/cortex-jsonnet/pull/420)
* [CHANGE] Do not limit compactor CPU and request a number of cores equal to the configured concurrency. [#420](https://github.com/grafana/cortex-jsonnet/pull/420)
* [CHANGE] Configured split-and-merge compactor. #853
  * The following CLI flags are set on compactor:
    * `-compactor.split-and-merge-shards=0`
    * `-compactor.compactor-tenant-shard-size=1`
    * `-compactor.split-groups=1`
    * `-compactor.max-opening-blocks-concurrency=4`
    * `-compactor.max-closing-blocks-concurrency=2`
    * `-compactor.symbols-flushers-concurrency=4`
  * The following per-tenant overrides have been set on `super_user` and `mega_user` classes:
    ```
    compactor_split_and_merge_shards: 2,
    compactor_tenant_shard_size: 2,
    compactor_split_groups: 2,
    ```
* [CHANGE] The entrypoint file to include has been renamed from `cortex.libsonnet` to `mimir.libsonnet`. #897
* [CHANGE] The default image config field has been renamed from `cortex` to `mimir`. #896
   ```
   {
     _images+:: {
       mimir: '...',
     },
   }
   ```
* [CHANGE] Removed `cortex_` prefix from config fields. #898
  * The following config fields have been renamed:
    * `cortex_bucket_index_enabled` renamed to `bucket_index_enabled`
    * `cortex_compactor_cleanup_interval` renamed to `compactor_cleanup_interval`
    * `cortex_compactor_data_disk_class` renamed to `compactor_data_disk_class`
    * `cortex_compactor_data_disk_size` renamed to `compactor_data_disk_size`
    * `cortex_compactor_max_concurrency` renamed to `compactor_max_concurrency`
    * `cortex_distributor_allow_multiple_replicas_on_same_node` renamed to `distributor_allow_multiple_replicas_on_same_node`
    * `cortex_ingester_data_disk_class` renamed to `ingester_data_disk_class`
    * `cortex_ingester_data_disk_size` renamed to `ingester_data_disk_size`
    * `cortex_querier_allow_multiple_replicas_on_same_node` renamed to `querier_allow_multiple_replicas_on_same_node`
    * `cortex_query_frontend_allow_multiple_replicas_on_same_node` renamed to `query_frontend_allow_multiple_replicas_on_same_node`
    * `cortex_query_sharding_enabled` renamed to `query_sharding_enabled`
    * `cortex_query_sharding_msg_size_factor` renamed to `query_sharding_msg_size_factor`
    * `cortex_ruler_allow_multiple_replicas_on_same_node` renamed to `ruler_allow_multiple_replicas_on_same_node`
    * `cortex_store_gateway_data_disk_class` renamed to `store_gateway_data_disk_class`
    * `cortex_store_gateway_data_disk_size` renamed to `store_gateway_data_disk_size`
* [CHANGE] The overrides configmap default mountpoint has changed from `/etc/cortex` to `/etc/mimir`. It can be customized via the `overrides_configmap_mountpoint` config field. #899
* [CHANGE] Enabled in the querier the features to query label names with matchers, PromQL at modifier and query long-term storage for labels. #905
* [CHANGE] Reduced TSDB blocks retention on ingesters disk from 96h to 24h. #905
* [CHANGE] Enabled closing of idle TSDB in ingesters. #905
* [CHANGE] Disabled TSDB isolation in ingesters for better performances. #905
* [CHANGE] Changed log level of querier, query-frontend, query-scheduler and alertmanager from `debug` to `info`. #905
* [CHANGE] Enabled attributes in-memory cache in store-gateway. #905
* [CHANGE] Configured store-gateway to not load blocks containing samples more recent than 10h (because such samples are queried from ingesters). #905
* [CHANGE] Dynamically compute `-compactor.deletion-delay` based on other settings, in order to reduce the deletion delay as much as possible and lower the number of live blocks in the storage. #907
* [CHANGE] The config field `distributorConfig` has been renamed to `ingesterRingClientConfig`. Config field `ringClient` has been removed in favor of `ingesterRingClientConfig`. #997 #1057
* [CHANGE] Gossip.libsonnet has been fixed to modify all ring configurations, not only the ingester ring config. Furthermore it now supports migration via multi KV store. #1057 #1099
* [CHANGE] Changed the default of `bucket_index_enabled` to `true`. #924
* [CHANGE] Remove the support for the test-exporter. #1133
* [CHANGE] Removed `$.distributor_deployment_labels`, `$.ingester_deployment_labels` and `$.querier_deployment_labels` fields, that were used by gossip.libsonnet to inject additional label. Now the label is injected directly into pods of statefulsets and deployments. #1297
* [CHANGE] Disabled `-ingester.readiness-check-ring-health`. #1352
* [CHANGE] Changed Alertmanager CPU request from `100m` to `2` cores, and memory request from `1Gi` to `10Gi`. Set Alertmanager memory limit to `15Gi`. #1206
* [CHANGE] gossip.libsonnet has been renamed to memberlist.libsonnet, and is now imported by default. Use of memberlist for ring is enabled by setting `_config.memberlist_ring_enabled` to true. #1526
* [FEATURE] Added query sharding support. It can be enabled setting `cortex_query_sharding_enabled: true` in the `_config` object. #653
* [FEATURE] Added shuffle-sharding support. It can be enabled and configured using the following config: #902
   ```
   _config+:: {
     shuffle_sharding:: {
       ingester_write_path_enabled: true,
       ingester_read_path_enabled: true,
       querier_enabled: true,
       ruler_enabled: true,
       store_gateway_enabled: true,
     },
   }
   ```
* [FEATURE] Added multi-zone ingesters and store-gateways support. #1352 #1552
* [ENHANCEMENT] Add overrides config to compactor. This allows setting retention configs per user. [#386](https://github.com/grafana/cortex-jsonnet/pull/386)
* [ENHANCEMENT] Added 256MB memory ballast to querier. [#369](https://github.com/grafana/cortex-jsonnet/pull/369)
* [ENHANCEMENT] Update `etcd-operator` to latest version (see https://github.com/grafana/jsonnet-libs/pull/480). [#263](https://github.com/grafana/cortex-jsonnet/pull/263)
* [ENHANCEMENT] Add support for Azure storage in Alertmanager configuration. [#381](https://github.com/grafana/cortex-jsonnet/pull/381)
* [ENHANCEMENT] Add support for running Alertmanager in sharding mode. [#394](https://github.com/grafana/cortex-jsonnet/pull/394)
* [ENHANCEMENT] Allow to customize PromQL engine settings via `queryEngineConfig`. [#399](https://github.com/grafana/cortex-jsonnet/pull/399)
* [ENHANCEMENT] Define Azure object storage ruler args. [#416](https://github.com/grafana/cortex-jsonnet/pull/416)
* [ENHANCEMENT] Added the following config options to allow to schedule multiple replicas of the same service on the same node: [#418](https://github.com/grafana/cortex-jsonnet/pull/418)
  * `cortex_distributor_allow_multiple_replicas_on_same_node`
  * `cortex_ruler_allow_multiple_replicas_on_same_node`
  * `cortex_querier_allow_multiple_replicas_on_same_node`
  * `cortex_query_frontend_allow_multiple_replicas_on_same_node`
* [BUGFIX] Alertmanager: fixed `--alertmanager.cluster.peers` CLI flag passed to alertmanager when HA is enabled. [#329](https://github.com/grafana/cortex-jsonnet/pull/329)
* [BUGFIX] Fixed `-distributor.extend-writes` setting on ruler when `unregister_ingesters_on_shutdown` is disabled. [#369](https://github.com/grafana/cortex-jsonnet/pull/369)
* [BUGFIX] Treat `compactor_blocks_retention_period` type as string rather than int.[#395](https://github.com/grafana/cortex-jsonnet/pull/395)
* [BUGFIX] Pass `-ruler-storage.s3.endpoint` to ruler when using S3. [#421](https://github.com/grafana/cortex-jsonnet/pull/421)
* [BUGFIX] Remove service selector on label `gossip_ring_member` from other services than `gossip-ring`. [#1008](https://github.com/grafana/mimir/pull/1008)
* [BUGFIX] Rename `-ingester.readiness-check-ring-health` to `-ingester.ring.readiness-check-ring-health`, to reflect current name of flag. #1460

### Mimirtool

_Changes since cortextool `0.10.7`._

* [CHANGE] The following environment variables have been renamed: #883
  * `CORTEX_ADDRESS` to `MIMIR_ADDRESS`
  * `CORTEX_API_USER` to `MIMIR_API_USER`
  * `CORTEX_API_KEY` to `MIMIR_API_KEY`
  * `CORTEX_TENANT_ID` to `MIMIR_TENANT_ID`
  * `CORTEX_TLS_CA_PATH` to `MIMIR_TLS_CA_PATH`
  * `CORTEX_TLS_CERT_PATH` to `MIMIR_TLS_CERT_PATH`
  * `CORTEX_TLS_KEY_PATH` to `MIMIR_TLS_KEY_PATH`
* [CHANGE] Change `cortex` backend to `mimir`. #883
* [CHANGE] Do not publish `mimirtool` binary for 386 windows architecture. #1263
* [CHANGE] `analyse` command has been renamed to `analyze`. #1318
* [FEATURE] Support Arm64 on Darwin for all binaries (benchtool etc). https://github.com/grafana/cortex-tools/pull/215
* [ENHANCEMENT] Correctly support federated rules. #823
* [BUGFIX] Fix `cortextool rules` legends displaying wrong symbols for updates and deletions. https://github.com/grafana/cortex-tools/pull/226

### Query-tee

_Changes since Cortex `1.10.0`._

* [ENHANCEMENT] Added `/api/v1/query_exemplars` API endpoint support (no results comparison). #168
* [ENHANCEMENT] Add a flag (`--proxy.compare-use-relative-error`) in the query-tee to compare floating point values using relative error. #208
* [ENHANCEMENT] Add a flag (`--proxy.compare-skip-recent-samples`) in the query-tee to skip comparing recent samples. By default samples not older than 1 minute are skipped. #234
* [BUGFIX] Fixes a panic in the query-tee when comparing result. #207
* [BUGFIX] Ensure POST requests are handled correctly #286

### Blocksconvert

_Changes since Cortex `1.10.0`._

* [CHANGE] Blocksconvert tool was removed from Mimir. #637

### Metaconvert

_Changes since Cortex `1.10.0`._

* [CHANGE] `thanosconvert` tool has been renamed to `metaconvert`. `-config.file` option has been removed, while it now requires `-tenant` option to work on single tenant only. It now also preserves labels recognized by Mimir. #1120

### Test-exporter

_Changes since Cortex `1.10.0`._

* [CHANGE] Removed the test-exporter tool. #1133

### Tools

_Changes since Cortex `1.10.0`._

* [CHANGE] Removed `query-audit`. You can use `query-tee` to compare query results and performances of two Grafana Mimir backends. #1380

## [Cortex 1.10.0 CHANGELOG](https://github.com/grafana/mimir/blob/a13959db5d38ff65c2b7ef52c56331d2f4dbc00c/CHANGELOG.md#cortex-1100--2021-08-03)<|MERGE_RESOLUTION|>--- conflicted
+++ resolved
@@ -1,6 +1,5 @@
 # Changelog
 
-<<<<<<< HEAD
 ## main / unreleased
 
 ### Grafana Mimir
@@ -9,8 +8,6 @@
 * [ENHANCEMENT] Query-frontend: add `cortex_query_frontend_enqueue_duration_seconds` metric that records the time taken to enqueue or reject a query request when not using the query-scheduler. #5879
 * [ENHANCEMENT] Expose `/sync/mutex/wait/total:seconds` Go runtime metric as `go_sync_mutex_wait_total_seconds_total` from all components. #5879
 * [ENHANCEMENT] Query-scheduler: improve latency with many concurrent queriers. #5880
-* [ENHANCEMENT] Go: updated to 1.21.1. #5955
-* [BUGFIX] Ingester: fix spurious `not found` errors on label values API during head compaction. #5957
 
 ### Mixin
 
@@ -31,14 +28,13 @@
 ### Documentation
 
 ### Tools
-=======
+
 ## 2.10.0-rc.2
 
 ### Grafana Mimir
 
 * [ENHANCEMENT] Go: updated to 1.21.1. #5955 #5960
 * [BUGFIX] Ingester: fix spurious `not found` errors on label values API during head compaction. #5957
->>>>>>> b9b429ab
 
 ## 2.10.0-rc.1
 
